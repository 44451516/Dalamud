﻿<Project Sdk="Microsoft.NET.Sdk">
    <PropertyGroup>
        <OutputType>Exe</OutputType>
<<<<<<< HEAD
        <TargetFramework>net6.0</TargetFramework>
=======
        <TargetFramework>net7.0</TargetFramework>
>>>>>>> 66f955c8
        <Nullable>disable</Nullable>
        <RootNamespace></RootNamespace>
        <NoWarn>IDE0002;IDE0051;IDE1006;CS0649;CS0169</NoWarn>
        <NukeRootDirectory>..</NukeRootDirectory>
        <NukeScriptDirectory>..</NukeScriptDirectory>
        <NukeTelemetryVersion>1</NukeTelemetryVersion>
    </PropertyGroup>
    <ItemGroup>
<<<<<<< HEAD
        <PackageReference Include="Nuke.Common" Version="6.3.0" />
=======
        <PackageReference Include="Nuke.Common" Version="6.2.1" />
>>>>>>> 66f955c8
    </ItemGroup>
</Project><|MERGE_RESOLUTION|>--- conflicted
+++ resolved
@@ -1,11 +1,7 @@
 ﻿<Project Sdk="Microsoft.NET.Sdk">
     <PropertyGroup>
         <OutputType>Exe</OutputType>
-<<<<<<< HEAD
-        <TargetFramework>net6.0</TargetFramework>
-=======
         <TargetFramework>net7.0</TargetFramework>
->>>>>>> 66f955c8
         <Nullable>disable</Nullable>
         <RootNamespace></RootNamespace>
         <NoWarn>IDE0002;IDE0051;IDE1006;CS0649;CS0169</NoWarn>
@@ -14,10 +10,6 @@
         <NukeTelemetryVersion>1</NukeTelemetryVersion>
     </PropertyGroup>
     <ItemGroup>
-<<<<<<< HEAD
-        <PackageReference Include="Nuke.Common" Version="6.3.0" />
-=======
         <PackageReference Include="Nuke.Common" Version="6.2.1" />
->>>>>>> 66f955c8
     </ItemGroup>
 </Project>