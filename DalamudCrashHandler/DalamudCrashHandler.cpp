#include <array>
#include <chrono>
#include <filesystem>
#include <fstream>
#include <iostream>
#include <map>
#include <optional>
#include <ranges>
#include <span>
#include <sstream>
#include <string>
#include <thread>
#include <vector>

#define WIN32_LEAN_AND_MEAN
#define NOMINMAX
#include <Windows.h>

#include <comdef.h>
#include <CommCtrl.h>
#include <DbgHelp.h>
#include <minidumpapiset.h>
#include <PathCch.h>
#include <Psapi.h>
#include <shellapi.h>
#include <ShlGuid.h>
#include <ShObjIdl.h>
#include <winhttp.h>

#pragma comment(lib, "comctl32.lib")
#pragma comment(linker, "/manifestdependency:\"type='win32' name='Microsoft.Windows.Common-Controls' version='6.0.0.0' processorArchitecture='*' publicKeyToken='6595b64144ccf1df' language='*'\"")

_COM_SMARTPTR_TYPEDEF(IFileOperation, __uuidof(IFileOperation));
_COM_SMARTPTR_TYPEDEF(IFileSaveDialog, __uuidof(IFileSaveDialog));
_COM_SMARTPTR_TYPEDEF(IShellItem, __uuidof(IShellItem));
_COM_SMARTPTR_TYPEDEF(IBindCtx, __uuidof(IBindCtx));
_COM_SMARTPTR_TYPEDEF(IStream, __uuidof(IStream));

static constexpr GUID Guid_IFileDialog_Tspack{ 0xfc057318, 0xad35, 0x4599, {0xa7, 0x68, 0xdd, 0xaf, 0x70, 0xbe, 0x98, 0x75} };

#include "resource.h"
#include "../Dalamud.Boot/crashhandler_shared.h"
#include "miniz.h"

HANDLE g_hProcess = nullptr;
bool g_bSymbolsAvailable = false;

std::string ws_to_u8(const std::wstring& ws) {
    std::string s(WideCharToMultiByte(CP_UTF8, 0, ws.data(), static_cast<int>(ws.size()), nullptr, 0, nullptr, nullptr), '\0');
    WideCharToMultiByte(CP_UTF8, 0, ws.data(), static_cast<int>(ws.size()), s.data(), static_cast<int>(s.size()), nullptr, nullptr);
    return s;
}

std::wstring u8_to_ws(const std::string& s) {
    std::wstring ws(MultiByteToWideChar(CP_UTF8, 0, s.data(), static_cast<int>(s.size()), nullptr, 0), '\0');
    MultiByteToWideChar(CP_UTF8, 0, s.data(), static_cast<int>(s.size()), ws.data(), static_cast<int>(ws.size()));
    return ws;
}

std::wstring get_window_string(HWND hWnd) {
    std::wstring buf(GetWindowTextLengthW(hWnd), L'\0');
    GetWindowTextW(hWnd, &buf[0], static_cast<int>(buf.size()));
    return buf;
}

[[noreturn]]
void throw_hresult(HRESULT hr, const std::string& clue = {}) {
    wchar_t* pwszMsg = nullptr;
    FormatMessageW(FORMAT_MESSAGE_ALLOCATE_BUFFER |
        FORMAT_MESSAGE_FROM_SYSTEM |
        FORMAT_MESSAGE_IGNORE_INSERTS,
        nullptr,
        hr,
        MAKELANGID(LANG_ENGLISH, SUBLANG_ENGLISH_US),
        reinterpret_cast<LPWSTR>(&pwszMsg),
        0,
        nullptr);
    if (!pwszMsg) {
        if (clue.empty())
            throw std::runtime_error(std::format("Error (HRESULT=0x{:08X})", static_cast<uint32_t>(hr)));
        else
            throw std::runtime_error(std::format("Error at {} (HRESULT=0x{:08X})", clue, static_cast<uint32_t>(hr)));
    }

    std::unique_ptr<wchar_t, decltype(LocalFree)*> pszMsgFree(pwszMsg, LocalFree);
    if (clue.empty())
        throw std::runtime_error(std::format("Error (HRESULT=0x{:08X}): {}", static_cast<uint32_t>(hr), ws_to_u8(pwszMsg)));
    else
        throw std::runtime_error(std::format("Error at {} (HRESULT=0x{:08X}): {}", clue, static_cast<uint32_t>(hr), ws_to_u8(pwszMsg)));
}

[[noreturn]]
void throw_last_error(const std::string& clue = {}) {
    throw_hresult(HRESULT_FROM_WIN32(GetLastError()), clue);
}

HRESULT throw_if_failed(HRESULT hr, std::initializer_list<HRESULT> acceptables = {}, const std::string& clue = {}) {
    if (SUCCEEDED(hr))
        return hr;

    for (const auto& h : acceptables) {
        if (h == hr)
            return hr;
    }

    throw_hresult(hr, clue);
}

std::wstring describe_module(const std::filesystem::path& path) {
    DWORD verHandle = 0;
    std::vector<uint8_t> block;
    block.resize(GetFileVersionInfoSizeW(path.c_str(), &verHandle));
    if (block.empty()) {
        if (GetLastError() == ERROR_RESOURCE_TYPE_NOT_FOUND)
            return L"<no information available>";
        return std::format(L"<error: GetFileVersionInfoSizeW#1 returned {}>", GetLastError());
    }
    if (!GetFileVersionInfoW(path.c_str(), 0, static_cast<DWORD>(block.size()), block.data()))
        return std::format(L"<error: GetFileVersionInfoSizeW#2 returned {}>", GetLastError());

    UINT size = 0;
    
    std::wstring version = L"v?.?.?.?";
    if (LPVOID lpBuffer; VerQueryValueW(block.data(), L"\\", &lpBuffer, &size)) {
        const auto& v = *static_cast<const VS_FIXEDFILEINFO*>(lpBuffer);
        if (v.dwSignature != 0xfeef04bd || sizeof v > size) {
            version = L"<invalid version information>";
        } else {
            if (v.dwFileVersionMS == v.dwProductVersionMS && v.dwFileVersionLS == v.dwProductVersionLS) {
                version = std::format(L"v{}.{}.{}.{}",
                    (v.dwProductVersionMS >> 16) & 0xFFFF,
                    (v.dwProductVersionMS >> 0) & 0xFFFF,
                    (v.dwProductVersionLS >> 16) & 0xFFFF,
                    (v.dwProductVersionLS >> 0) & 0xFFFF);
            } else {
                version = std::format(L"file=v{}.{}.{}.{} prod=v{}.{}.{}.{}",
                    (v.dwFileVersionMS >> 16) & 0xFFFF,
                    (v.dwFileVersionMS >> 0) & 0xFFFF,
                    (v.dwFileVersionLS >> 16) & 0xFFFF,
                    (v.dwFileVersionLS >> 0) & 0xFFFF,
                    (v.dwProductVersionMS >> 16) & 0xFFFF,
                    (v.dwProductVersionMS >> 0) & 0xFFFF,
                    (v.dwProductVersionLS >> 16) & 0xFFFF,
                    (v.dwProductVersionLS >> 0) & 0xFFFF);
            }
        }
    }

    std::wstring description = L"<no description>";
    if (LPVOID lpBuffer; VerQueryValueW(block.data(), L"\\VarFileInfo\\Translation", &lpBuffer, &size)) {
        struct LANGANDCODEPAGE {
            WORD wLanguage;
            WORD wCodePage;
        };
        const auto langs = std::span(reinterpret_cast<const LANGANDCODEPAGE*>(lpBuffer), size / sizeof(LANGANDCODEPAGE));
        for (const auto& lang : langs) {
            if (!VerQueryValueW(block.data(), std::format(L"\\StringFileInfo\\{:04x}{:04x}\\FileDescription", lang.wLanguage, lang.wCodePage).c_str(), &lpBuffer, &size))
                continue;
            auto currName = std::wstring_view(static_cast<wchar_t*>(lpBuffer), size);
            while (!currName.empty() && currName.back() == L'\0')
                currName = currName.substr(0, currName.size() - 1);
            if (currName.empty())
                continue;
            description = currName;
            break;
        }
    }

    return std::format(L"{} {}", description, version);
}

const std::map<HMODULE, size_t>& get_remote_modules() {
    static const auto data = [] {
        std::map<HMODULE, size_t> data;

        std::vector<HMODULE> buf(8192);
        for (size_t i = 0; i < 64; i++) {
            if (DWORD needed; !EnumProcessModules(g_hProcess, &buf[0], static_cast<DWORD>(std::span(buf).size_bytes()), &needed)) {
                std::cerr << std::format("EnumProcessModules error: 0x{:x}", GetLastError()) << std::endl; 
                break;
            } else if (needed > std::span(buf).size_bytes()) {
                buf.resize(needed / sizeof(HMODULE) + 16);
            } else {
                buf.resize(needed / sizeof(HMODULE));
                break;
            }
        }

        for (const auto& hModule : buf) {
            IMAGE_DOS_HEADER dosh;
            IMAGE_NT_HEADERS64 nth64;
            if (size_t read; !ReadProcessMemory(g_hProcess, hModule, &dosh, sizeof dosh, &read) || read != sizeof dosh) {
                std::cerr << std::format("Failed to read IMAGE_DOS_HEADER for module at 0x{:x}", reinterpret_cast<size_t>(hModule)) << std::endl;
                continue;
            }

            if (size_t read; !ReadProcessMemory(g_hProcess, reinterpret_cast<const char*>(hModule) + dosh.e_lfanew, &nth64, sizeof nth64, &read) || read != sizeof nth64) {
                std::cerr << std::format("Failed to read IMAGE_NT_HEADERS64 for module at 0x{:x}", reinterpret_cast<size_t>(hModule)) << std::endl;
                continue;
            }

            data[hModule] = nth64.OptionalHeader.SizeOfImage;
        }
        
        return data;
    }();

    return data;
}

const std::map<HMODULE, std::filesystem::path>& get_remote_module_paths() {
    static const auto data = [] {
        std::map<HMODULE, std::filesystem::path> data;

        std::wstring buf(PATHCCH_MAX_CCH, L'\0');
        for (const auto& hModule : get_remote_modules() | std::views::keys) {
            buf.resize(PATHCCH_MAX_CCH, L'\0');
            buf.resize(GetModuleFileNameExW(g_hProcess, hModule, &buf[0], PATHCCH_MAX_CCH));
            if (buf.empty()) {
                std::cerr << std::format("Failed to get path for module at 0x{:x}: error 0x{:x}", reinterpret_cast<size_t>(hModule), GetLastError()) << std::endl;
                continue;
            }

            data[hModule] = buf;
        }

        return data;
    }();
    return data;
}

bool get_module_file_and_base(const DWORD64 address, DWORD64& module_base, std::filesystem::path& module_file) {
    for (const auto& [hModule, path] : get_remote_module_paths()) {
        const auto nAddress = reinterpret_cast<DWORD64>(hModule);
        if (address < nAddress)
            continue;

        const auto nAddressTo = nAddress + get_remote_modules().at(hModule);
        if (nAddressTo <= address)
            continue;

        module_base = nAddress;
        module_file = path;
        return true;
    }

    return false;
}

bool is_ffxiv_address(const wchar_t* module_name, const DWORD64 address) {
    DWORD64 module_base;
    if (std::filesystem::path module_path; get_module_file_and_base(address, module_base, module_path))
        return _wcsicmp(module_path.filename().c_str(), module_name) == 0;
    return false;
}

bool get_sym_from_addr(const DWORD64 address, DWORD64& displacement, std::wstring& symbol_name) {
    if (!g_bSymbolsAvailable)
        return false;

    union {
        char buffer[sizeof(SYMBOL_INFOW) + MAX_SYM_NAME * sizeof(wchar_t)]{};
        SYMBOL_INFOW symbol;
    };
    symbol.SizeOfStruct = sizeof(SYMBOL_INFO);
    symbol.MaxNameLen = MAX_SYM_NAME;

    if (SymFromAddrW(g_hProcess, address, &displacement, &symbol) && symbol.Name[0]) {
        symbol_name = symbol.Name;
        return true;
    }
    return false;
}

std::wstring to_address_string(const DWORD64 address, const bool try_ptrderef = true) {
    DWORD64 module_base;
    std::filesystem::path module_path;
    bool is_mod_addr = get_module_file_and_base(address, module_base, module_path);

    DWORD64 value = 0;
    if (try_ptrderef && address > 0x10000 && address < 0x7FFFFFFE0000) {
        ReadProcessMemory(g_hProcess, reinterpret_cast<void*>(address), &value, sizeof value, nullptr);
    }

    std::wstring addr_str = is_mod_addr ? std::format(L"{}+{:X}", module_path.filename().c_str(), address - module_base) : std::format(L"{:X}", address);

    DWORD64 displacement;
    if (std::wstring symbol; get_sym_from_addr(address, displacement, symbol))
        return std::format(L"{}\t({})", addr_str, displacement != 0 ? std::format(L"{}+0x{:X}", symbol, displacement) : std::format(L"{}", symbol));
    return value != 0 ? std::format(L"{} [{}]", addr_str, to_address_string(value, false)) : addr_str;
}

void print_exception_info(HANDLE hThread, const EXCEPTION_POINTERS& ex, const CONTEXT& ctx, std::wostringstream& log) {
    std::vector<EXCEPTION_RECORD> exRecs;
    if (ex.ExceptionRecord) {
        size_t rec_index = 0;
        size_t read;
        exRecs.emplace_back();
        for (auto pRemoteExRec = ex.ExceptionRecord;
             pRemoteExRec
             && rec_index < 64
             && ReadProcessMemory(g_hProcess, pRemoteExRec, &exRecs.back(), sizeof exRecs.back(), &read)
             && read >= offsetof(EXCEPTION_RECORD, ExceptionInformation)
             && read >= static_cast<size_t>(reinterpret_cast<const char*>(&exRecs.back().ExceptionInformation[exRecs.back().NumberParameters]) - reinterpret_cast<const char*>(&exRecs.back()));
             rec_index++) {

            log << std::format(L"\nException Info #{}\n", rec_index);
            log << std::format(L"Address: {:X}\n", exRecs.back().ExceptionCode);
            log << std::format(L"Flags: {:X}\n", exRecs.back().ExceptionFlags);
            log << std::format(L"Address: {:X}\n", reinterpret_cast<size_t>(exRecs.back().ExceptionAddress));
            if (!exRecs.back().NumberParameters)
                continue;
            log << L"Parameters: ";
            for (DWORD i = 0; i < exRecs.back().NumberParameters; ++i) {
                if (i != 0)
                    log << L", ";
                log << std::format(L"{:X}", exRecs.back().ExceptionInformation[i]);
            }

            pRemoteExRec = exRecs.back().ExceptionRecord;
            exRecs.emplace_back();
        }
        exRecs.pop_back();
    }

    log << L"\nCall Stack\n{";

    STACKFRAME64 sf{};
    sf.AddrPC.Offset = ctx.Rip;
    sf.AddrPC.Mode = AddrModeFlat;
    sf.AddrStack.Offset = ctx.Rsp;
    sf.AddrStack.Mode = AddrModeFlat;
    sf.AddrFrame.Offset = ctx.Rbp;
    sf.AddrFrame.Mode = AddrModeFlat;
    int frame_index = 0;

    log << std::format(L"\n  [{}]\t{}", frame_index++, to_address_string(sf.AddrPC.Offset, false));

    const auto appendContextToLog = [&](const CONTEXT& ctxWalk) {
        log << std::format(L"\n  [{}]\t{}", frame_index++, to_address_string(sf.AddrPC.Offset, false));
    };

    const auto tryStackWalk = [&] {
        __try {
            CONTEXT ctxWalk = ctx;
            do {
                if (!StackWalk64(IMAGE_FILE_MACHINE_AMD64, g_hProcess, hThread, &sf, &ctxWalk, nullptr, &SymFunctionTableAccess64, &SymGetModuleBase64, nullptr))
                    break;

                appendContextToLog(ctxWalk);

            } while (sf.AddrReturn.Offset != 0 && sf.AddrPC.Offset != sf.AddrReturn.Offset);
            return true;
        } __except(EXCEPTION_EXECUTE_HANDLER) {
            return false;
        }
    };

    if (!tryStackWalk())
        log << L"\n  Access violation while walking up the stack.";

    log << L"\n}\n";
}

void print_exception_info_extended(const EXCEPTION_POINTERS& ex, const CONTEXT& ctx, std::wostringstream& log)
{
    log << L"\nRegisters\n{";

    log << std::format(L"\n  RAX:\t{}", to_address_string(ctx.Rax));
    log << std::format(L"\n  RBX:\t{}", to_address_string(ctx.Rbx));
    log << std::format(L"\n  RCX:\t{}", to_address_string(ctx.Rcx));
    log << std::format(L"\n  RDX:\t{}", to_address_string(ctx.Rdx));
    log << std::format(L"\n  R8:\t{}", to_address_string(ctx.R8));
    log << std::format(L"\n  R9:\t{}", to_address_string(ctx.R9));
    log << std::format(L"\n  R10:\t{}", to_address_string(ctx.R10));
    log << std::format(L"\n  R11:\t{}", to_address_string(ctx.R11));
    log << std::format(L"\n  R12:\t{}", to_address_string(ctx.R12));
    log << std::format(L"\n  R13:\t{}", to_address_string(ctx.R13));
    log << std::format(L"\n  R14:\t{}", to_address_string(ctx.R14));
    log << std::format(L"\n  R15:\t{}", to_address_string(ctx.R15));

    log << std::format(L"\n  RSI:\t{}", to_address_string(ctx.Rsi));
    log << std::format(L"\n  RDI:\t{}", to_address_string(ctx.Rdi));
    log << std::format(L"\n  RBP:\t{}", to_address_string(ctx.Rbp));
    log << std::format(L"\n  RSP:\t{}", to_address_string(ctx.Rsp));
    log << std::format(L"\n  RIP:\t{}", to_address_string(ctx.Rip));

    log << L"\n}" << std::endl;

    if(0x10000 < ctx.Rsp && ctx.Rsp < 0x7FFFFFFE0000)
    {
        log << L"\nStack\n{";

        DWORD64 stackData[16];
        size_t read;
        ReadProcessMemory(g_hProcess, reinterpret_cast<void*>(ctx.Rsp), stackData, sizeof stackData, &read);
        for(DWORD64 i = 0; i < 16 && i * sizeof(size_t) < read; i++)
            log << std::format(L"\n  [RSP+{:X}]\t{}", i * 8, to_address_string(stackData[i]));

        log << L"\n}\n";
    }

    log << L"\nModules\n{";

    for (const auto& [hModule, path] : get_remote_module_paths())
        log << std::format(L"\n  {:08X}\t{}\t{}", reinterpret_cast<DWORD64>(hModule), path.wstring(), describe_module(path));

    log << L"\n}\n";
}

std::wstring escape_shell_arg(const std::wstring& arg) {
    // https://docs.microsoft.com/en-us/archive/blogs/twistylittlepassagesallalike/everyone-quotes-command-line-arguments-the-wrong-way
    
    std::wstring res;
    if (!arg.empty() && arg.find_first_of(L" \t\n\v\"") == std::wstring::npos) {
        res.append(arg);
    } else {
        res.push_back(L'"');
        for (auto it = arg.begin(); ; ++it) {
            size_t bsCount = 0;

            while (it != arg.end() && *it == L'\\') {
                ++it;
                ++bsCount;
            }

            if (it == arg.end()) {
                res.append(bsCount * 2, L'\\');
                break;
            } else if (*it == L'"') {
                res.append(bsCount * 2 + 1, L'\\');
                res.push_back(*it);
            } else {
                res.append(bsCount, L'\\');
                res.push_back(*it);
            }
        }

        res.push_back(L'"');
    }
    return res;
}

void export_tspack(HWND hWndParent, const std::filesystem::path& logDir, const std::string& crashLog, const std::string& troubleshootingPackData) {
    static const char* SourceLogFiles[] = {
        "output.log",
        "patcher.log",
        "dalamud.log",
        "dalamud.injector.log",
        "dalamud.boot.log",
        "aria.log",
    };
    static constexpr auto MaxSizePerLog = 1 * 1024 * 1024;
    static constexpr std::array<COMDLG_FILTERSPEC, 2> OutputFileTypeFilterSpec{{
        { L"Dalamud Troubleshooting Pack File (*.tspack)", L"*.tspack" },
        { L"All files (*.*)", L"*" },
    }};

    IShellItemPtr pItem;
    try {
        SYSTEMTIME st;
        GetLocalTime(&st);
        IFileSaveDialogPtr pDialog;
        throw_if_failed(pDialog.CreateInstance(CLSID_FileSaveDialog, nullptr, CLSCTX_INPROC_SERVER), {}, "pDialog.CreateInstance");
        throw_if_failed(pDialog->SetClientGuid(Guid_IFileDialog_Tspack), {}, "pDialog->SetClientGuid");
        throw_if_failed(pDialog->SetFileTypes(static_cast<UINT>(OutputFileTypeFilterSpec.size()), OutputFileTypeFilterSpec.data()), {}, "pDialog->SetFileTypes");
        throw_if_failed(pDialog->SetFileTypeIndex(0), {}, "pDialog->SetFileTypeIndex");
        throw_if_failed(pDialog->SetTitle(L"Export Dalamud Troubleshooting Pack"), {}, "pDialog->SetTitle");
        throw_if_failed(pDialog->SetFileName(std::format(L"crash-{:04}{:02}{:02}{:02}{:02}{:02}.tspack", st.wYear, st.wMonth, st.wDay, st.wHour, st.wMinute, st.wSecond).c_str()), {}, "pDialog->SetFileName");
        throw_if_failed(pDialog->SetDefaultExtension(L"tspack"), {}, "pDialog->SetDefaultExtension");
        switch (throw_if_failed(pDialog->Show(hWndParent), { HRESULT_FROM_WIN32(ERROR_CANCELLED) }, "pDialog->Show")) {
            case HRESULT_FROM_WIN32(ERROR_CANCELLED):
                return;
        }

        throw_if_failed(pDialog->GetResult(&pItem), {}, "pDialog->GetResult");
        
        IBindCtxPtr pBindCtx;
        throw_if_failed(CreateBindCtx(0, &pBindCtx), {}, "CreateBindCtx");

        auto options = BIND_OPTS{.cbStruct = sizeof(BIND_OPTS), .grfMode = STGM_READWRITE | STGM_SHARE_EXCLUSIVE | STGM_CREATE};
        throw_if_failed(pBindCtx->SetBindOptions(&options), {}, "pBindCtx->SetBindOptions");

        IStreamPtr pStream;
        throw_if_failed(pItem->BindToHandler(pBindCtx, BHID_Stream, IID_PPV_ARGS(&pStream)), {}, "pItem->BindToHandler");

        throw_if_failed(pStream->SetSize({}), {}, "pStream->SetSize");
        
        mz_zip_archive zipa{};
        zipa.m_pIO_opaque = &*pStream;
        zipa.m_pRead = [](void* pOpaque, mz_uint64 file_ofs, void* pBuf, size_t n) -> size_t {
            const auto pStream = static_cast<IStream*>(pOpaque);
            throw_if_failed(pStream->Seek({ .QuadPart = static_cast<int64_t>(file_ofs) }, STREAM_SEEK_SET, nullptr), {}, "pStream->Seek");
            ULONG read;
            throw_if_failed(pStream->Read(pBuf, static_cast<ULONG>(n), &read), {}, "pStream->Read");
            return read;
        };
        zipa.m_pWrite = [](void* pOpaque, mz_uint64 file_ofs, const void* pBuf, size_t n) -> size_t {
            const auto pStream = static_cast<IStream*>(pOpaque);
            throw_if_failed(pStream->Seek({ .QuadPart = static_cast<int64_t>(file_ofs) }, STREAM_SEEK_SET, nullptr), {}, "pStream->Seek");
            ULONG written;
            throw_if_failed(pStream->Write(pBuf, static_cast<ULONG>(n), &written), {}, "pStream->Write");
            return written;
        };
        const auto mz_throw_if_failed = [&zipa](mz_bool res, const std::string& clue) {
            if (!res)
                throw std::runtime_error(std::format("Failed to save file at {}: mz_error={} description={}", clue, static_cast<int>(mz_zip_get_last_error(&zipa)), mz_zip_get_error_string(mz_zip_get_last_error(&zipa))));
        };

        mz_throw_if_failed(mz_zip_writer_init_v2(&zipa, 0, 0), "mz_zip_writer_init_v2");
        mz_throw_if_failed(mz_zip_writer_add_mem(&zipa, "trouble.json", troubleshootingPackData.data(), troubleshootingPackData.size(), MZ_ZIP_FLAG_WRITE_HEADER_SET_SIZE | MZ_BEST_COMPRESSION), "mz_zip_writer_add_mem: trouble.json");
        mz_throw_if_failed(mz_zip_writer_add_mem(&zipa, "crash.log", crashLog.data(), crashLog.size(), MZ_ZIP_FLAG_WRITE_HEADER_SET_SIZE | MZ_BEST_COMPRESSION), "mz_zip_writer_add_mem: crash.log");

        struct HandleAndBaseOffset {
            HANDLE h;
            int64_t off;
        };
        const auto fnHandleReader = [](void* pOpaque, mz_uint64 file_ofs, void* pBuf, size_t n) -> size_t {
            const auto& info = *reinterpret_cast<const HandleAndBaseOffset*>(pOpaque);
            if (!SetFilePointerEx(info.h, { .QuadPart = static_cast<int64_t>(info.off + file_ofs) }, nullptr, SEEK_SET))
                throw_last_error("fnHandleReader: SetFilePointerEx");
            if (DWORD read; !ReadFile(info.h, pBuf, static_cast<DWORD>(n), &read, nullptr))
                throw_last_error("fnHandleReader: ReadFile");
            else
                return read;
        };
        for (const auto& pcszLogFileName : SourceLogFiles) {
            const auto logFilePath = logDir / pcszLogFileName;
            if (!exists(logFilePath))
                continue;

            const auto hLogFile = CreateFileW(logFilePath.c_str(), GENERIC_READ, FILE_SHARE_READ | FILE_SHARE_WRITE, nullptr, OPEN_EXISTING, FILE_FLAG_SEQUENTIAL_SCAN, nullptr);
            if (hLogFile == INVALID_HANDLE_VALUE)
                throw_last_error(std::format("indiv. log file: CreateFileW({})", ws_to_u8(logFilePath.wstring())));
            
            std::unique_ptr<void, decltype(&CloseHandle)> hLogFileClose(hLogFile, &CloseHandle);

            LARGE_INTEGER size, baseOffset{};
            if (!SetFilePointerEx(hLogFile, {}, &size, SEEK_END))
                throw_last_error(std::format("indiv. log file: SetFilePointerEx({})", ws_to_u8(logFilePath.wstring())));

            if (size.QuadPart > MaxSizePerLog) {
                if (!SetFilePointerEx(hLogFile, {.QuadPart = -MaxSizePerLog}, &baseOffset, SEEK_END))
                    throw_last_error(std::format("indiv. log file: SetFilePointerEx#2({})", ws_to_u8(logFilePath.wstring())));
            }

            auto handleInfo = HandleAndBaseOffset{.h = hLogFile, .off = baseOffset.QuadPart};
            const auto modt = std::chrono::system_clock::to_time_t(std::chrono::clock_cast<std::chrono::system_clock>(last_write_time(logFilePath))); 
            mz_throw_if_failed(mz_zip_writer_add_read_buf_callback(
                &zipa,
                pcszLogFileName,
                fnHandleReader, &handleInfo,  // callback info
                size.QuadPart - baseOffset.QuadPart,
                &modt,
                nullptr, 0,  // comments
                MZ_ZIP_FLAG_WRITE_HEADER_SET_SIZE | MZ_BEST_COMPRESSION,  // flags and compression ratio
                nullptr, 0,  // user extra data (local)
                nullptr, 0   // user extra data (central)
                ), std::format("mz_zip_writer_add_read_buf_callback({})", ws_to_u8(logFilePath.wstring())));
        }

        mz_throw_if_failed(mz_zip_writer_finalize_archive(&zipa), "mz_zip_writer_finalize_archive");
        mz_throw_if_failed(mz_zip_writer_end(&zipa), "mz_zip_writer_end");

    } catch (const std::exception& e) {
        MessageBoxW(hWndParent, std::format(L"Failed to save file: {}", u8_to_ws(e.what())).c_str(), get_window_string(hWndParent).c_str(), MB_OK | MB_ICONERROR);

        if (pItem) {
            try {
                IFileOperationPtr pFileOps;
                throw_if_failed(pFileOps.CreateInstance(__uuidof(FileOperation), nullptr, CLSCTX_ALL));
                throw_if_failed(pFileOps->SetOperationFlags(FOF_NO_UI));
                throw_if_failed(pFileOps->DeleteItem(pItem, nullptr));
                throw_if_failed(pFileOps->PerformOperations());
            } catch (const std::exception& e2) {
                std::wcerr << std::format(L"Failed to remove temporary file: {}", u8_to_ws(e2.what())) << std::endl;
            }
            pItem.Release();
        }
    }

    if (pItem) {
        PWSTR pwszFileName;
        if (FAILED(pItem->GetDisplayName(SIGDN_FILESYSPATH, &pwszFileName))) {
            if (FAILED(pItem->GetDisplayName(SIGDN_DESKTOPABSOLUTEEDITING, &pwszFileName))) {
                MessageBoxW(hWndParent, L"The file has been saved to the specified path.", get_window_string(hWndParent).c_str(), MB_OK | MB_ICONINFORMATION);
            } else {
                std::unique_ptr<std::remove_pointer<PWSTR>::type, decltype(CoTaskMemFree)*> pszFileNamePtr(pwszFileName, CoTaskMemFree);
                MessageBoxW(hWndParent, std::format(L"The file has been saved to: {}", pwszFileName).c_str(), get_window_string(hWndParent).c_str(), MB_OK | MB_ICONINFORMATION);
            }
        } else {
            std::unique_ptr<std::remove_pointer<PWSTR>::type, decltype(CoTaskMemFree)*> pszFileNamePtr(pwszFileName, CoTaskMemFree);
            ShellExecuteW(hWndParent, nullptr, L"explorer.exe", escape_shell_arg(std::format(L"/select,{}", pwszFileName)).c_str(), nullptr, SW_SHOW);
        }
    }
}

enum {
    IdRadioRestartNormal = 101,
    IdRadioRestartWithout3pPlugins,
    IdRadioRestartWithoutPlugins,
    IdRadioRestartWithoutDalamud,

    IdButtonRestart = 201,
    IdButtonHelp = IDHELP,
    IdButtonExit = IDCANCEL,
};

void restart_game_using_injector(int nRadioButton, const std::vector<std::wstring>& launcherArgs)
{
    std::wstring pathStr(PATHCCH_MAX_CCH, L'\0');
    pathStr.resize(GetModuleFileNameExW(GetCurrentProcess(), GetModuleHandleW(nullptr), &pathStr[0], PATHCCH_MAX_CCH));

    std::vector<std::wstring> args;
    args.emplace_back((std::filesystem::path(pathStr).parent_path() / L"Dalamud.Injector.exe").wstring());
    args.emplace_back(L"launch");
    switch (nRadioButton) {
        case IdRadioRestartWithout3pPlugins:
            args.emplace_back(L"--no-3rd-plugin");
        break;
        case IdRadioRestartWithoutPlugins:
            args.emplace_back(L"--no-plugin");
        break;
        case IdRadioRestartWithoutDalamud:
            args.emplace_back(L"--without-dalamud");
        break;
    }
    args.emplace_back(L"--");
    args.insert(args.end(), launcherArgs.begin(), launcherArgs.end());

    std::wstring argstr;
    for (const auto& arg : args) {
        argstr.append(escape_shell_arg(arg));
        argstr.push_back(L' ');
    }
    argstr.pop_back();

    STARTUPINFOW si{};
    si.cb = sizeof si;
    si.dwFlags = STARTF_USESHOWWINDOW;
#ifndef NDEBUG
    si.wShowWindow = SW_HIDE;
#else
    si.wShowWindow = SW_SHOW;
#endif
    PROCESS_INFORMATION pi{};
    if (CreateProcessW(args[0].c_str(), &argstr[0], nullptr, nullptr, FALSE, 0, nullptr, nullptr, &si, &pi)) {
        CloseHandle(pi.hProcess);
        CloseHandle(pi.hThread);
    } else {
        MessageBoxW(nullptr, std::format(L"Failed to restart: 0x{:x}", GetLastError()).c_str(), L"Dalamud Boot", MB_ICONERROR | MB_OK);
    }
}

int main() {
    enum crash_handler_special_exit_codes {
        UnknownError = -99,
        InvalidParameter = -101,
        ProcessExitedUnknownExitCode = -102,
    };

    HANDLE hPipeRead = nullptr;
    std::filesystem::path assetDir, logDir;
    std::optional<std::vector<std::wstring>> launcherArgs;
    auto fullDump = false;
    
    std::vector<std::wstring> args;
    if (int argc = 0; const auto argv = CommandLineToArgvW(GetCommandLineW(), &argc)) {
        for (auto i = 0; i < argc; i++)
            args.emplace_back(argv[i]);
        LocalFree(argv);
    }
    for (size_t i = 1; i < args.size(); i++) {
        const auto arg = std::wstring_view(args[i]);
        if (launcherArgs) {
            launcherArgs->emplace_back(arg);
            if (arg == L"--veh-full") {
                fullDump = true;
            }
        } else if (constexpr wchar_t pwszArgPrefix[] = L"--process-handle="; arg.starts_with(pwszArgPrefix)) {
            g_hProcess = reinterpret_cast<HANDLE>(std::wcstoull(&arg[ARRAYSIZE(pwszArgPrefix) - 1], nullptr, 0));
        } else if (constexpr wchar_t pwszArgPrefix[] = L"--exception-info-pipe-read-handle="; arg.starts_with(pwszArgPrefix)) {
            hPipeRead = reinterpret_cast<HANDLE>(std::wcstoull(&arg[ARRAYSIZE(pwszArgPrefix) - 1], nullptr, 0));
        } else if (constexpr wchar_t pwszArgPrefix[] = L"--asset-directory="; arg.starts_with(pwszArgPrefix)) {
            assetDir = arg.substr(ARRAYSIZE(pwszArgPrefix) - 1);
        } else if (constexpr wchar_t pwszArgPrefix[] = L"--log-directory="; arg.starts_with(pwszArgPrefix)) {
            logDir = arg.substr(ARRAYSIZE(pwszArgPrefix) - 1);
        } else if (arg == L"--") {
            launcherArgs.emplace();
        } else {
            std::wcerr << L"Invalid argument: " << arg << std::endl;
            return InvalidParameter;
        }
    }

    if (g_hProcess == nullptr) {
        std::wcerr << L"Target process not specified" << std::endl;
        return InvalidParameter;
    }

    if (hPipeRead == nullptr) {
        std::wcerr << L"Read pipe handle not specified" << std::endl;
        return InvalidParameter;
    }

    const auto dwProcessId = GetProcessId(g_hProcess);
    if (!dwProcessId){
        std::wcerr << L"Target process not specified" << std::endl;
        return InvalidParameter;
    }

    while (true) {
        std::cout << "Waiting for crash...\n";

        exception_info exinfo;
        if (DWORD exsize{}; !ReadFile(hPipeRead, &exinfo, static_cast<DWORD>(sizeof exinfo), &exsize, nullptr) || exsize != sizeof exinfo) {
            if (WaitForSingleObject(g_hProcess, 0) == WAIT_OBJECT_0) {
                auto excode = static_cast<DWORD>(ProcessExitedUnknownExitCode);
                if (!GetExitCodeProcess(g_hProcess, &excode))
                    std::cerr << std::format("Process exited, but failed to read exit code; error: 0x{:x}", GetLastError()) << std::endl;
                else
                    std::cout << std::format("Process exited with exit code {0} (0x{0:x})", excode) << std::endl;
                break;
            }

            const auto err = GetLastError();
            std::cerr << std::format("Failed to read exception information; error: 0x{:x}", err) << std::endl;
            std::cerr << "Terminating target process." << std::endl;
            TerminateProcess(g_hProcess, -1);
            break;
        }

        if (exinfo.ExceptionRecord.ExceptionCode == 0x12345678) {
            std::cout << "Restart requested" << std::endl;
            TerminateProcess(g_hProcess, 0);
            restart_game_using_injector(IdRadioRestartNormal, *launcherArgs);
            break;
        }

        std::cout << "Crash triggered" << std::endl;

<<<<<<< HEAD
=======
        auto shutup_mutex = CreateMutex(NULL, false, L"DALAMUD_CRASHES_NO_MORE");
        bool shutup = false;
        if (shutup_mutex == NULL && GetLastError() == ERROR_ALREADY_EXISTS)
            shutup = true;

>>>>>>> 66f955c8
        /*
        Hard won wisdom: changing symbol path with SymSetSearchPath() after modules
        have been loaded (invadeProcess=TRUE in SymInitialize() or SymRefreshModuleList())
        doesn't work.
        I had to provide symbol path in SymInitialize() (and either invadeProcess=TRUE
        or invadeProcess=FALSE and call SymRefreshModuleList()). There's probably
        a way to force it, but I'm happy I found a way that works.

        https://github.com/sumatrapdfreader/sumatrapdf/blob/master/src/utils/DbgHelpDyn.cpp
        */
        
        if (g_bSymbolsAvailable) {
            SymRefreshModuleList(g_hProcess);
        }
        else if(!assetDir.empty())
        {
            auto symbol_search_path = std::format(L".;{}", (assetDir / "UIRes" / "pdb").wstring());
            
            g_bSymbolsAvailable = SymInitializeW(g_hProcess, symbol_search_path.c_str(), true);
            std::wcout << std::format(L"Init symbols with PDB at {}", symbol_search_path) << std::endl;

            SymRefreshModuleList(g_hProcess);
        }
        else
        {
            g_bSymbolsAvailable = SymInitializeW(g_hProcess, nullptr, true);
            std::cout << "Init symbols without PDB" << std::endl;
        }
        
        if (!g_bSymbolsAvailable) {
            std::wcerr << std::format(L"SymInitialize error: 0x{:x}", GetLastError()) << std::endl;
        }

        std::wstring stackTrace(exinfo.dwStackTraceLength, L'\0');
        if (exinfo.dwStackTraceLength) {
            if (DWORD read; !ReadFile(hPipeRead, &stackTrace[0], 2 * exinfo.dwStackTraceLength, &read, nullptr)) {
                std::cout << std::format("Failed to read supplied stack trace: error 0x{:x}", GetLastError()) << std::endl;
            }
        }

        std::string troubleshootingPackData(exinfo.dwTroubleshootingPackDataLength, '\0');
        if (exinfo.dwTroubleshootingPackDataLength) {
            if (DWORD read; !ReadFile(hPipeRead, &troubleshootingPackData[0], exinfo.dwTroubleshootingPackDataLength, &read, nullptr)) {
                std::cout << std::format("Failed to read troubleshooting pack data: error 0x{:x}", GetLastError()) << std::endl;
            }
        }

        SYSTEMTIME st;
        GetLocalTime(&st);
        const auto dalamudLogPath = logDir.empty() ? std::filesystem::path() : logDir / L"Dalamud.log";
        const auto dalamudBootLogPath = logDir.empty() ? std::filesystem::path() : logDir / L"Dalamud.boot.log";
        const auto dumpPath = logDir.empty() ? std::filesystem::path() : logDir / std::format(L"dalamud_appcrash_{:04}{:02}{:02}_{:02}{:02}{:02}_{:03}_{}.dmp", st.wYear, st.wMonth, st.wDay, st.wHour, st.wMinute, st.wSecond, st.wMilliseconds, dwProcessId);
        const auto logPath = logDir.empty() ? std::filesystem::path() : logDir / std::format(L"dalamud_appcrash_{:04}{:02}{:02}_{:02}{:02}{:02}_{:03}_{}.log", st.wYear, st.wMonth, st.wDay, st.wHour, st.wMinute, st.wSecond, st.wMilliseconds, dwProcessId);
        std::wstring dumpError;
        if (dumpPath.empty()) {
            std::cout << "Skipping dump path, as log directory has not been specified" << std::endl;
        } else if (shutup) {
            std::cout << "Skipping dump, was shutdown" << std::endl;
        }
        else
        {
            MINIDUMP_EXCEPTION_INFORMATION mdmp_info{};
            mdmp_info.ThreadId = GetThreadId(exinfo.hThreadHandle);
            mdmp_info.ExceptionPointers = exinfo.pExceptionPointers;
            mdmp_info.ClientPointers = TRUE;

            do {
                const auto hDumpFile = CreateFileW(dumpPath.c_str(), GENERIC_READ | GENERIC_WRITE, 0, nullptr, CREATE_ALWAYS, 0, nullptr);
                if (hDumpFile == INVALID_HANDLE_VALUE) {
                    std::wcerr << (dumpError = std::format(L"CreateFileW({}, GENERIC_READ | GENERIC_WRITE, 0, nullptr, CREATE_ALWAYS, 0, nullptr) error: 0x{:x}", dumpPath.wstring(), GetLastError())) << std::endl;
                    break;
                }

                std::unique_ptr<std::remove_pointer_t<HANDLE>, decltype(&CloseHandle)> hDumpFilePtr(hDumpFile, &CloseHandle);
                if (!MiniDumpWriteDump(g_hProcess, dwProcessId, hDumpFile, fullDump ? MiniDumpWithFullMemory : static_cast<MINIDUMP_TYPE>(MiniDumpWithDataSegs | MiniDumpWithModuleHeaders), &mdmp_info, nullptr, nullptr)) {
                    std::wcerr << (dumpError = std::format(L"MiniDumpWriteDump(0x{:x}, {}, 0x{:x}({}), MiniDumpWithFullMemory, ..., nullptr, nullptr) error: 0x{:x}", reinterpret_cast<size_t>(g_hProcess), dwProcessId, reinterpret_cast<size_t>(hDumpFile), dumpPath.wstring(), GetLastError())) << std::endl;
                    break;
                }

                std::wcout << "Dump written to path: " << dumpPath << std::endl;
            } while (false);
        }

        std::wostringstream log;
        log << std::format(L"Unhandled native exception occurred at {}", to_address_string(exinfo.ContextRecord.Rip, false)) << std::endl;
        log << std::format(L"Code: {:X}", exinfo.ExceptionRecord.ExceptionCode) << std::endl;

        if (shutup)
            log << L"======= Crash handler was globally muted(shutdown?) =======" << std::endl;
        
        if (dumpPath.empty())
            log << L"Dump skipped" << std::endl;
        else if (dumpError.empty())
            log << std::format(L"Dump at: {}", dumpPath.wstring()) << std::endl;
        else
            log << std::format(L"Dump error: {}", dumpError) << std::endl;
        log << L"Time: " << std::chrono::zoned_time{ std::chrono::current_zone(), std::chrono::system_clock::now() } << std::endl;
        log << L"\n" << stackTrace << std::endl;

        SymRefreshModuleList(GetCurrentProcess());
        print_exception_info(exinfo.hThreadHandle, exinfo.ExceptionPointers, exinfo.ContextRecord, log);
        const auto window_log_str = log.str();
        print_exception_info_extended(exinfo.ExceptionPointers, exinfo.ContextRecord, log);
        std::wofstream(logPath) << log.str();

        std::thread submitThread;
        if (!getenv("DALAMUD_NO_METRIC")) {
            auto url = std::format(L"/Dalamud/Metric/ReportCrash?lt={}&code={:x}", exinfo.nLifetime, exinfo.ExceptionRecord.ExceptionCode);

            submitThread = std::thread([url = std::move(url)] {
                const auto hInternet = WinHttpOpen(L"DALAMUDCRASHHANDLER", WINHTTP_ACCESS_TYPE_AUTOMATIC_PROXY, nullptr, nullptr, WINHTTP_FLAG_SECURE_DEFAULTS);
                const auto hConnect = !hInternet ? nullptr : WinHttpConnect(hInternet, L"aonyx.ffxiv.wang", INTERNET_DEFAULT_HTTPS_PORT, 0);
                const auto hRequest = !hConnect ? nullptr : WinHttpOpenRequest(hConnect, L"GET", url.c_str(), nullptr, nullptr, nullptr, 0);
                const auto bSent = !hRequest ? false : WinHttpSendRequest(hRequest,
                    WINHTTP_NO_ADDITIONAL_HEADERS,
                    0, WINHTTP_NO_REQUEST_DATA, 0,
                    0, 0);

                if (!bSent)
                    std::cerr << std::format("Failed to send metric: 0x{:x}", GetLastError()) << std::endl;

                if (WinHttpReceiveResponse(hRequest, nullptr))
                {
                    DWORD dwStatusCode = 0;
                    DWORD dwStatusCodeSize = sizeof(DWORD);

                    WinHttpQueryHeaders(hRequest,
                                        WINHTTP_QUERY_STATUS_CODE | WINHTTP_QUERY_FLAG_NUMBER,
                                        WINHTTP_HEADER_NAME_BY_INDEX,
                                        &dwStatusCode, &dwStatusCodeSize, WINHTTP_NO_HEADER_INDEX);

                    if (dwStatusCode != 200)
                        std::cerr << std::format("Failed to send metric: {}", dwStatusCode) << std::endl;
                }
                
                if (hRequest) WinHttpCloseHandle(hRequest);
                if (hConnect) WinHttpCloseHandle(hConnect);
                if (hInternet) WinHttpCloseHandle(hInternet);
            });
        }

        TASKDIALOGCONFIG config = { 0 };

        /*
        const TASKDIALOG_BUTTON radios[]{
            {IdRadioRestartNormal, L"Restart"},
            {IdRadioRestartWithout3pPlugins, L"Restart without 3rd party plugins"},
            {IdRadioRestartWithoutPlugins, L"Restart without any plugins"},
            {IdRadioRestartWithoutDalamud, L"Restart without Dalamud"},
        };
        */

        const TASKDIALOG_BUTTON buttons[]{
            /*
            {IdButtonRestart, L"Restart\nRestart the game, optionally without plugins or Dalamud."},*/
            {IdButtonExit, L"\x9000\x51FA\n\x9000\x51FA\x6E38\x620F\x3002"},
        };

        config.cbSize = sizeof(config);
        config.hInstance = GetModuleHandleW(nullptr);
        config.dwFlags = TDF_ENABLE_HYPERLINKS | TDF_CAN_BE_MINIMIZED | TDF_ALLOW_DIALOG_CANCELLATION | TDF_USE_COMMAND_LINKS;
        config.pszMainIcon = MAKEINTRESOURCE(IDI_ICON1);
<<<<<<< HEAD
        config.pszMainInstruction = L"\x51FA\x73B0\x81F4\x547D\x9519\x8BEF";
        config.pszContent = (L""
            L"\x53D1\x751F\x7684\x539F\x56E0\x53EF\x80FD\x662F\x4E00\x4E2A\x51FA\x9519\x7684\x63D2\x4EF6\x3001\x635F\x574F\x7684 TexTools Mod\x3001\x5176\x4ED6\x7684\x7B2C\x4E09\x65B9\x5DE5\x5177\xFF0C\x6216\x4EC5\x4EC5\x662F\x6E38\x620F\x672C\x8EAB\x7684 Bug\x3002" "\n"
            "\n"
            L"\x8BF7\x5C1D\x8BD5\x4F7F\x7528 XIVLauncher \x8BBE\x7F6E\x4E2D\x7684\x6E38\x620F\x5B8C\x6574\x6027\x68C0\x67E5\x68C0\x6D4B\x6E38\x620F\x6587\x4EF6\x5B8C\x6574\x6027\xFF0C\x5E76\x4E14\x505C\x7528\x4F60\x4E0D\x9700\x8981\x7684\x63D2\x4EF6\x3002"
=======
        config.pszMainInstruction = L"An error in the game occurred";
        config.pszContent = (L""
            R"aa(The game has to close. This error may be caused by a faulty plugin, a broken mod, any other third-party tool, or simply a bug in the game.)aa" "\n"
            "\n"
            R"aa(Try running a game repair in XIVLauncher by right clicking the login button, and disabling plugins you don't need. Please also check your antivirus, see our <a href="help">help site</a> for more information.)aa" "\n"
            "\n"
            R"aa(Upload <a href="exporttspack">this file (click here)</a> if you want to ask for help in our <a href="discord">Discord server</a>.)aa" "\n"

>>>>>>> 66f955c8
        );
        config.pButtons = buttons;
        config.cButtons = ARRAYSIZE(buttons);
        config.nDefaultButton = IdButtonRestart;
        config.pszExpandedControlText = L"Hide stack trace";
        config.pszCollapsedControlText = L"Stack trace for plugin developers";
        config.pszExpandedInformation = window_log_str.c_str();
        config.pszWindowTitle = L"Dalamud Error";
        // config.pRadioButtons = radios;
        // config.cRadioButtons = ARRAYSIZE(radios);
        config.nDefaultRadioButton = IdRadioRestartNormal;
        config.cxWidth = 300;

#if _DEBUG
        config.pszFooter = (L""
            R"aa(<a href="help">Help</a> | <a href="logdir">Open log directory</a> | <a href="logfile">Open log file</a> | <a href="resume">Attempt to resume</a>)aa"
        );
#else
        config.pszFooter = (L""
            R"aa(<a href="help">Help</a> | <a href="logdir">Open log directory</a> | <a href="logfile">Open log file</a>)aa"
        );
#endif
        
        // Can't do this, xiv stops pumping messages here
        //config.hwndParent = FindWindowA("FFXIVGAME", NULL);

        auto attemptResume = false;
        const auto callback = [&](HWND hwnd, UINT uNotification, WPARAM wParam, LPARAM lParam) -> HRESULT {
            switch (uNotification) {
                case TDN_CREATED:
                {
                    SetWindowPos(hwnd, HWND_TOPMOST, 0, 0, 0, 0, SWP_NOMOVE | SWP_NOSIZE | SWP_SHOWWINDOW);
                    return S_OK;
                }
                case TDN_HYPERLINK_CLICKED:
                {
                    const auto link = std::wstring_view(reinterpret_cast<const wchar_t*>(lParam));
                    if (link == L"help") {
                        ShellExecuteW(hwnd, nullptr, L"https://ottercorp.github.io/faq?utm_source=vectored", nullptr, nullptr, SW_SHOW);
                    } else if (link == L"logdir") {
                        ShellExecuteW(hwnd, nullptr, L"explorer.exe", escape_shell_arg(std::format(L"/select,{}", logPath.wstring())).c_str(), nullptr, SW_SHOW);
                    } else if (link == L"logfile") {
                        ShellExecuteW(hwnd, nullptr, logPath.c_str(), nullptr, nullptr, SW_SHOW);
                    } else if (link == L"exporttspack") {
                        export_tspack(hwnd, logDir, ws_to_u8(log.str()), troubleshootingPackData);
                    } else if (link == L"discord") {
                        ShellExecuteW(hwnd, nullptr, L"https://goat.place", nullptr, nullptr, SW_SHOW);
                    } else if (link == L"resume") {
                        attemptResume = true;
                        DestroyWindow(hwnd);
                    }
                    return S_OK;
                }
            }

            return S_OK;
        };

        config.pfCallback = [](HWND hwnd, UINT uNotification, WPARAM wParam, LPARAM lParam, LONG_PTR dwRefData) {
            return (*reinterpret_cast<decltype(callback)*>(dwRefData))(hwnd, uNotification, wParam, lParam);
        };
        config.lpCallbackData = reinterpret_cast<LONG_PTR>(&callback);

        if (submitThread.joinable()) {
            submitThread.join();
            submitThread = {};
        }

        if (shutup) {
            TerminateProcess(g_hProcess, exinfo.ExceptionRecord.ExceptionCode);
            return 0;
        }

        int nButtonPressed = 0, nRadioButton = 0;
        if (FAILED(TaskDialogIndirect(&config, &nButtonPressed, &nRadioButton, nullptr))) {
            ResumeThread(exinfo.hThreadHandle);
        } else {
            switch (nButtonPressed) {
                case IdButtonRestart:
                {
                    TerminateProcess(g_hProcess, exinfo.ExceptionRecord.ExceptionCode);
                    restart_game_using_injector(nRadioButton, *launcherArgs);
                    break;
                }
                default:
                    if (attemptResume)
                        ResumeThread(exinfo.hThreadHandle);
                    else
                        TerminateProcess(g_hProcess, exinfo.ExceptionRecord.ExceptionCode);
            }
        }
    }

    return 0;
}<|MERGE_RESOLUTION|>--- conflicted
+++ resolved
@@ -739,14 +739,11 @@
 
         std::cout << "Crash triggered" << std::endl;
 
-<<<<<<< HEAD
-=======
         auto shutup_mutex = CreateMutex(NULL, false, L"DALAMUD_CRASHES_NO_MORE");
         bool shutup = false;
         if (shutup_mutex == NULL && GetLastError() == ERROR_ALREADY_EXISTS)
             shutup = true;
 
->>>>>>> 66f955c8
         /*
         Hard won wisdom: changing symbol path with SymSetSearchPath() after modules
         have been loaded (invadeProcess=TRUE in SymInitialize() or SymRefreshModuleList())
@@ -909,22 +906,11 @@
         config.hInstance = GetModuleHandleW(nullptr);
         config.dwFlags = TDF_ENABLE_HYPERLINKS | TDF_CAN_BE_MINIMIZED | TDF_ALLOW_DIALOG_CANCELLATION | TDF_USE_COMMAND_LINKS;
         config.pszMainIcon = MAKEINTRESOURCE(IDI_ICON1);
-<<<<<<< HEAD
         config.pszMainInstruction = L"\x51FA\x73B0\x81F4\x547D\x9519\x8BEF";
         config.pszContent = (L""
             L"\x53D1\x751F\x7684\x539F\x56E0\x53EF\x80FD\x662F\x4E00\x4E2A\x51FA\x9519\x7684\x63D2\x4EF6\x3001\x635F\x574F\x7684 TexTools Mod\x3001\x5176\x4ED6\x7684\x7B2C\x4E09\x65B9\x5DE5\x5177\xFF0C\x6216\x4EC5\x4EC5\x662F\x6E38\x620F\x672C\x8EAB\x7684 Bug\x3002" "\n"
             "\n"
             L"\x8BF7\x5C1D\x8BD5\x4F7F\x7528 XIVLauncher \x8BBE\x7F6E\x4E2D\x7684\x6E38\x620F\x5B8C\x6574\x6027\x68C0\x67E5\x68C0\x6D4B\x6E38\x620F\x6587\x4EF6\x5B8C\x6574\x6027\xFF0C\x5E76\x4E14\x505C\x7528\x4F60\x4E0D\x9700\x8981\x7684\x63D2\x4EF6\x3002"
-=======
-        config.pszMainInstruction = L"An error in the game occurred";
-        config.pszContent = (L""
-            R"aa(The game has to close. This error may be caused by a faulty plugin, a broken mod, any other third-party tool, or simply a bug in the game.)aa" "\n"
-            "\n"
-            R"aa(Try running a game repair in XIVLauncher by right clicking the login button, and disabling plugins you don't need. Please also check your antivirus, see our <a href="help">help site</a> for more information.)aa" "\n"
-            "\n"
-            R"aa(Upload <a href="exporttspack">this file (click here)</a> if you want to ask for help in our <a href="discord">Discord server</a>.)aa" "\n"
-
->>>>>>> 66f955c8
         );
         config.pButtons = buttons;
         config.cButtons = ARRAYSIZE(buttons);
