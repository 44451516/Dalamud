using System;
using System.Collections.Generic;
using System.Diagnostics;
using System.Linq;

using CheapLoc;
using Dalamud.Game.Command;
using Serilog;

namespace Dalamud
{
    /// <summary>
    /// Class handling Dalamud core commands.
    /// </summary>
    internal class DalamudCommands
    {
        private readonly Dalamud dalamud;

        /// <summary>
        /// Initializes a new instance of the <see cref="DalamudCommands"/> class.
        /// </summary>
        /// <param name="dalamud">The Dalamud instance to register to.</param>
        public DalamudCommands(Dalamud dalamud)
        {
            this.dalamud = dalamud;
        }

        /// <summary>
        /// Register all command handlers with the Dalamud instance.
        /// </summary>
        public void SetupCommands()
        {
            this.dalamud.CommandManager.AddHandler("/xldclose", new CommandInfo(this.OnUnloadCommand)
            {
                HelpMessage = Loc.Localize("DalamudUnloadHelp", "Unloads XIVLauncher in-game addon."),
                ShowInHelp = false,
            });

            this.dalamud.CommandManager.AddHandler("/xldreloadplugins", new CommandInfo(this.OnPluginReloadCommand)
            {
                HelpMessage = Loc.Localize("DalamudPluginReloadHelp", "Reloads all plugins."),
                ShowInHelp = false,
            });

            this.dalamud.CommandManager.AddHandler("/xlhelp", new CommandInfo(this.OnHelpCommand)
            {
                HelpMessage = Loc.Localize("DalamudCmdInfoHelp", "Shows list of commands available."),
            });

            this.dalamud.CommandManager.AddHandler("/xlmute", new CommandInfo(this.OnBadWordsAddCommand)
            {
                HelpMessage = Loc.Localize("DalamudMuteHelp", "Mute a word or sentence from appearing in chat. Usage: /xlmute <word or sentence>"),
            });

            this.dalamud.CommandManager.AddHandler("/xlmutelist", new CommandInfo(this.OnBadWordsListCommand)
            {
                HelpMessage = Loc.Localize("DalamudMuteListHelp", "List muted words or sentences."),
            });

            this.dalamud.CommandManager.AddHandler("/xlunmute", new CommandInfo(this.OnBadWordsRemoveCommand)
            {
                HelpMessage = Loc.Localize("DalamudUnmuteHelp", "Unmute a word or sentence. Usage: /xlunmute <word or sentence>"),
            });

            this.dalamud.CommandManager.AddHandler("/ll", new CommandInfo(this.OnLastLinkCommand)
            {
                HelpMessage = Loc.Localize("DalamudLastLinkHelp", "Open the last posted link in your default browser."),
            });

            this.dalamud.CommandManager.AddHandler("/xlbgmset", new CommandInfo(this.OnBgmSetCommand)
            {
                HelpMessage = Loc.Localize("DalamudBgmSetHelp", "Set the Game background music. Usage: /xlbgmset <BGM ID>"),
            });

            this.dalamud.CommandManager.AddHandler("/xldev", new CommandInfo(this.OnDebugDrawDevMenu)
            {
                HelpMessage = Loc.Localize("DalamudDevMenuHelp", "Draw dev menu DEBUG"),
                ShowInHelp = false,
            });

<<<<<<< HEAD
=======
            this.dalamud.CommandManager.AddHandler("/xldata", new CommandInfo(this.OnDebugDrawDataMenu)
            {
                HelpMessage = Loc.Localize("DalamudDevDataMenuHelp", "Draw dev data menu DEBUG. Usage: /xldata [Data Dropdown Type]"),
                ShowInHelp = false,
            });

>>>>>>> 79a5cc1e
            this.dalamud.CommandManager.AddHandler("/xllog", new CommandInfo(this.OnOpenLog)
            {
                HelpMessage = Loc.Localize("DalamudDevLogHelp", "Open dev log DEBUG"),
                ShowInHelp = false,
            });

            this.dalamud.CommandManager.AddHandler("/xlplugins", new CommandInfo(this.OnOpenInstallerCommand)
            {
                HelpMessage = Loc.Localize("DalamudInstallerHelp", "Open the plugin installer"),
            });

            this.dalamud.CommandManager.AddHandler("/xlcredits", new CommandInfo(this.OnOpenCreditsCommand)
            {
                HelpMessage = Loc.Localize("DalamudCreditsHelp", "Opens the credits for dalamud."),
            });

            this.dalamud.CommandManager.AddHandler("/xllanguage", new CommandInfo(this.OnSetLanguageCommand)
            {
                HelpMessage =
                    Loc.Localize(
                        "DalamudLanguageHelp",
                        "Set the language for the in-game addon and plugins that support it. Available languages: ") +
                        Localization.ApplicableLangCodes.Aggregate("en", (current, code) => current + ", " + code),
            });

            this.dalamud.CommandManager.AddHandler("/xlsettings", new CommandInfo(this.OnOpenSettingsCommand)
            {
                HelpMessage = Loc.Localize(
                        "DalamudSettingsHelp",
                        "Change various In-Game-Addon settings like chat channels and the discord bot setup."),
            });

            this.dalamud.CommandManager.AddHandler("/imdebug", new CommandInfo(this.OnDebugImInfoCommand)
            {
                HelpMessage = "ImGui DEBUG",
                ShowInHelp = false,
            });
        }

        private void OnUnloadCommand(string command, string arguments)
        {
            this.dalamud.Framework.Gui.Chat.Print("Unloading...");
            this.dalamud.Unload();
        }

        private void OnHelpCommand(string command, string arguments)
        {
            var showDebug = arguments.Contains("debug");

            this.dalamud.Framework.Gui.Chat.Print(Loc.Localize("DalamudCmdHelpAvailable", "Available commands:"));
            foreach (var cmd in this.dalamud.CommandManager.Commands)
            {
                if (!cmd.Value.ShowInHelp && !showDebug)
                    continue;

                this.dalamud.Framework.Gui.Chat.Print($"{cmd.Key}: {cmd.Value.HelpMessage}");
            }
        }

        private void OnPluginReloadCommand(string command, string arguments)
        {
            this.dalamud.Framework.Gui.Chat.Print("Reloading...");

            try
            {
                this.dalamud.PluginManager.ReloadPlugins();

                this.dalamud.Framework.Gui.Chat.Print("OK");
            }
            catch (Exception ex)
            {
                this.dalamud.Framework.Gui.Chat.PrintError("Reload failed.");
                Log.Error(ex, "Plugin reload failed.");
            }
        }

        private void OnBadWordsAddCommand(string command, string arguments)
        {
            this.dalamud.Configuration.BadWords ??= new List<string>();

            if (string.IsNullOrEmpty(arguments))
            {
                this.dalamud.Framework.Gui.Chat.Print(
                    Loc.Localize("DalamudMuteNoArgs", "Please provide a word to mute."));
                return;
            }

            this.dalamud.Configuration.BadWords.Add(arguments);

            this.dalamud.Configuration.Save();

            this.dalamud.Framework.Gui.Chat.Print(
                string.Format(Loc.Localize("DalamudMuted", "Muted \"{0}\"."), arguments));
        }

        private void OnBadWordsListCommand(string command, string arguments)
        {
            this.dalamud.Configuration.BadWords ??= new List<string>();

            if (this.dalamud.Configuration.BadWords.Count == 0)
            {
                this.dalamud.Framework.Gui.Chat.Print(Loc.Localize("DalamudNoneMuted", "No muted words or sentences."));
                return;
            }

            this.dalamud.Configuration.Save();

            foreach (var word in this.dalamud.Configuration.BadWords)
                this.dalamud.Framework.Gui.Chat.Print($"\"{word}\"");
        }

        private void OnBadWordsRemoveCommand(string command, string arguments)
        {
            this.dalamud.Configuration.BadWords ??= new List<string>();

            this.dalamud.Configuration.BadWords.RemoveAll(x => x == arguments);

            this.dalamud.Configuration.Save();

            this.dalamud.Framework.Gui.Chat.Print(
                string.Format(Loc.Localize("DalamudUnmuted", "Unmuted \"{0}\"."), arguments));
        }

        private void OnLastLinkCommand(string command, string arguments)
        {
            if (string.IsNullOrEmpty(this.dalamud.ChatHandlers.LastLink))
            {
                this.dalamud.Framework.Gui.Chat.Print(Loc.Localize("DalamudNoLastLink", "No last link..."));
                return;
            }

            this.dalamud.Framework.Gui.Chat.Print(string.Format(Loc.Localize("DalamudOpeningLink", "Opening {0}"), this.dalamud.ChatHandlers.LastLink));
            Process.Start(this.dalamud.ChatHandlers.LastLink);
        }

        private void OnBgmSetCommand(string command, string arguments)
        {
            this.dalamud.Framework.Gui.SetBgm(ushort.Parse(arguments));
        }

        private void OnDebugDrawDevMenu(string command, string arguments)
        {
            this.dalamud.DalamudUi.IsDevMenu = !this.dalamud.DalamudUi.IsDevMenu;
        }

<<<<<<< HEAD
        private void OnOpenLog(string command, string arguments)
        {
            this.dalamud.DalamudUi.OpenLog();
=======
        private void OnDebugDrawDataMenu(string command, string arguments)
        {
            if (string.IsNullOrEmpty(arguments))
                this.dalamud.DalamudUi.ToggleData();
            else
                this.dalamud.DalamudUi.ToggleData(arguments);
        }

        private void OnOpenLog(string command, string arguments)
        {
            this.dalamud.DalamudUi.ToggleLog();
>>>>>>> 79a5cc1e
        }

        private void OnDebugImInfoCommand(string command, string arguments)
        {
            var io = this.dalamud.InterfaceManager.LastImGuiIoPtr;
            var info = $"WantCaptureKeyboard: {io.WantCaptureKeyboard}\n";
            info += $"WantCaptureMouse: {io.WantCaptureMouse}\n";
            info += $"WantSetMousePos: {io.WantSetMousePos}\n";
            info += $"WantTextInput: {io.WantTextInput}\n";
            info += $"WantSaveIniSettings: {io.WantSaveIniSettings}\n";
            info += $"BackendFlags: {(int)io.BackendFlags}\n";
            info += $"DeltaTime: {io.DeltaTime}\n";
            info += $"DisplaySize: {io.DisplaySize.X} {io.DisplaySize.Y}\n";
            info += $"Framerate: {io.Framerate}\n";
            info += $"MetricsActiveWindows: {io.MetricsActiveWindows}\n";
            info += $"MetricsRenderWindows: {io.MetricsRenderWindows}\n";
            info += $"MousePos: {io.MousePos.X} {io.MousePos.Y}\n";
            info += $"MouseClicked: {io.MouseClicked}\n";
            info += $"MouseDown: {io.MouseDown}\n";
            info += $"NavActive: {io.NavActive}\n";
            info += $"NavVisible: {io.NavVisible}\n";

            Log.Information(info);
        }

        private void OnOpenInstallerCommand(string command, string arguments)
        {
<<<<<<< HEAD
            this.dalamud.DalamudUi.OpenPluginInstaller();
=======
            this.dalamud.DalamudUi.TogglePluginInstaller();
>>>>>>> 79a5cc1e
        }

        private void OnOpenCreditsCommand(string command, string arguments)
        {
<<<<<<< HEAD
            this.dalamud.DalamudUi.OpenCredits();
=======
            this.dalamud.DalamudUi.ToggleCredits();
>>>>>>> 79a5cc1e
        }

        private void OnSetLanguageCommand(string command, string arguments)
        {
            if (Localization.ApplicableLangCodes.Contains(arguments.ToLower()) || arguments.ToLower() == "en")
            {
                this.dalamud.LocalizationManager.SetupWithLangCode(arguments.ToLower());
                this.dalamud.Configuration.LanguageOverride = arguments.ToLower();

                this.dalamud.Framework.Gui.Chat.Print(
                    string.Format(Loc.Localize("DalamudLanguageSetTo", "Language set to {0}"), arguments));
            }
            else
            {
                this.dalamud.LocalizationManager.SetupWithUiCulture();
                this.dalamud.Configuration.LanguageOverride = null;

                this.dalamud.Framework.Gui.Chat.Print(
                    string.Format(Loc.Localize("DalamudLanguageSetTo", "Language set to {0}"), "default"));
            }

            this.dalamud.Configuration.Save();
        }

        private void OnOpenSettingsCommand(string command, string arguments)
        {
<<<<<<< HEAD
            this.dalamud.DalamudUi.OpenSettings();
=======
            this.dalamud.DalamudUi.ToggleSettings();
>>>>>>> 79a5cc1e
        }
    }
}<|MERGE_RESOLUTION|>--- conflicted
+++ resolved
@@ -78,15 +78,12 @@
                 ShowInHelp = false,
             });
 
-<<<<<<< HEAD
-=======
             this.dalamud.CommandManager.AddHandler("/xldata", new CommandInfo(this.OnDebugDrawDataMenu)
             {
                 HelpMessage = Loc.Localize("DalamudDevDataMenuHelp", "Draw dev data menu DEBUG. Usage: /xldata [Data Dropdown Type]"),
                 ShowInHelp = false,
             });
 
->>>>>>> 79a5cc1e
             this.dalamud.CommandManager.AddHandler("/xllog", new CommandInfo(this.OnOpenLog)
             {
                 HelpMessage = Loc.Localize("DalamudDevLogHelp", "Open dev log DEBUG"),
@@ -232,11 +229,6 @@
             this.dalamud.DalamudUi.IsDevMenu = !this.dalamud.DalamudUi.IsDevMenu;
         }
 
-<<<<<<< HEAD
-        private void OnOpenLog(string command, string arguments)
-        {
-            this.dalamud.DalamudUi.OpenLog();
-=======
         private void OnDebugDrawDataMenu(string command, string arguments)
         {
             if (string.IsNullOrEmpty(arguments))
@@ -248,7 +240,6 @@
         private void OnOpenLog(string command, string arguments)
         {
             this.dalamud.DalamudUi.ToggleLog();
->>>>>>> 79a5cc1e
         }
 
         private void OnDebugImInfoCommand(string command, string arguments)
@@ -276,20 +267,12 @@
 
         private void OnOpenInstallerCommand(string command, string arguments)
         {
-<<<<<<< HEAD
-            this.dalamud.DalamudUi.OpenPluginInstaller();
-=======
             this.dalamud.DalamudUi.TogglePluginInstaller();
->>>>>>> 79a5cc1e
         }
 
         private void OnOpenCreditsCommand(string command, string arguments)
         {
-<<<<<<< HEAD
-            this.dalamud.DalamudUi.OpenCredits();
-=======
             this.dalamud.DalamudUi.ToggleCredits();
->>>>>>> 79a5cc1e
         }
 
         private void OnSetLanguageCommand(string command, string arguments)
@@ -316,11 +299,7 @@
 
         private void OnOpenSettingsCommand(string command, string arguments)
         {
-<<<<<<< HEAD
-            this.dalamud.DalamudUi.OpenSettings();
-=======
             this.dalamud.DalamudUi.ToggleSettings();
->>>>>>> 79a5cc1e
         }
     }
 }