--- conflicted
+++ resolved
@@ -8,11 +8,7 @@
     </PropertyGroup>
 
     <PropertyGroup Label="Feature">
-<<<<<<< HEAD
-        <DalamudVersion>9.1.0.3</DalamudVersion>
-=======
         <DalamudVersion>9.1.0.12</DalamudVersion>
->>>>>>> 6adf0d7b
         <Description>XIV Launcher addon framework</Description>
         <AssemblyVersion>$(DalamudVersion)</AssemblyVersion>
         <Version>$(DalamudVersion)</Version>
