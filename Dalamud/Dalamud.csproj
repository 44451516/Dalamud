--- conflicted
+++ resolved
@@ -8,19 +8,11 @@
     </PropertyGroup>
 
     <PropertyGroup Label="Feature">
-<<<<<<< HEAD
-        <DalamudVersion>5.2.7.0</DalamudVersion>
-        <AllowUnsafeBlocks>true</AllowUnsafeBlocks>
-        <AssemblyVersion>5.2.7.2</AssemblyVersion>
-        <Version>5.2.7.2</Version>
-        <FileVersion>5.2.7.2</FileVersion>
-=======
         <DalamudVersion>6.0.0.0</DalamudVersion>
         <Description>XIV Launcher addon framework</Description>
         <AssemblyVersion>$(DalamudVersion)</AssemblyVersion>
         <Version>$(DalamudVersion)</Version>
         <FileVersion>$(DalamudVersion)</FileVersion>
->>>>>>> 8820f84d
     </PropertyGroup>
 
     <PropertyGroup Label="Output">
@@ -68,25 +60,6 @@
     </PropertyGroup>
 
     <ItemGroup>
-<<<<<<< HEAD
-        <None Remove="Resources\Lumina.Generated.dll" />
-        <None Remove="stylecop.json" />
-    </ItemGroup>
-    <ItemGroup>
-        <AdditionalFiles Include="stylecop.json" />
-    </ItemGroup>
-    <ItemGroup>
-        <PackageReference Include="CheapLoc" Version="1.1.3" />
-        <PackageReference Include="JetBrains.Annotations" Version="2020.3.0" />
-        <PackageReference Include="Microsoft.CodeAnalysis.CSharp.Scripting" Version="3.0.0" />
-        <PackageReference Include="Newtonsoft.Json" Version="12.0.2" />
-        <PackageReference Include="PropertyChanged.Fody" Version="2.6.1" />
-        <PackageReference Include="Serilog" Version="2.6.0" />
-        <PackageReference Include="Serilog.Sinks.Async" Version="1.1.0" />
-        <PackageReference Include="Serilog.Sinks.File" Version="4.0.0" />
-        <PackageReference Include="EasyHook" Version="2.7.6270" />
-        <PackageReference Include="SharpDX.Desktop" Version="4.2.0" />
-=======
         <PackageReference Include="CheapLoc" Version="1.1.6" />
         <PackageReference Include="JetBrains.Annotations" Version="2021.2.0" />
         <PackageReference Include="Lib.Harmony" Version="2.1.1" />
@@ -99,7 +72,6 @@
         <PackageReference Include="Serilog.Sinks.Async" Version="1.5.0" />
         <PackageReference Include="Serilog.Sinks.File" Version="5.0.0" />
         <PackageReference Include="Reloaded.Hooks" Version="3.2.3" />
->>>>>>> 8820f84d
         <PackageReference Include="StyleCop.Analyzers" Version="1.2.0-beta.333">
             <PrivateAssets>all</PrivateAssets>
             <IncludeAssets>runtime; build; native; contentfiles; analyzers; buildtransitive</IncludeAssets>
@@ -110,15 +82,6 @@
         <PackageReference Include="System.Resources.Extensions" Version="5.0.0" />
     </ItemGroup>
     <ItemGroup>
-<<<<<<< HEAD
-        <Reference Include="Lumina">
-          <HintPath>..\Resources\Lumina.dll</HintPath>
-        </Reference>
-        <Reference Include="Lumina.Excel">
-          <HintPath>..\Resources\Lumina.Excel.dll</HintPath>
-        </Reference>
-        <Reference Include="System.Net.Http" />
-=======
         <ProjectReference Include="..\lib\FFXIVClientStructs\FFXIVClientStructs\FFXIVClientStructs.csproj" />
         <ProjectReference Include="..\lib\ImGuiScene\deps\ImGui.NET\src\ImGui.NET-472\ImGui.NET-472.csproj" />
         <ProjectReference Include="..\lib\ImGuiScene\deps\SDL2-CS\SDL2-CS.csproj" />
@@ -127,7 +90,6 @@
 
     <ItemGroup>
         <AdditionalFiles Include="..\stylecop.json" />
->>>>>>> 8820f84d
     </ItemGroup>
 
     <ItemGroup>
