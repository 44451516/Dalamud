<?xml version="1.0" encoding="utf-8"?>
<Project Sdk="Microsoft.NET.Sdk">
    <PropertyGroup Label="Target">
        <TargetFramework>net5.0-windows</TargetFramework>
        <PlatformTarget>x64</PlatformTarget>
        <Platforms>x64;AnyCPU</Platforms>
        <LangVersion>10.0</LangVersion>
    </PropertyGroup>

    <PropertyGroup Label="Feature">
<<<<<<< HEAD
        <DalamudVersion>6.3.0.13</DalamudVersion>
=======
        <DalamudVersion>6.4.0.42</DalamudVersion>
>>>>>>> f9ab1dbf
        <Description>XIV Launcher addon framework</Description>
        <AssemblyVersion>$(DalamudVersion)</AssemblyVersion>
        <Version>$(DalamudVersion)</Version>
        <FileVersion>$(DalamudVersion)</FileVersion>
    </PropertyGroup>

    <PropertyGroup Label="Output">
        <OutputType>Library</OutputType>
        <OutputPath>..\bin\$(Configuration)\</OutputPath>
        <AppendTargetFrameworkToOutputPath>false</AppendTargetFrameworkToOutputPath>
        <AppendRuntimeIdentifierToOutputPath>false</AppendRuntimeIdentifierToOutputPath>
        <GenerateRuntimeConfigurationFiles>true</GenerateRuntimeConfigurationFiles>
        <ProduceReferenceAssembly>false</ProduceReferenceAssembly>
    </PropertyGroup>

    <PropertyGroup Label="Documentation">
        <DocumentationFile>$(OutputPath)Dalamud.xml</DocumentationFile>
        <GenerateDocumentationFile>true</GenerateDocumentationFile>
    </PropertyGroup>

    <PropertyGroup Label="Build">
        <UseWindowsForms>true</UseWindowsForms>
        <EnableDynamicLoading>true</EnableDynamicLoading>
        <DebugSymbols>true</DebugSymbols>
        <DebugType>portable</DebugType>
        <Deterministic>true</Deterministic>
        <Nullable>annotations</Nullable>
        <AllowUnsafeBlocks>true</AllowUnsafeBlocks>
    </PropertyGroup>

    <PropertyGroup Label="Configuration">
        <Configuration Condition=" '$(Configuration)' == '' ">Debug</Configuration>
    </PropertyGroup>
    <PropertyGroup Label="Configuration" Condition="'$(Configuration)'=='Debug'">
        <DefineConstants>DEBUG;TRACE</DefineConstants>
    </PropertyGroup>
    <PropertyGroup Label="Warnings">
        <NoWarn>IDE0002;IDE0003;IDE1006;IDE0044;CA1822;CS1591;CS1701;CS1702</NoWarn>
        <!-- IDE1002 - Simplify member access -->
        <!-- IDE1003 - This and me preferences -->
        <!-- IDE1006 - Naming violation -->
        <!-- IDE1006 - Add readonly modifier -->
        <!-- CA1822  - Can be marked as static -->
        <!-- CS1591  - Missing XML comment for publicly visible type or member -->
        <!-- CS1701  - Runtime policy may be needed -->
        <!-- CS1702  - Runtime policy may be needed -->
    </PropertyGroup>

    <ItemGroup>
        <PackageReference Include="CheapLoc" Version="1.1.6" />
        <PackageReference Include="HttpClient.Caching" Version="1.3.7" />
        <PackageReference Include="JetBrains.Annotations" Version="2021.2.0" />
        <PackageReference Include="Lumina" Version="3.8.0" />
        <PackageReference Include="Lumina.Excel" Version="6.1.1" />
        <PackageReference Include="MinSharp" Version="1.0.4" />
        <PackageReference Include="MonoMod.RuntimeDetour" Version="21.10.10.01" />
        <PackageReference Include="Newtonsoft.Json" Version="13.0.1" />
        <PackageReference Include="Serilog" Version="2.10.0" />
        <PackageReference Include="Serilog.Sinks.Async" Version="1.5.0" />
        <PackageReference Include="Serilog.Sinks.Console" Version="4.0.1" />
        <PackageReference Include="Serilog.Sinks.File" Version="5.0.0" />
        <PackageReference Include="goaaats.Reloaded.Hooks" Version="4.2.0-goat.2" />
        <PackageReference Include="StyleCop.Analyzers" Version="1.2.0-beta.333">
            <PrivateAssets>all</PrivateAssets>
            <IncludeAssets>runtime; build; native; contentfiles; analyzers; buildtransitive</IncludeAssets>
        </PackageReference>
        <PackageReference Include="System.Collections.Immutable" Version="5.0.0" />
        <PackageReference Include="System.Drawing.Common" Version="5.0.2" />
        <PackageReference Include="System.Reflection.MetadataLoadContext" Version="5.0.1" />
        <PackageReference Include="System.Resources.Extensions" Version="5.0.0" />
    </ItemGroup>
    <ItemGroup>
        <ProjectReference Include="..\lib\FFXIVClientStructs\FFXIVClientStructs\FFXIVClientStructs.csproj" />
        <ProjectReference Include="..\lib\ImGuiScene\deps\ImGui.NET\src\ImGui.NET-472\ImGui.NET-472.csproj" />
        <ProjectReference Include="..\lib\ImGuiScene\deps\SDL2-CS\SDL2-CS.csproj" />
        <ProjectReference Include="..\lib\ImGuiScene\ImGuiScene\ImGuiScene.csproj" />
    </ItemGroup>

    <ItemGroup>
        <AdditionalFiles Include="..\stylecop.json" />
    </ItemGroup>

    <ItemGroup>
      <None Remove="licenses.txt" />
      <Content Include="licenses.txt">
        <CopyToOutputDirectory>PreserveNewest</CopyToOutputDirectory>
      </Content>
    </ItemGroup>

    <Target Name="AddRuntimeDependenciesToContent" BeforeTargets="GetCopyToOutputDirectoryItems" DependsOnTargets="GenerateBuildDependencyFile;GenerateBuildRuntimeConfigurationFiles">
        <ItemGroup>
            <ContentWithTargetPath Include="$(ProjectDepsFilePath)" CopyToOutputDirectory="PreserveNewest" TargetPath="$(ProjectDepsFileName)" />
            <ContentWithTargetPath Include="$(ProjectRuntimeConfigFilePath)" CopyToOutputDirectory="PreserveNewest" TargetPath="$(ProjectRuntimeConfigFileName)" />
        </ItemGroup>
    </Target>

    <Target Name="GetGitHash" BeforeTargets="WriteGitHash" Condition="'$(BuildHash)' == ''">
        <PropertyGroup>
            <!-- temp file for the git version (lives in "obj" folder)-->
            <VerFile>$(IntermediateOutputPath)gitver</VerFile>
            <VerFileClientStructs>$(IntermediateOutputPath)csver</VerFileClientStructs>
        </PropertyGroup>
        <!-- write the hash to the temp file.-->
        <Exec Command="git -C &quot;$(ProjectDir.Replace('\','\\'))&quot; describe --long --always --dirty &gt; $(VerFile)" />
        <Exec Command="git -C &quot;$(ProjectDir.Replace('\','\\'))\..\lib\FFXIVClientStructs&quot; describe --long --always --dirty &gt; $(VerFileClientStructs)" />
        <!-- read the version into the GitVersion itemGroup-->
        <ReadLinesFromFile File="$(VerFile)">
            <Output TaskParameter="Lines" ItemName="GitVersion" />
        </ReadLinesFromFile>
        <ReadLinesFromFile File="$(VerFileClientStructs)">
            <Output TaskParameter="Lines" ItemName="GitVersionClientStructs" />
        </ReadLinesFromFile>
        <!-- Set the BuildHash property to contain the GitVersion, if it wasn't already set.-->
        <PropertyGroup>
            <BuildHash>@(GitVersion)</BuildHash>
            <BuildHashClientStructs>@(GitVersionClientStructs)</BuildHashClientStructs>
        </PropertyGroup>
    </Target>
    <Target Name="WriteGitHash" BeforeTargets="CoreCompile">
        <!-- names the obj/.../CustomAssemblyInfo.cs file -->
        <PropertyGroup>
            <CustomAssemblyInfoFile>$(IntermediateOutputPath)CustomAssemblyInfo.cs</CustomAssemblyInfoFile>
        </PropertyGroup>
        <!-- includes the CustomAssemblyInfo for compilation into your project -->
        <ItemGroup>
            <Compile Include="$(CustomAssemblyInfoFile)" />
        </ItemGroup>
        <!-- defines the AssemblyMetadata attribute that will be written -->
        <ItemGroup>
            <AssemblyAttributes Include="AssemblyMetadata">
                <_Parameter1>GitHash</_Parameter1>
                <_Parameter2>$(BuildHash)</_Parameter2>
            </AssemblyAttributes>
            <AssemblyAttributes Include="AssemblyMetadata">
                <_Parameter1>GitHashClientStructs</_Parameter1>
                <_Parameter2>$(BuildHashClientStructs)</_Parameter2>
            </AssemblyAttributes>
        </ItemGroup>
        <!-- writes the attribute to the customAssemblyInfo file -->
        <WriteCodeFragment Language="C#" OutputFile="$(CustomAssemblyInfoFile)" AssemblyAttributes="@(AssemblyAttributes)" />
    </Target>
    <ItemGroup>
      <None Remove="C:\Users\z_y_p\.nuget\packages\reloaded.assembler\1.0.10\build\FASMX64.DLL" />
    </ItemGroup>
    <ItemGroup>
      <None Remove="C:\Users\z_y_p\.nuget\packages\reloaded.assembler\1.0.10\build\FASM-LICENSE.TXT" />
    </ItemGroup>
    <ItemGroup>
      <None Remove="C:\Users\z_y_p\.nuget\packages\reloaded.assembler\1.0.10\build\FASM.DLL" />
    </ItemGroup>
    <ItemGroup>
      <None Remove="C:\Users\z_y_p\.nuget\packages\reloaded.assembler\1.0.10\build\Reloaded.Assembler.targets" />
    </ItemGroup>
    <ItemGroup>
      <None Remove="C:\Users\z_y_p\.nuget\packages\reloaded.assembler\1.0.10\build\Reloaded.Assembler.targets" />
    </ItemGroup>
</Project><|MERGE_RESOLUTION|>--- conflicted
+++ resolved
@@ -8,11 +8,7 @@
     </PropertyGroup>
 
     <PropertyGroup Label="Feature">
-<<<<<<< HEAD
-        <DalamudVersion>6.3.0.13</DalamudVersion>
-=======
         <DalamudVersion>6.4.0.42</DalamudVersion>
->>>>>>> f9ab1dbf
         <Description>XIV Launcher addon framework</Description>
         <AssemblyVersion>$(DalamudVersion)</AssemblyVersion>
         <Version>$(DalamudVersion)</Version>
