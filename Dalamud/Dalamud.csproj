--- conflicted
+++ resolved
@@ -8,11 +8,7 @@
     </PropertyGroup>
 
     <PropertyGroup Label="Feature">
-<<<<<<< HEAD
-        <DalamudVersion>9.1.0.2</DalamudVersion>
-=======
-        <DalamudVersion>9.1.0.9</DalamudVersion>
->>>>>>> 10b44ba6
+        <DalamudVersion>9.1.0.3</DalamudVersion>
         <Description>XIV Launcher addon framework</Description>
         <AssemblyVersion>$(DalamudVersion)</AssemblyVersion>
         <Version>$(DalamudVersion)</Version>
@@ -75,12 +71,8 @@
         <PackageReference Include="JetBrains.Annotations" Version="2021.2.0" />
         <PackageReference Include="Lumina" Version="3.17.0" />
         <PackageReference Include="Lumina.Excel" Version="6.5.2" />
-<<<<<<< HEAD
         <PackageReference Include="Microsoft.Extensions.Caching.Memory" Version="7.0.0" />
-        <PackageReference Include="Microsoft.Extensions.ObjectPool" Version="8.0.1" />
-=======
         <PackageReference Include="Microsoft.Extensions.ObjectPool" Version="9.0.0-preview.1.24081.5" />
->>>>>>> 10b44ba6
         <PackageReference Include="Microsoft.Windows.CsWin32" Version="0.3.46-beta">
           <PrivateAssets>all</PrivateAssets>
         </PackageReference>
