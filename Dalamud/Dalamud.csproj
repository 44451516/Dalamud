--- conflicted
+++ resolved
@@ -59,12 +59,8 @@
 
     <ItemGroup>
         <PackageReference Include="CheapLoc" Version="1.1.6" />
-<<<<<<< HEAD
-        <PackageReference Include="HttpClient.Caching" Version="1.3.7" />
-=======
         <PackageReference Include="goaaats.Reloaded.Hooks" Version="4.2.0-goat.4" />
         <PackageReference Include="goaaats.Reloaded.Assembler" Version="1.0.14-goat.2" />
->>>>>>> a496da39
         <PackageReference Include="JetBrains.Annotations" Version="2021.2.0" />
         <PackageReference Include="Lumina" Version="3.10.0" />
         <PackageReference Include="Lumina.Excel" Version="6.2.1" />
