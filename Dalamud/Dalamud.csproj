--- conflicted
+++ resolved
@@ -69,18 +69,13 @@
         <PackageReference Include="goaaats.Reloaded.Assembler" Version="1.0.14-goat.2" />
         <PackageReference Include="HttpClient.Caching" Version="1.3.7" />
         <PackageReference Include="JetBrains.Annotations" Version="2021.2.0" />
-<<<<<<< HEAD
-        <PackageReference Include="Lumina" Version="3.10.2" />
-        <PackageReference Include="Microsoft.Extensions.Caching.Memory" Version="7.0.0" />
-        <PackageReference Include="Lumina.Excel" Version="6.4.0" />
-=======
         <PackageReference Include="Lumina" Version="3.16.0" />
         <PackageReference Include="Lumina.Excel" Version="6.5.2" />
+        <PackageReference Include="Microsoft.Extensions.Caching.Memory" Version="7.0.0" />
         <PackageReference Include="Microsoft.Extensions.ObjectPool" Version="8.0.1" />
         <PackageReference Include="Microsoft.Windows.CsWin32" Version="0.3.46-beta">
           <PrivateAssets>all</PrivateAssets>
         </PackageReference>
->>>>>>> 5f62c703
         <PackageReference Include="MinSharp" Version="1.0.4" />
         <PackageReference Include="MonoModReorg.RuntimeDetour" Version="23.1.2-prerelease.1" />
         <PackageReference Include="Newtonsoft.Json" Version="13.0.2" />
