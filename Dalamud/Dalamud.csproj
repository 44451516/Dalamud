--- conflicted
+++ resolved
@@ -8,11 +8,7 @@
     </PropertyGroup>
 
     <PropertyGroup Label="Feature">
-<<<<<<< HEAD
-        <DalamudVersion>9.0.0.23</DalamudVersion>
-=======
-        <DalamudVersion>9.1.0.2</DalamudVersion>
->>>>>>> b9ae3684
+        <DalamudVersion>9.1.0.0</DalamudVersion>
         <Description>XIV Launcher addon framework</Description>
         <AssemblyVersion>$(DalamudVersion)</AssemblyVersion>
         <Version>$(DalamudVersion)</Version>
