--- conflicted
+++ resolved
@@ -8,11 +8,7 @@
     </PropertyGroup>
 
     <PropertyGroup Label="Feature">
-<<<<<<< HEAD
-        <DalamudVersion>6.4.0.48</DalamudVersion>
-=======
         <DalamudVersion>7.2.0.0</DalamudVersion>
->>>>>>> a49e9eb5
         <Description>XIV Launcher addon framework</Description>
         <AssemblyVersion>$(DalamudVersion)</AssemblyVersion>
         <Version>$(DalamudVersion)</Version>
