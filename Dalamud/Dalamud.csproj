--- conflicted
+++ resolved
@@ -36,13 +36,8 @@
     <ItemGroup>
         <PackageReference Include="CheapLoc" Version="1.1.3" />
         <PackageReference Include="JetBrains.Annotations" Version="2020.1.0" />
-<<<<<<< HEAD
         <PackageReference Include="Lumina" Version="2.4.2" />
         <PackageReference Include="Lumina.Excel" Version="5.35.0" />
-=======
-        <PackageReference Include="Lumina" Version="2.5.1" />
-        <PackageReference Include="Lumina.Excel" Version="5.40.0" />
->>>>>>> b1b6621c
         <PackageReference Include="Newtonsoft.Json" Version="12.0.2" />
         <PackageReference Include="PropertyChanged.Fody" Version="2.6.1" />
         <PackageReference Include="Serilog" Version="2.6.0" />
