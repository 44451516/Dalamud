--- conflicted
+++ resolved
@@ -85,19 +85,7 @@
     </ItemGroup>
 
     <ItemGroup>
-<<<<<<< HEAD
-        <Compile Update="Properties\Resources.Designer.cs">
-            <DesignTime>True</DesignTime>
-            <AutoGen>True</AutoGen>
-            <DependentUpon>Resources.resx</DependentUpon>
-        </Compile>
-        <EmbeddedResource Update="Properties\Resources.resx">
-            <Generator>ResXFileCodeGenerator</Generator>
-            <LastGenOutput>Resources.Designer.cs</LastGenOutput>
-        </EmbeddedResource>
-=======
         <AdditionalFiles Include="..\stylecop.json" />
->>>>>>> 5e71d2b3
     </ItemGroup>
 
     <Target Name="AddRuntimeDependenciesToContent" BeforeTargets="GetCopyToOutputDirectoryItems" DependsOnTargets="GenerateBuildDependencyFile;GenerateBuildRuntimeConfigurationFiles">
