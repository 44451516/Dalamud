using System;
using System.Collections.Generic;
using System.Globalization;
using System.Linq;
using System.Numerics;
using System.Threading.Tasks;
using System.Windows.Forms.VisualStyles;
using CheapLoc;
using Dalamud.Configuration;
using Dalamud.Game.Text;
<<<<<<< HEAD
=======
using Dalamud.Interface.Colors;
using Dalamud.Interface.Windowing;
>>>>>>> 79a5cc1e
using ImGuiNET;
using Serilog;

namespace Dalamud.Interface
{
    internal class DalamudSettingsWindow : Window {
        private readonly Dalamud dalamud;

        public DalamudSettingsWindow(Dalamud dalamud) 
            : base(Loc.Localize("DalamudSettingsHeader", "Dalamud Settings") + "###XlSettings2", ImGuiWindowFlags.NoCollapse)
        {
            this.dalamud = dalamud;

<<<<<<< HEAD
=======
            this.Size = new Vector2(740, 500);
            this.SizeCondition = ImGuiCond.FirstUseEver;

>>>>>>> 79a5cc1e
            this.dalamudMessagesChatType = this.dalamud.Configuration.GeneralChatType;

            this.doCfTaskBarFlash = this.dalamud.Configuration.DutyFinderTaskbarFlash;
            this.doCfChatMessage = this.dalamud.Configuration.DutyFinderChatMessage;

            this.globalUiScale = this.dalamud.Configuration.GlobalUiScale;
            this.doToggleUiHide = this.dalamud.Configuration.ToggleUiHide;
            this.doToggleUiHideDuringCutscenes = this.dalamud.Configuration.ToggleUiHideDuringCutscenes;
            this.doToggleUiHideDuringGpose = this.dalamud.Configuration.ToggleUiHideDuringGpose;

            this.doDocking = this.dalamud.Configuration.IsDocking;
            this.doViewport = !this.dalamud.Configuration.IsDisableViewport;

            this.doPluginTest = this.dalamud.Configuration.DoPluginTest;
            this.thirdRepoList = this.dalamud.Configuration.ThirdRepoList.Select(x => x.Clone()).ToList();

            this.printPluginsWelcomeMsg = this.dalamud.Configuration.PrintPluginsWelcomeMsg;
            this.autoUpdatePlugins = this.dalamud.Configuration.AutoUpdatePlugins;

            this.languages = Localization.ApplicableLangCodes.Prepend("en").ToArray();
            try
            {
                if (string.IsNullOrEmpty(this.dalamud.Configuration.LanguageOverride))
                {
                    var currentUiLang = CultureInfo.CurrentUICulture;

                    if (Localization.ApplicableLangCodes.Any(x => currentUiLang.TwoLetterISOLanguageName == x))
                        this.langIndex = Array.IndexOf(this.languages, currentUiLang.TwoLetterISOLanguageName);
                    else
                        this.langIndex = 0;
                }
                else
                {
                    this.langIndex = Array.IndexOf(this.languages, this.dalamud.Configuration.LanguageOverride);
                }
            }
            catch (Exception)
            {
                this.langIndex = 0;
            }

            try
            {
                List<string> locLanguagesList = new List<string>();
                string locLanguage;
                foreach (var language in this.languages)
                {
                    if (language != "ko")
                    {
                        locLanguage = CultureInfo.GetCultureInfo(language).NativeName;
                        locLanguagesList.Add(char.ToUpper(locLanguage[0]) + locLanguage.Substring(1));
                    }
                    else
                    {
                        locLanguagesList.Add("Korean");
                    }
                }
                this.locLanguages = locLanguagesList.ToArray();
            }
            catch (Exception)
            {
                this.locLanguages = this.languages; // Languages not localized, only codes.
            }
        }

        public override void OnOpen()
        {
            base.OnOpen();

            Log.Information("OnOpen start");

            Log.Information("OnOpen end");
        }

        public override void OnClose()
        {
            base.OnClose();

            Log.Information("OnClose start");

            ImGui.GetIO().FontGlobalScale = this.dalamud.Configuration.GlobalUiScale;
            this.thirdRepoList = this.dalamud.Configuration.ThirdRepoList.Select(x => x.Clone()).ToList();

            Log.Information("OnClose end");
        }

        private string[] languages;
        private string[] locLanguages;
        private int langIndex;

<<<<<<< HEAD
        private Vector4 hintTextColor = new Vector4(0.70f, 0.70f, 0.70f, 1.00f);
=======
        private Vector4 hintTextColor = ImGuiColors.DalamudGrey;
        private Vector4 warnTextColor = ImGuiColors.DalamudRed;
>>>>>>> 79a5cc1e

        private XivChatType dalamudMessagesChatType;

        private bool doCfTaskBarFlash;
        private bool doCfChatMessage;

        private const float MinScale = 0.3f;
        private const float MaxScale = 2.0f;
        private float globalUiScale;
        private bool doToggleUiHide;
        private bool doToggleUiHideDuringCutscenes;
        private bool doToggleUiHideDuringGpose;
        private bool doDocking;
        private bool doViewport;
        private List<ThirdRepoSetting> thirdRepoList;

        private bool printPluginsWelcomeMsg;
        private bool autoUpdatePlugins;

        private string thirdRepoTempUrl = string.Empty;
        private string thirdRepoAddError = string.Empty;

        #region Experimental

        private bool doPluginTest;

        #endregion

        public override void Draw() {
            var windowSize = ImGui.GetWindowSize();
            ImGui.BeginChild("scrolling", new Vector2(windowSize.X - 5 - (5 * ImGui.GetIO().FontGlobalScale), windowSize.Y - 35 - (35 * ImGui.GetIO().FontGlobalScale)), false, ImGuiWindowFlags.HorizontalScrollbar);

            if (ImGui.BeginTabBar("SetTabBar")) {
                if (ImGui.BeginTabItem(Loc.Localize("DalamudSettingsGeneral", "General"))) {
                    ImGui.Text(Loc.Localize("DalamudSettingsLanguage","Language"));
                    ImGui.Combo("##XlLangCombo", ref this.langIndex, this.locLanguages,
                                this.locLanguages.Length);
                    ImGui.TextColored(this.hintTextColor, Loc.Localize("DalamudSettingsLanguageHint", "Select the language Dalamud will be displayed in."));

                    ImGui.Dummy(new Vector2(5f, 5f) * ImGui.GetIO().FontGlobalScale);

                    ImGui.Text(Loc.Localize("DalamudSettingsChannel", "General Chat Channel"));
                    if (ImGui.BeginCombo("##XlChatTypeCombo", this.dalamudMessagesChatType.ToString())) {
                        foreach (var type in Enum.GetValues(typeof(XivChatType)).Cast<XivChatType>()) {
                            if (ImGui.Selectable(type.ToString(), type == this.dalamudMessagesChatType)) {
                                this.dalamudMessagesChatType = type;
                            }
                        }
                        ImGui.EndCombo();
                    }
                    ImGui.TextColored(this.hintTextColor, Loc.Localize("DalamudSettingsChannelHint", "Select the chat channel that is to be used for general Dalamud messages."));

                    ImGui.Dummy(new Vector2(5f, 5f) * ImGui.GetIO().FontGlobalScale);

                    ImGui.Checkbox(Loc.Localize("DalamudSettingsFlash", "Flash FFXIV window on duty pop"), ref this.doCfTaskBarFlash);
                    ImGui.TextColored(this.hintTextColor, Loc.Localize("DalamudSettingsFlashHint", "Flash the FFXIV window in your task bar when a duty is ready."));

                    ImGui.Checkbox(Loc.Localize("DalamudSettingsDutyFinderMessage", "Chatlog message on duty pop"), ref this.doCfChatMessage);
                    ImGui.TextColored(this.hintTextColor, Loc.Localize("DalamudSettingsDutyFinderMessageHint", "Send a message in FFXIV chat when a duty is ready."));

                    ImGui.Checkbox(Loc.Localize("DalamudSettingsPrintPluginsWelcomeMsg", "Display loaded plugins in the welcome message"), ref this.printPluginsWelcomeMsg);
                    ImGui.TextColored(this.hintTextColor, Loc.Localize("DalamudSettingsPrintPluginsWelcomeMsgHint", "Display loaded plugins in FFXIV chat when logging in with a character."));

                    ImGui.Checkbox(Loc.Localize("DalamudSettingsAutoUpdatePlugins", "Auto-update plugins"), ref this.autoUpdatePlugins);
                    ImGui.TextColored(this.hintTextColor, Loc.Localize("DalamudSettingsAutoUpdatePluginsMsgHint", "Automatically update plugins when logging in with a character."));

                    ImGui.EndTabItem();
                }

                if (ImGui.BeginTabItem(Loc.Localize("DalamudSettingsVisual", "Look & Feel"))) {
                    ImGui.SetCursorPosY(ImGui.GetCursorPosY() + 3);
                    ImGui.Text(Loc.Localize("DalamudSettingsGlobalUiScale", "Global UI Scale"));
                    ImGui.SameLine();
                    ImGui.SetCursorPosY(ImGui.GetCursorPosY() - 3);
                    if (ImGui.Button("Reset")) {
                        this.globalUiScale = 1.0f;
                        ImGui.GetIO().FontGlobalScale = this.globalUiScale;
                    }

                    if (ImGui.DragFloat("##DalamudSettingsGlobalUiScaleDrag", ref this.globalUiScale, 0.005f, MinScale, MaxScale, "%.2f"))
                        ImGui.GetIO().FontGlobalScale = this.globalUiScale;

                    ImGui.TextColored(this.hintTextColor, Loc.Localize("DalamudSettingsGlobalUiScaleHint", "Scale all XIVLauncher UI elements - useful for 4K displays."));

                    ImGui.Dummy(new Vector2(10f, 16f) * ImGui.GetIO().FontGlobalScale);

                    ImGui.TextColored(this.hintTextColor, Loc.Localize("DalamudSettingToggleUiHideOptOutNote", "Plugins may independently opt out of the settings below."));

                    ImGui.Checkbox(Loc.Localize("DalamudSettingToggleUiHide", "Hide plugin UI when the game UI is toggled off"), ref this.doToggleUiHide);
                    ImGui.TextColored(this.hintTextColor, Loc.Localize("DalamudSettingToggleUiHideHint", "Hide any open windows by plugins when toggling the game overlay."));

                    ImGui.Checkbox(Loc.Localize("DalamudSettingToggleUiHideDuringCutscenes", "Hide plugin UI during cutscenes"), ref this.doToggleUiHideDuringCutscenes);
                    ImGui.TextColored(this.hintTextColor, Loc.Localize("DalamudSettingToggleUiHideDuringCutscenesHint", "Hide any open windows by plugins during cutscenes."));

                    ImGui.Checkbox(Loc.Localize("DalamudSettingToggleUiHideDuringGpose", "Hide plugin UI while gpose is active"), ref this.doToggleUiHideDuringGpose);
                    ImGui.TextColored(this.hintTextColor, Loc.Localize("DalamudSettingToggleUiHideDuringGposeHint", "Hide any open windows by plugins while gpose is active."));

                    ImGui.Dummy(new Vector2(10f, 16f) * ImGui.GetIO().FontGlobalScale);

                    ImGui.Checkbox(Loc.Localize("DalamudSettingToggleViewports", "Enable multi-monitor windows"), ref this.doViewport);
                    ImGui.TextColored(this.hintTextColor, Loc.Localize("DalamudSettingToggleViewportsHint", "This will allow you move plugin windows onto other monitors.\nWill only work in Borderless Window or Windowed mode."));

                    ImGui.Checkbox(Loc.Localize("DalamudSettingToggleDocking", "Enable window docking"), ref this.doDocking);
                    ImGui.TextColored(this.hintTextColor, Loc.Localize("DalamudSettingToggleDockingHint", "This will allow you to fuse and tab plugin windows."));

                    ImGui.EndTabItem();
                }

                if (ImGui.BeginTabItem(Loc.Localize("DalamudSettingsExperimental", "Experimental"))) {
                    ImGui.Checkbox(Loc.Localize("DalamudSettingsPluginTest", "Get plugin testing builds"), ref this.doPluginTest);
                    ImGui.TextColored(this.hintTextColor, Loc.Localize("DalamudSettingsPluginTestHint", "Receive testing prereleases for plugins."));
                    ImGui.TextColored(this.warnTextColor, Loc.Localize("DalamudSettingsPluginTestWarning", "Testing plugins may not have been vetted before being published. Please only enable this if you are aware of the risks."));

                    ImGui.Dummy(new Vector2(12f, 12f) * ImGui.GetIO().FontGlobalScale);

                    if (ImGui.Button(Loc.Localize("DalamudSettingsClearHidden", "Clear hidden plugins")))
                        this.dalamud.Configuration.HiddenPluginInternalName.Clear();
                    ImGui.TextColored(this.hintTextColor, Loc.Localize("DalamudSettingsClearHiddenHint", "Restore plugins you have previously hidden from the plugin installer."));

                    ImGui.Dummy(new Vector2(12f, 12f) * ImGui.GetIO().FontGlobalScale);

                    ImGui.Dummy(new Vector2(12f, 12f) * ImGui.GetIO().FontGlobalScale);

                    ImGui.Text(Loc.Localize("DalamudSettingsCustomRepo", "Custom Plugin Repositories"));
                    ImGui.TextColored(this.hintTextColor, Loc.Localize("DalamudSettingCustomRepoHint", "Add custom plugin repositories."));
                    ImGui.TextColored(this.warnTextColor, Loc.Localize("DalamudSettingCustomRepoWarning", "We cannot take any responsibility for third-party plugins and repositories.\nTake care when installing third-party plugins from untrusted sources."));

                    ImGui.Dummy(new Vector2(5f, 5f) * ImGui.GetIO().FontGlobalScale);

                    ImGui.Columns(4);
                    ImGui.SetColumnWidth(0, 18 + 5 * ImGui.GetIO().FontGlobalScale);
                    ImGui.SetColumnWidth(1, ImGui.GetWindowWidth() - (18 + 16 + 14) - (5 + 45 + 26) * ImGui.GetIO().FontGlobalScale);
                    ImGui.SetColumnWidth(2, 16 + (45 * ImGui.GetIO().FontGlobalScale));
                    ImGui.SetColumnWidth(3, 14 + (26 * ImGui.GetIO().FontGlobalScale));

                    ImGui.Separator();

                    ImGui.Text("#");
                    ImGui.NextColumn();
                    ImGui.Text("URL");
                    ImGui.NextColumn();
                    ImGui.Text("Enabled");
                    ImGui.NextColumn();
                    ImGui.Text("");
                    ImGui.NextColumn();

                    ImGui.Separator();

                    ImGui.Text("0");
                    ImGui.NextColumn();
                    ImGui.Text("XIVLauncher");
                    ImGui.NextColumn();
                    ImGui.NextColumn();
                    ImGui.NextColumn();
                    ImGui.Separator();

                    ThirdRepoSetting toRemove = null;

                    var repoNumber = 1;
                    foreach (var thirdRepoSetting in this.thirdRepoList) {
                        var isEnabled = thirdRepoSetting.IsEnabled;

                        ImGui.PushID($"thirdRepo_{thirdRepoSetting.Url}");

                        ImGui.SetCursorPosX(ImGui.GetCursorPosX() + (ImGui.GetColumnWidth() / 2) - 8 - (ImGui.CalcTextSize(repoNumber.ToString()).X / 2));
                        ImGui.Text(repoNumber.ToString());
                        ImGui.NextColumn();

                        ImGui.TextWrapped(thirdRepoSetting.Url);
                        ImGui.NextColumn();

                        ImGui.SetCursorPosX(ImGui.GetCursorPosX() + (ImGui.GetColumnWidth() / 2) - 7 - 12 * ImGui.GetIO().FontGlobalScale);
                        ImGui.Checkbox("##thirdRepoCheck", ref isEnabled);
                        ImGui.NextColumn();

                        ImGui.PushFont(InterfaceManager.IconFont);
                        if (ImGui.Button(FontAwesomeIcon.Trash.ToIconString())) {
                            toRemove = thirdRepoSetting;
                        }
                        ImGui.PopFont();
                        ImGui.NextColumn();
                        ImGui.Separator();

                        thirdRepoSetting.IsEnabled = isEnabled;

                        repoNumber++;
                    }

                    if (toRemove != null) {
                        this.thirdRepoList.Remove(toRemove);
                    }

                    ImGui.SetCursorPosX(ImGui.GetCursorPosX() + (ImGui.GetColumnWidth() / 2) - 8 - (ImGui.CalcTextSize(repoNumber.ToString()).X / 2));
                    ImGui.Text(repoNumber.ToString());
                    ImGui.NextColumn();
                    ImGui.SetNextItemWidth(-1);
                    ImGui.InputText("##thirdRepoUrlInput", ref this.thirdRepoTempUrl, 300);
                    ImGui.NextColumn();
                    ImGui.NextColumn();
                    ImGui.PushFont(InterfaceManager.IconFont);
                    if (!string.IsNullOrEmpty(this.thirdRepoTempUrl) && ImGui.Button(FontAwesomeIcon.Plus.ToIconString())) {
                        if (this.thirdRepoList.Any(r => string.Equals(r.Url, this.thirdRepoTempUrl, StringComparison.InvariantCultureIgnoreCase))) {
                            this.thirdRepoAddError = Loc.Localize("DalamudThirdRepoExists", "Repo already exists.");
                            Task.Delay(5000).ContinueWith(t => this.thirdRepoAddError = string.Empty);
                        } else {
                            this.thirdRepoList.Add(new ThirdRepoSetting {
                                Url = this.thirdRepoTempUrl,
                                IsEnabled = true
                            });

                            this.thirdRepoTempUrl = string.Empty;
                        }
                    }
                    ImGui.PopFont();
                    ImGui.Columns(1);

                    ImGui.EndTabItem();

                    if (!string.IsNullOrEmpty(this.thirdRepoAddError)) {
                        ImGui.TextColored(new Vector4(1, 0, 0, 1), this.thirdRepoAddError);
                    }
                }

                ImGui.EndTabBar();
            }

            ImGui.EndChild();

            if (ImGui.Button(Loc.Localize("Save", "Save"))) {
                Save();
            }

            ImGui.SameLine();

            if (ImGui.Button(Loc.Localize("SaveAndClose", "Save and Close"))) {
                Save();
                this.IsOpen = false;
            }
        }

        private void Save() {
            this.dalamud.LocalizationManager.SetupWithLangCode(this.languages[this.langIndex]);
            this.dalamud.Configuration.LanguageOverride = this.languages[this.langIndex];

            this.dalamud.Configuration.GeneralChatType = this.dalamudMessagesChatType;

            this.dalamud.Configuration.DutyFinderTaskbarFlash = this.doCfTaskBarFlash;
            this.dalamud.Configuration.DutyFinderChatMessage = this.doCfChatMessage;

            this.dalamud.Configuration.GlobalUiScale = this.globalUiScale;
            this.dalamud.Configuration.ToggleUiHide = this.doToggleUiHide;
            this.dalamud.Configuration.ToggleUiHideDuringCutscenes = this.doToggleUiHideDuringCutscenes;
            this.dalamud.Configuration.ToggleUiHideDuringGpose = this.doToggleUiHideDuringGpose;

            this.dalamud.Configuration.IsDocking = this.doDocking;

            // This is applied every frame in InterfaceManager::CheckViewportState()
            this.dalamud.Configuration.IsDisableViewport = !this.doViewport;

            // Apply docking flag
            if (!this.dalamud.Configuration.IsDocking)
            {
                ImGui.GetIO().ConfigFlags &= ~ImGuiConfigFlags.DockingEnable;
            }
            else
            {
                ImGui.GetIO().ConfigFlags |= ImGuiConfigFlags.DockingEnable;
            }

            this.dalamud.Configuration.DoPluginTest = this.doPluginTest;
            this.dalamud.Configuration.ThirdRepoList = this.thirdRepoList.Select(x => x.Clone()).ToList();

            this.dalamud.Configuration.PrintPluginsWelcomeMsg = this.printPluginsWelcomeMsg;
            this.dalamud.Configuration.AutoUpdatePlugins = this.autoUpdatePlugins;

            this.dalamud.Configuration.Save();

            this.dalamud.PluginRepository.ReloadPluginMasterAsync();
        }
    }
}<|MERGE_RESOLUTION|>--- conflicted
+++ resolved
@@ -8,11 +8,8 @@
 using CheapLoc;
 using Dalamud.Configuration;
 using Dalamud.Game.Text;
-<<<<<<< HEAD
-=======
 using Dalamud.Interface.Colors;
 using Dalamud.Interface.Windowing;
->>>>>>> 79a5cc1e
 using ImGuiNET;
 using Serilog;
 
@@ -26,12 +23,9 @@
         {
             this.dalamud = dalamud;
 
-<<<<<<< HEAD
-=======
             this.Size = new Vector2(740, 500);
             this.SizeCondition = ImGuiCond.FirstUseEver;
 
->>>>>>> 79a5cc1e
             this.dalamudMessagesChatType = this.dalamud.Configuration.GeneralChatType;
 
             this.doCfTaskBarFlash = this.dalamud.Configuration.DutyFinderTaskbarFlash;
@@ -122,12 +116,8 @@
         private string[] locLanguages;
         private int langIndex;
 
-<<<<<<< HEAD
-        private Vector4 hintTextColor = new Vector4(0.70f, 0.70f, 0.70f, 1.00f);
-=======
         private Vector4 hintTextColor = ImGuiColors.DalamudGrey;
         private Vector4 warnTextColor = ImGuiColors.DalamudRed;
->>>>>>> 79a5cc1e
 
         private XivChatType dalamudMessagesChatType;
 
