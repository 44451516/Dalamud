--- conflicted
+++ resolved
@@ -71,13 +71,8 @@
 
             this.fontBuildSignal = new ManualResetEvent(false);
 
-<<<<<<< HEAD
-            try {
-                //throw new Exception("Skip SwapChain sig search.");
-=======
             try
             {
->>>>>>> bff8488a
                 var sigResolver = new SwapChainSigResolver();
                 sigResolver.Setup(scanner);
 
@@ -434,14 +429,10 @@
 
             var fontPathSc = Path.Combine(this.dalamud.StartInfo.WorkingDirectory, "UIRes", "NotoSansCJKsc-Medium.otf");
 
-<<<<<<< HEAD
-            var chineseRangeHandle = GCHandle.Alloc(GlyphRangesChinese.GlyphRanges, GCHandleType.Pinned);
-=======
-            if (!File.Exists(fontPathJp))
-                ShowFontError(fontPathJp);
+            if (!File.Exists(fontPathSc))
+                ShowFontError(fontPathSc);
 
             var japaneseRangeHandle = GCHandle.Alloc(GlyphRangesJapanese.GlyphRanges, GCHandleType.Pinned);
->>>>>>> bff8488a
 
             DefaultFont = ImGui.GetIO().Fonts.AddFontFromFileTTF(fontPathSc, 17.0f, null, chineseRangeHandle.AddrOfPinnedObject());
 
