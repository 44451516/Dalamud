--- conflicted
+++ resolved
@@ -763,12 +763,8 @@
             // Note: do not dispose w; we do not own it
         }
 
-<<<<<<< HEAD
         public ILockedImFont Lock() =>
             this.wrapped?.Lock() ?? throw new ObjectDisposedException(nameof(FontHandleWrapper));
-=======
-        public IFontHandle.ImFontLocked Lock() => this.WrappedNotDisposed.Lock();
->>>>>>> 0d10a179
 
         public IDisposable Push() => this.WrappedNotDisposed.Push();
 
