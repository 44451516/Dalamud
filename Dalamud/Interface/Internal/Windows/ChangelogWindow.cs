--- conflicted
+++ resolved
@@ -23,15 +23,10 @@
     public const string WarrantsChangelogForMajorMinor = "7.4.";
 
     private const string ChangeLog =
-<<<<<<< HEAD
-        @"·尝试修复XLCN更新BUG";
-=======
-        @"• Updated Dalamud for compatibility with Patch 6.3
-• Made things more speedy by updating to .NET 7
-
-If you note any issues or need help, please check the FAQ, and reach out on our Discord if you need help.
-Thanks and have fun!";
->>>>>>> 66f955c8
+        @"• 兼容6.3
+• 升级到 .Net 7 大概会快一点吧
+
+如果你有任何问题活着需要帮助，请查看FAQ，或者到QQ频道求助!";
 
     private const string UpdatePluginsInfo =
             @"• 由于此更新，您的所有插件都被自动禁用。 这个是正常的。
