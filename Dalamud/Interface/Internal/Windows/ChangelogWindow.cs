<<<<<<< HEAD
using System;
using System.Diagnostics;
using System.IO;
=======
using System.Collections.Generic;
>>>>>>> 21063217
using System.Linq;
using System.Numerics;

using CheapLoc;

using Dalamud.Configuration.Internal;
using Dalamud.Game;
using Dalamud.Game.Gui;
using Dalamud.Interface.Animation.EasingFunctions;
using Dalamud.Interface.Colors;
using Dalamud.Interface.Components;
using Dalamud.Interface.FontIdentifier;
using Dalamud.Interface.GameFonts;
using Dalamud.Interface.ManagedFontAtlas;
using Dalamud.Interface.ManagedFontAtlas.Internals;
using Dalamud.Interface.Textures.TextureWraps;
using Dalamud.Interface.Utility;
using Dalamud.Interface.Utility.Raii;
using Dalamud.Interface.Windowing;
using Dalamud.Plugin.Internal;
using Dalamud.Plugin.Internal.AutoUpdate;
using Dalamud.Plugin.Services;
using Dalamud.Storage.Assets;
using Dalamud.Utility;

using FFXIVClientStructs.FFXIV.Client.UI;

using ImGuiNET;
using ImGuiScene;
using Serilog;

namespace Dalamud.Interface.Internal.Windows;

/// <summary>
/// For major updates, an in-game Changelog window.
/// </summary>
internal sealed class ChangelogWindow : Window, IDisposable
{
<<<<<<< HEAD
    private const string WarrantsChangelogForMajorMinor = "9.1.0.";
    
    private const string ChangeLog =
        @"• 更新了Dalamud，以便与Patch 6.5兼容
• 尝试修正中文输入卡顿问题(再次)
• 输入韩文不会直接爆炸了
• 重置字体设置后会立刻保存了
• 更新了一些翻译
• .Net版本更新至.Net8了
• New:更新了FFCS版本和挂掉的API
=======
    private const string WarrantsChangelogForMajorMinor = "10.0.";
    
    private const string ChangeLog =
        @"• Updated Dalamud for compatibility with Patch 7.0
• Made a lot of behind-the-scenes changes to make Dalamud and plugins more stable and reliable
• Added new functionality developers can take advantage of
• Refreshed the Dalamud/plugin installer UI
>>>>>>> 21063217
";

    private static readonly TimeSpan TitleScreenWaitTime = TimeSpan.FromSeconds(0.5f); 

    private readonly TitleScreenMenuWindow tsmWindow;

    private readonly GameGui gameGui;

    private readonly DisposeSafety.ScopedFinalizer scopedFinalizer = new();
    private readonly IFontAtlas privateAtlas;
    private readonly Lazy<IFontHandle> bannerFont;
    private readonly Lazy<IDalamudTextureWrap> apiBumpExplainerTexture;
    private readonly Lazy<IDalamudTextureWrap> logoTexture;
    private readonly Lazy<IDalamudTextureWrap> fontTipsTexture;

    private readonly InOutCubic windowFade = new(TimeSpan.FromSeconds(2.5f))
    {
        Point1 = Vector2.Zero,
        Point2 = new Vector2(2f),
    };
    
    private readonly InOutCubic bodyFade = new(TimeSpan.FromSeconds(0.8f))
    {
        Point1 = Vector2.Zero,
        Point2 = Vector2.One,
    };
    
    private readonly InOutCubic titleFade = new(TimeSpan.FromSeconds(0.5f))
    {
        Point1 = Vector2.Zero,
        Point2 = Vector2.One,
    };
    
    private readonly InOutCubic fadeOut = new(TimeSpan.FromSeconds(0.5f))
    {
        Point1 = Vector2.One,
        Point2 = Vector2.Zero,
    };
    
    private State state = State.WindowFadeIn;
    
    private bool needFadeRestart = false;
    
    private bool isFadingOutForStateChange = false;
    private State? stateAfterFadeOut;
    
    private AutoUpdateBehavior? chosenAutoUpdateBehavior;
    
    private Dictionary<string, int> currentFtueLevels = new();

    private DateTime? isEligibleSince;
    private bool openedThroughEligibility;

    /// <summary>
    /// Initializes a new instance of the <see cref="ChangelogWindow"/> class.
    /// </summary>
    /// <param name="tsmWindow">TSM window.</param>
    /// <param name="fontAtlasFactory">An instance of <see cref="FontAtlasFactory"/>.</param>
    /// <param name="assets">An instance of <see cref="DalamudAssetManager"/>.</param>
    /// <param name="gameGui">An instance of <see cref="GameGui"/>.</param>
    /// <param name="framework">An instance of <see cref="Framework"/>.</param>
    public ChangelogWindow(
        TitleScreenMenuWindow tsmWindow,
        FontAtlasFactory fontAtlasFactory,
        DalamudAssetManager assets,
        GameGui gameGui,
        Framework framework)
        : base("What's new in Dalamud?##ChangelogWindow", ImGuiWindowFlags.NoResize | ImGuiWindowFlags.NoTitleBar | ImGuiWindowFlags.NoScrollbar | ImGuiWindowFlags.NoScrollWithMouse, true)
    {
        this.gameGui = gameGui;
        
        this.tsmWindow = tsmWindow;
        this.Namespace = "DalamudChangelogWindow";
        this.privateAtlas = this.scopedFinalizer.Add(
            fontAtlasFactory.CreateFontAtlas(this.Namespace, FontAtlasAutoRebuildMode.Async));
        this.bannerFont = new(
            () => this.scopedFinalizer.Add(
                this.privateAtlas.NewGameFontHandle(new(GameFontFamilyAndSize.MiedingerMid18))));

        this.apiBumpExplainerTexture = new(() => assets.GetDalamudTextureWrap(DalamudAsset.ChangelogApiBumpIcon));
        this.logoTexture = new(() => assets.GetDalamudTextureWrap(DalamudAsset.Logo));

        this.fontTipsTexture = new(() => assets.GetDalamudTextureWrap(DalamudAsset.MissingFontTips));

        // If we are going to show a changelog, make sure we have the font ready, otherwise it will hitch
        if (WarrantsChangelog())
            _ = this.bannerFont.Value;
        
        framework.Update += this.FrameworkOnUpdate;
        this.scopedFinalizer.Add(() => framework.Update -= this.FrameworkOnUpdate);
    }

    private enum State
    {
        WindowFadeIn,
        ExplainerIntro,
        ExplainerApiBump,
        AskAutoUpdate,
        Links,
    }
    
    /// <summary>
    /// Check if a changelog should be shown.
    /// </summary>
    /// <returns>True if a changelog should be shown.</returns>
    public static bool WarrantsChangelog()
    {
        var configuration = Service<DalamudConfiguration>.Get();
        var pm = Service<PluginManager>.GetNullable();
        var pmWantsChangelog = pm?.InstalledPlugins.Any() ?? true;
        return (string.IsNullOrEmpty(configuration.LastChangelogMajorMinor) ||
                (!WarrantsChangelogForMajorMinor.StartsWith(configuration.LastChangelogMajorMinor) &&
                 Util.AssemblyVersion.StartsWith(WarrantsChangelogForMajorMinor))) && pmWantsChangelog;
    }

    /// <inheritdoc/>
    public override void OnOpen()
    {
        Service<DalamudInterface>.Get().SetCreditsDarkeningAnimation(true);
        this.tsmWindow.AllowDrawing = false;

        _ = this.bannerFont;

        this.isFadingOutForStateChange = false;
        this.stateAfterFadeOut = null;
        
        this.state = State.WindowFadeIn;
        this.windowFade.Reset();
        this.bodyFade.Reset();
        this.titleFade.Reset();
        this.fadeOut.Reset();
        this.needFadeRestart = true;

        this.chosenAutoUpdateBehavior = null;
        
        this.currentFtueLevels = Service<DalamudConfiguration>.Get().SeenFtueLevels;
        
        base.OnOpen();
    }

    /// <inheritdoc/>
    public override void OnClose()
    {
        base.OnClose();
        
        this.tsmWindow.AllowDrawing = true;
        Service<DalamudInterface>.Get().SetCreditsDarkeningAnimation(false);

        var configuration = Service<DalamudConfiguration>.Get();
        
        if (this.chosenAutoUpdateBehavior.HasValue)
        {
            configuration.AutoUpdateBehavior = this.chosenAutoUpdateBehavior.Value;
        }
        
        configuration.SeenFtueLevels = this.currentFtueLevels;
        configuration.QueueSave();
    }

    /// <inheritdoc/>
    public override void PreDraw()
    {
        ImGui.PushStyleVar(ImGuiStyleVar.WindowBorderSize, 0);
        ImGui.PushStyleVar(ImGuiStyleVar.WindowPadding, Vector2.Zero);
        ImGui.PushStyleVar(ImGuiStyleVar.WindowRounding, 10f);
        
        base.PreDraw();

        if (this.needFadeRestart)
        {
            this.windowFade.Restart();
            this.titleFade.Restart();
            this.needFadeRestart = false;
        }
        
        this.windowFade.Update();
        this.titleFade.Update();
        this.fadeOut.Update();
        ImGui.SetNextWindowBgAlpha(Math.Clamp(this.windowFade.EasedPoint.X, 0, 0.9f));
        
        this.Size = new Vector2(900, 400);
        this.SizeCondition = ImGuiCond.Always;
        
        // Center the window on the main viewport
        var viewportPos = ImGuiHelpers.MainViewport.Pos;
        var viewportSize = ImGuiHelpers.MainViewport.Size;
        var windowSize = this.Size!.Value * ImGuiHelpers.GlobalScale;
        ImGui.SetNextWindowPos(new Vector2(viewportPos.X + viewportSize.X / 2 - windowSize.X / 2, viewportPos.Y + viewportSize.Y / 2 - windowSize.Y / 2));
        // ImGui.SetNextWindowPos(new Vector2(viewportSize.X / 2 - windowSize.X / 2, viewportSize.Y / 2 - windowSize.Y / 2));
    }

    /// <inheritdoc/>
    public override void PostDraw()
    {
        ImGui.PopStyleVar(3);
        
        this.ResetMovieTimer();
        
        base.PostDraw();
    }

    /// <inheritdoc/>
    public override void Draw()
    {
        void Dismiss()
        {
            var configuration = Service<DalamudConfiguration>.Get();
            configuration.LastChangelogMajorMinor = WarrantsChangelogForMajorMinor;
            configuration.QueueSave();
        }
        
        var windowSize = ImGui.GetWindowSize();
        
        var dummySize = 10 * ImGuiHelpers.GlobalScale;
        ImGui.Dummy(new Vector2(dummySize));
        ImGui.SameLine();
        
        var logoContainerSize = new Vector2(windowSize.X * 0.2f - dummySize, windowSize.Y);
        using (var child = ImRaii.Child("###logoContainer", logoContainerSize, false))
        {
            if (!child)
                return;

            var logoSize = new Vector2(logoContainerSize.X);
            
            // Center the logo in the container
            ImGui.SetCursorPos(new Vector2(logoContainerSize.X / 2 - logoSize.X / 2, logoContainerSize.Y / 2 - logoSize.Y / 2));
            
            using (ImRaii.PushStyle(ImGuiStyleVar.Alpha, Math.Clamp(this.windowFade.EasedPoint.X - 0.5f, 0f, 1f)))
                ImGui.Image(this.logoTexture.Value.ImGuiHandle, logoSize);
        }
        
        ImGui.SameLine();
        ImGui.Dummy(new Vector2(dummySize));
        ImGui.SameLine();
        
        using (var child = ImRaii.Child("###textContainer", new Vector2((windowSize.X * 0.8f) - dummySize * 4, windowSize.Y), false))
        {
            if (!child)
                return;
            
            ImGuiHelpers.ScaledDummy(20);

            var titleFadeVal = this.isFadingOutForStateChange ? this.fadeOut.EasedPoint.X : this.titleFade.EasedPoint.X;
            using (ImRaii.PushStyle(ImGuiStyleVar.Alpha, Math.Clamp(titleFadeVal, 0f, 1f)))
            {
                using var font = this.bannerFont.Value.Push();

                switch (this.state)
                {
                    case State.WindowFadeIn:
                    case State.ExplainerIntro:
                        ImGuiHelpers.CenteredText("New And Improved");
                        break;
                    
                    case State.ExplainerApiBump:
                        ImGuiHelpers.CenteredText("Plugin Updates");
                        break;
                    
                    case State.AskAutoUpdate:
                        ImGuiHelpers.CenteredText("Auto-Updates");
                        break;
                    
                    case State.Links:
                        ImGuiHelpers.CenteredText("Enjoy!");
                        break;
                }
            }
            
            ImGuiHelpers.ScaledDummy(8);

            if (this.state == State.WindowFadeIn && this.windowFade.EasedPoint.X > 1.5f)
            {
                this.state = State.ExplainerIntro;
                this.bodyFade.Restart();
            }

            if (this.isFadingOutForStateChange && this.fadeOut.IsDone)
            {
                this.state = this.stateAfterFadeOut ?? throw new Exception("State after fade out is null");

                this.bodyFade.Restart();
                this.titleFade.Restart();
                
                this.isFadingOutForStateChange = false;
                this.stateAfterFadeOut = null;
            }
            
            this.bodyFade.Update();
            var bodyFadeVal = this.isFadingOutForStateChange ? this.fadeOut.EasedPoint.X : this.bodyFade.EasedPoint.X;
            using (ImRaii.PushStyle(ImGuiStyleVar.Alpha, Math.Clamp(bodyFadeVal, 0, 1f)))
            {
                void GoToNextState(State nextState)
                {
                    this.isFadingOutForStateChange = true;
                    this.stateAfterFadeOut = nextState;
                        
                    this.fadeOut.Restart();
                }
                
                bool DrawNextButton(State nextState)
                {
                    // Draw big, centered next button at the bottom of the window
                    var buttonHeight = 30 * ImGuiHelpers.GlobalScale;
                    var buttonText = "Next";
                    var buttonWidth = ImGui.CalcTextSize(buttonText).X + 40 * ImGuiHelpers.GlobalScale;
                    ImGui.SetCursorPosY(windowSize.Y - buttonHeight - (20 * ImGuiHelpers.GlobalScale));
                    ImGuiHelpers.CenterCursorFor((int)buttonWidth);
                
                    if (ImGui.Button(buttonText, new Vector2(buttonWidth, buttonHeight)) && !this.isFadingOutForStateChange)
                    {
                        GoToNextState(nextState);
                        return true;
                    }

                    return false;
                }
                
                switch (this.state)
                {
                    case State.WindowFadeIn:
                    case State.ExplainerIntro:
                        ImGui.TextWrapped($"Welcome to Dalamud v{Util.AssemblyVersion}!");
                        ImGuiHelpers.ScaledDummy(5);
                        ImGui.TextWrapped(ChangeLog);
                        ImGuiHelpers.ScaledDummy(5);
                        ImGui.TextWrapped("这个更新日志是对本版本中最重要的更改的快速概述");
                        ImGui.TextWrapped("请点击Next以查看更新插件的快速指南。");

                        ImGui.Image(
                            this.fontTipsTexture.Value.ImGuiHandle,
                            this.fontTipsTexture.Value.Size);

                        var interfaceManager = Service<InterfaceManager>.Get();
                        using (interfaceManager.MonoFontHandle?.Push())
                        {
                            if (ImGui.Button(Loc.Localize("DalamudSettingResetDefaultFont", "Reset Default Font")))
                            {
                                var faf = Service<FontAtlasFactory>.Get();
                                faf.DefaultFontSpecOverride =
                                        new SingleFontSpec { FontId = new GameFontAndFamilyId(GameFontFamily.Axis) };
                                interfaceManager.RebuildFonts();

                                Service<DalamudConfiguration>.Get().DefaultFontSpec = faf.DefaultFontSpecOverride;
                                Service<DalamudConfiguration>.Get().QueueSave();
                            }
                        }

                        ImGuiHelpers.ScaledDummy(10);
                        DrawNextButton(State.ExplainerApiBump);
                        break;
                    
                    case State.ExplainerApiBump:
                        ImGui.TextWrapped("注意了！由于此补丁的更改，所有插件都需要更新，并已自动禁用");
                        ImGui.TextWrapped("这是正常情况，也是进行重大游戏更新所必需的。");
                        ImGuiHelpers.ScaledDummy(5);
                        ImGui.TextWrapped("要更新插件，请打开插件安装程序，然后点击“更新插件”。更新后的插件应会自动更新并重新启用。");
                        ImGuiHelpers.ScaledDummy(5);
                        ImGui.TextWrapped("请记住，并非您所有的插件都可能已经针对新版本进行了更新。");
                        ImGui.TextWrapped("如果在“已安装插件”选项卡中显示某些插件带有红色叉号，那么它们可能还不可用。");
                        
                        ImGuiHelpers.ScaledDummy(15);

                        ImGuiHelpers.CenterCursorFor(this.apiBumpExplainerTexture.Value.Width);
                        ImGui.Image(
                            this.apiBumpExplainerTexture.Value.ImGuiHandle,
                            this.apiBumpExplainerTexture.Value.Size);
                        
                        if (!this.currentFtueLevels.TryGetValue(FtueLevels.AutoUpdate.Name, out var autoUpdateLevel) || autoUpdateLevel < FtueLevels.AutoUpdate.AutoUpdateInitial)
                        {
                            if (DrawNextButton(State.AskAutoUpdate))
                            {
                                this.currentFtueLevels[FtueLevels.AutoUpdate.Name] = FtueLevels.AutoUpdate.AutoUpdateInitial;
                            }
                        }
                        else
                        {
                            DrawNextButton(State.Links);
                        }
                        
                        break;
                    
                    case State.AskAutoUpdate:
                        ImGuiHelpers.SafeTextColoredWrapped(ImGuiColors.DalamudWhite, Loc.Localize("DalamudSettingsAutoUpdateHint",
                                                "Dalamud can update your plugins automatically, making sure that you always " +
                                                "have the newest features and bug fixes. You can choose when and how auto-updates are run here."));
                        ImGuiHelpers.ScaledDummy(2);
                        
                        ImGuiHelpers.SafeTextColoredWrapped(ImGuiColors.DalamudGrey, Loc.Localize("DalamudSettingsAutoUpdateDisclaimer1",
                                                                "You can always update your plugins manually by clicking the update button in the plugin list. " +
                                                                "You can also opt into updates for specific plugins by right-clicking them and selecting \"Always auto-update\"."));
                        ImGuiHelpers.SafeTextColoredWrapped(ImGuiColors.DalamudGrey, Loc.Localize("DalamudSettingsAutoUpdateDisclaimer2",
                                                                "Dalamud will only notify you about updates while you are idle."));
                        
                        ImGuiHelpers.ScaledDummy(15);
                        
                        bool DrawCenteredButton(string text, float height)
                        {
                            var buttonHeight = height * ImGuiHelpers.GlobalScale;
                            var buttonWidth = ImGui.CalcTextSize(text).X + 50 * ImGuiHelpers.GlobalScale;
                            ImGuiHelpers.CenterCursorFor((int)buttonWidth);

                            return ImGui.Button(text, new Vector2(buttonWidth, buttonHeight)) &&
                                   !this.isFadingOutForStateChange;
                        }

                        using (ImRaii.PushColor(ImGuiCol.Button, ImGuiColors.DPSRed))
                        {
                            if (DrawCenteredButton("Enable auto-updates", 30))
                            { 
                                this.chosenAutoUpdateBehavior = AutoUpdateBehavior.UpdateMainRepo;
                                GoToNextState(State.Links);
                            }
                        }
                        
                        ImGuiHelpers.ScaledDummy(2);
                        
                        using (ImRaii.PushStyle(ImGuiStyleVar.FrameBorderSize, 1))
                        using (var buttonColor = ImRaii.PushColor(ImGuiCol.Button, Vector4.Zero))
                        {
                            buttonColor.Push(ImGuiCol.Border, ImGuiColors.DalamudGrey3);
                            if (DrawCenteredButton("Disable auto-updates", 25))
                            { 
                                this.chosenAutoUpdateBehavior = AutoUpdateBehavior.OnlyNotify;
                                GoToNextState(State.Links);
                            }
                        }
                        
                        break;
                    
                    case State.Links:
                        ImGui.TextWrapped("如果您注意到任何问题或需要帮助，请查看常见问题解答，并在需要帮助的情况下在我们的QQ频道上联系我们。");
                        ImGui.TextWrapped("Enjoy your time with the game and Dalamud!");
                        
                        ImGuiHelpers.ScaledDummy(45);
                        
                        bool CenteredIconButton(FontAwesomeIcon icon, string text)
                        {
                            var buttonWidth = ImGuiComponents.GetIconButtonWithTextWidth(icon, text);
                            ImGuiHelpers.CenterCursorFor((int)buttonWidth);
                            return ImGuiComponents.IconButtonWithText(icon, text);
                        }
                        
                        if (CenteredIconButton(FontAwesomeIcon.Download, "Open Plugin Installer"))
                        {
                            Service<DalamudInterface>.Get().OpenPluginInstaller();
                            this.IsOpen = false;
                            Dismiss();
                        }
                        
                        ImGuiHelpers.ScaledDummy(5);
                        
                        ImGuiHelpers.CenterCursorFor(
                            (int)(ImGuiComponents.GetIconButtonWithTextWidth(FontAwesomeIcon.Globe, "See the FAQ") +
                            ImGuiComponents.GetIconButtonWithTextWidth(FontAwesomeIcon.LaughBeam, "加入我们的QQ频道") +
                            (5 * ImGuiHelpers.GlobalScale) + 
                            (ImGui.GetStyle().ItemSpacing.X * 4)));
                        if (ImGuiComponents.IconButtonWithText(FontAwesomeIcon.Globe, "See the FAQ"))
                        {
                            Util.OpenLink("https://goatcorp.github.io/faq/");
                        }
                        
                        ImGui.SameLine();
                        ImGuiHelpers.ScaledDummy(5);
                        ImGui.SameLine();
                        
                        if (ImGuiComponents.IconButtonWithText(FontAwesomeIcon.LaughBeam, "加入我们的QQ频道"))
                        {
                            Util.OpenLink("https://pd.qq.com/s/9ehyfcha3");
                        }
                        
                        ImGuiHelpers.ScaledDummy(5);
                        
                        if (CenteredIconButton(FontAwesomeIcon.Heart, "Support what we care about"))
                        {
                            Util.OpenLink("https://goatcorp.github.io/faq/support");
                        }
                        
                        var buttonHeight = 30 * ImGuiHelpers.GlobalScale;
                        var buttonText = "Close";
                        var buttonWidth = ImGui.CalcTextSize(buttonText).X + 40 * ImGuiHelpers.GlobalScale;
                        ImGui.SetCursorPosY(windowSize.Y - buttonHeight - (20 * ImGuiHelpers.GlobalScale));
                        ImGuiHelpers.CenterCursorFor((int)buttonWidth);
                
                        if (ImGui.Button(buttonText, new Vector2(buttonWidth, buttonHeight)))
                        {
                            this.IsOpen = false;
                            Dismiss();
                        }
                        
                        break;
                }
            }
            
            // Draw close button in the top right corner
            ImGui.PushStyleVar(ImGuiStyleVar.FrameRounding, 100f);
            var btnAlpha = Math.Clamp(this.windowFade.EasedPoint.X - 0.5f, 0f, 1f);
            ImGui.PushStyleColor(ImGuiCol.Button, ImGuiColors.DPSRed.WithAlpha(btnAlpha).Desaturate(0.3f));
            ImGui.PushStyleColor(ImGuiCol.Text, ImGuiColors.DalamudWhite.WithAlpha(btnAlpha));
            
            var childSize = ImGui.GetWindowSize();
            var closeButtonSize = 15 * ImGuiHelpers.GlobalScale;
            ImGui.SetCursorPos(new Vector2(childSize.X - closeButtonSize - (10 * ImGuiHelpers.GlobalScale), 10 * ImGuiHelpers.GlobalScale));
            if (ImGuiComponents.IconButton(FontAwesomeIcon.Times))
            {
                Dismiss();
                this.IsOpen = false;
            }

            ImGui.PopStyleColor(2);
            ImGui.PopStyleVar();

            if (ImGui.IsItemHovered())
            {
                ImGui.SetTooltip("I don't care about this");
            }
        }
    }

    /// <summary>
    /// Dispose this window.
    /// </summary>
    public void Dispose()
    {
        this.scopedFinalizer.Dispose();
    }
    
    private void FrameworkOnUpdate(IFramework unused)
    {
        if (!WarrantsChangelog())
            return;

        if (this.IsOpen)
            return;

        if (this.openedThroughEligibility)
            return;
        
        var isEligible = this.gameGui.GetAddonByName("_TitleMenu", 1) != IntPtr.Zero;

        var charaSelect = this.gameGui.GetAddonByName("CharaSelect", 1);
        var charaMake = this.gameGui.GetAddonByName("CharaMake", 1);
        var titleDcWorldMap = this.gameGui.GetAddonByName("TitleDCWorldMap", 1);
        if (charaMake != IntPtr.Zero || charaSelect != IntPtr.Zero || titleDcWorldMap != IntPtr.Zero)
            isEligible = false;

        if (this.isEligibleSince == null && isEligible)
        {
            this.isEligibleSince = DateTime.Now;
        }
        else if (this.isEligibleSince != null && !isEligible)
        {
            this.isEligibleSince = null;
        }
        
        if (this.isEligibleSince != null && DateTime.Now - this.isEligibleSince > TitleScreenWaitTime)
        {
            this.IsOpen = true;
            this.openedThroughEligibility = true;
        }
    }
    
    private unsafe void ResetMovieTimer()
    {
        var uiModule = UIModule.Instance();
        if (uiModule == null)
            return;

        var agentModule = uiModule->GetAgentModule();
        if (agentModule == null)
            return;

        var agentLobby = agentModule->GetAgentLobby();
        if (agentLobby == null)
            return;

        agentLobby->IdleTime = 0;
    }

    private static class FtueLevels
    {
        public static class AutoUpdate
        {
            public const string Name = "AutoUpdate";
            public const int AutoUpdateInitial = 1;
        }
    }
}<|MERGE_RESOLUTION|>--- conflicted
+++ resolved
@@ -1,10 +1,4 @@
-<<<<<<< HEAD
-using System;
-using System.Diagnostics;
-using System.IO;
-=======
 using System.Collections.Generic;
->>>>>>> 21063217
 using System.Linq;
 using System.Numerics;
 
@@ -43,18 +37,6 @@
 /// </summary>
 internal sealed class ChangelogWindow : Window, IDisposable
 {
-<<<<<<< HEAD
-    private const string WarrantsChangelogForMajorMinor = "9.1.0.";
-    
-    private const string ChangeLog =
-        @"• 更新了Dalamud，以便与Patch 6.5兼容
-• 尝试修正中文输入卡顿问题(再次)
-• 输入韩文不会直接爆炸了
-• 重置字体设置后会立刻保存了
-• 更新了一些翻译
-• .Net版本更新至.Net8了
-• New:更新了FFCS版本和挂掉的API
-=======
     private const string WarrantsChangelogForMajorMinor = "10.0.";
     
     private const string ChangeLog =
@@ -62,7 +44,6 @@
 • Made a lot of behind-the-scenes changes to make Dalamud and plugins more stable and reliable
 • Added new functionality developers can take advantage of
 • Refreshed the Dalamud/plugin installer UI
->>>>>>> 21063217
 ";
 
     private static readonly TimeSpan TitleScreenWaitTime = TimeSpan.FromSeconds(0.5f); 
