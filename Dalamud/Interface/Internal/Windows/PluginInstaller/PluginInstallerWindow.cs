--- conflicted
+++ resolved
@@ -1965,8 +1965,6 @@
                 }
             }
 
-<<<<<<< HEAD
-=======
             ImGui.SameLine();
             ImGuiHelpers.ScaledDummy(10);
             ImGui.SameLine();
@@ -1977,7 +1975,6 @@
             ImGuiHelpers.ScaledDummy(3);
             ImGui.SameLine();
 
->>>>>>> 130a57f8
             if (!manifest.SourceRepo.IsThirdParty && manifest.AcceptsFeedback)
             {
                 this.DrawSendFeedbackButton(manifest, false, true);
@@ -2260,13 +2257,7 @@
                 this.DrawSendFeedbackButton(plugin.Manifest, plugin.IsTesting, false);
             }
 
-<<<<<<< HEAD
-            this.DrawVisitRepoUrlButton(plugin.Manifest.RepoUrl);
-
-            if (availablePluginUpdate != default)
-=======
             if (availablePluginUpdate != default && !plugin.IsDev)
->>>>>>> 130a57f8
                 this.DrawUpdateSinglePluginButton(availablePluginUpdate);
 
             ImGui.SameLine();
@@ -2725,17 +2716,12 @@
     private void DrawSendFeedbackButton(IPluginManifest manifest, bool isTesting, bool big)
     {
         ImGui.SameLine();
-<<<<<<< HEAD
-        //if (ImGuiComponents.IconButton(FontAwesomeIcon.Comment))
-        if (ImGui.Button("问题反馈"))
-=======
 
         var clicked = big ? 
                           ImGuiComponents.IconButtonWithText(FontAwesomeIcon.Comment, Locs.FeedbackModal_Title) :
                           ImGuiComponents.IconButton(FontAwesomeIcon.Comment);
         
         if (clicked)
->>>>>>> 130a57f8
         {
             this.feedbackPlugin = manifest;
             this.feedbackModalOnNextFrame = true;
