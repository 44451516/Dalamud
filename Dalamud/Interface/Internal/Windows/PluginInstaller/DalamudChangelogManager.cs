using System;
using System.Collections.Generic;
using System.Linq;
using System.Net.Http.Json;
using System.Threading.Tasks;
using Dalamud.Networking.Http;
using Dalamud.Plugin.Internal;
using Dalamud.Utility;

namespace Dalamud.Interface.Internal.Windows.PluginInstaller;

/// <summary>
/// Class responsible for managing Dalamud changelogs.
/// </summary>
internal class DalamudChangelogManager
{
<<<<<<< HEAD
    private const string ChangelogUrl = "https://aonyx.ffxiv.wang/Plugin/CoreChangelog";
=======
    private const string DalamudChangelogUrl = "https://kamori.goats.dev/Dalamud/Release/Changelog";
    private const string PluginChangelogUrl = "https://kamori.goats.dev/Plugin/History/{0}?track={1}";
>>>>>>> 66f955c8

    private readonly PluginManager manager;

    /// <summary>
    /// Initializes a new instance of the <see cref="DalamudChangelogManager"/> class.
    /// </summary>
    /// <param name="manager">The responsible PluginManager.</param>
    public DalamudChangelogManager(PluginManager manager)
    {
        this.manager = manager;
    }

    /// <summary>
    /// Gets a list of all available changelogs.
    /// </summary>
    public IReadOnlyList<IChangelogEntry>? Changelogs { get; private set; }

    /// <summary>
    /// Reload the changelog list.
    /// </summary>
    /// <returns>A <see cref="Task"/> representing the asynchronous operation.</returns>
    public async Task ReloadChangelogAsync()
    {
<<<<<<< HEAD
        this.Changelogs ??= await this.client.GetFromJsonAsync<List<DalamudChangelog>>(ChangelogUrl);
=======
        var client = Service<HappyHttpClient>.Get().SharedHttpClient;
        this.Changelogs = null;

        var dalamudChangelogs = await client.GetFromJsonAsync<List<DalamudChangelog>>(DalamudChangelogUrl);
        var changelogs = dalamudChangelogs.Select(x => new DalamudChangelogEntry(x)).Cast<IChangelogEntry>();

        foreach (var plugin in this.manager.InstalledPlugins)
        {
            if (!plugin.Manifest.IsThirdParty)
            {
                if (!plugin.Manifest.IsDip17Plugin)
                    continue;

                var pluginChangelogs = await client.GetFromJsonAsync<PluginHistory>(string.Format(
                                               PluginChangelogUrl,
                                               plugin.Manifest.InternalName,
                                               plugin.Manifest.Dip17Channel));

                changelogs = changelogs.Concat(pluginChangelogs.Versions
                                                               .Where(x => x.Dip17Track == plugin.Manifest.Dip17Channel)
                                                               .Select(x => new PluginChangelogEntry(plugin, x)));
            }
            else
            {
                if (plugin.Manifest.Changelog.IsNullOrWhitespace())
                    continue;

                changelogs = changelogs.Append(new PluginChangelogEntry(plugin));
            }
        }

        this.Changelogs = changelogs.OrderByDescending(x => x.Date).ToList();
>>>>>>> 66f955c8
    }

    /// <summary>
    /// API response for a history of plugin versions.
    /// </summary>
    internal class PluginHistory
    {
        /// <summary>
        /// Gets or sets the version history of the plugin.
        /// </summary>
        public List<PluginVersion> Versions { get; set; } = null!;

        /// <summary>
        /// A single plugin version.
        /// </summary>
        internal class PluginVersion
        {
#pragma warning disable SA1600
            public string Version { get; set; } = null!;

            public string Dip17Track { get; set; } = null!;

            public string? Changelog { get; set; }

            public DateTime PublishedAt { get; set; }

            public int? PrNumber { get; set; }

            public string? PublishedBy { get; set; }
#pragma warning restore SA1600
        }
    }
}<|MERGE_RESOLUTION|>--- conflicted
+++ resolved
@@ -14,12 +14,8 @@
 /// </summary>
 internal class DalamudChangelogManager
 {
-<<<<<<< HEAD
-    private const string ChangelogUrl = "https://aonyx.ffxiv.wang/Plugin/CoreChangelog";
-=======
-    private const string DalamudChangelogUrl = "https://kamori.goats.dev/Dalamud/Release/Changelog";
+    private const string DalamudChangelogUrl = "https://aonyx.ffxiv.wang/Plugin/CoreChangelog";
     private const string PluginChangelogUrl = "https://kamori.goats.dev/Plugin/History/{0}?track={1}";
->>>>>>> 66f955c8
 
     private readonly PluginManager manager;
 
@@ -43,9 +39,6 @@
     /// <returns>A <see cref="Task"/> representing the asynchronous operation.</returns>
     public async Task ReloadChangelogAsync()
     {
-<<<<<<< HEAD
-        this.Changelogs ??= await this.client.GetFromJsonAsync<List<DalamudChangelog>>(ChangelogUrl);
-=======
         var client = Service<HappyHttpClient>.Get().SharedHttpClient;
         this.Changelogs = null;
 
@@ -78,7 +71,6 @@
         }
 
         this.Changelogs = changelogs.OrderByDescending(x => x.Date).ToList();
->>>>>>> 66f955c8
     }
 
     /// <summary>
