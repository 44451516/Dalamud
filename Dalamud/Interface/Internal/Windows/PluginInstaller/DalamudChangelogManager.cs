--- conflicted
+++ resolved
@@ -11,16 +11,7 @@
 /// </summary>
 internal class DalamudChangelogManager : IDisposable
 {
-<<<<<<< HEAD
-    /// <summary>
-    /// Class responsible for managing Dalamud changelogs.
-    /// </summary>
-    internal class DalamudChangelogManager : IDisposable
-    {
-        private const string ChangelogUrl = "https://dalamudassets-1253720819.cos.ap-nanjing.myqcloud.com/Changelog/Changelog.json";
-=======
-    private const string ChangelogUrl = "https://kamori.goats.dev/Plugin/CoreChangelog";
->>>>>>> a49e9eb5
+    private const string ChangelogUrl = "https://aonyx.ffxiv.wang/Plugin/CoreChangelog";
 
     private readonly HttpClient client = new();
 
