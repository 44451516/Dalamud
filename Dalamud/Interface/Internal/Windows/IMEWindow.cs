--- conflicted
+++ resolved
@@ -66,22 +66,8 @@
         // Calc the window size
         for (var i = 0; i < ime.ImmCand.Count; i++)
         {
-<<<<<<< HEAD
-            if (this.IsOpen && Service<KeyState>.Get()[VirtualKey.SHIFT]) Service<DalamudInterface>.Get().CloseImeWindow();
-            var ime = Service<DalamudIME>.GetNullable();
-
-            if (ime == null || !ime.IsEnabled)
-            {
-                ImGui.Text("IME is unavailable.");
-                return;
-            }
-
-            //ImGui.Text($"{ime.GetCursorPos()}");
-            //ImGui.Text($"{ImGui.GetWindowViewport().WorkSize}");
-=======
             var textSize = ImGui.CalcTextSize($"{i + 1}. {ime.ImmCand[i]}");
             maxTextWidth = maxTextWidth > textSize.X ? maxTextWidth : textSize.X;
->>>>>>> a49e9eb5
         }
 
         maxTextWidth = maxTextWidth > ImGui.CalcTextSize(pageInfo).X ? maxTextWidth : ImGui.CalcTextSize(pageInfo).X;
@@ -117,67 +103,12 @@
         // Add candidate words
         for (var i = 0; i < ime.ImmCand.Count; i++)
         {
-<<<<<<< HEAD
-            if (this.IsOpen && Service<KeyState>.Get()[VirtualKey.SHIFT]) Service<DalamudInterface>.Get().CloseImeWindow();
-            var ime = Service<DalamudIME>.GetNullable();
-
-            if (ime == null || !ime.IsEnabled)
-                return;
-
-            var maxTextWidth = 0f;
-            var textHeight = ImGui.CalcTextSize(ime.ImmComp).Y;
-
-            var native = ime.ImmCandNative;
-            var totalIndex = native.Selection + 1;
-            var totalSize = native.Count;
-
-            var pageStart = native.PageStart;
-            var pageIndex = (pageStart / ImePageSize) + 1;
-            var pageCount = (totalSize / ImePageSize) + 1;
-            var pageInfo = $"{totalIndex}/{totalSize} ({pageIndex}/{pageCount})";
-
-            // Calc the window size
-            for (var i = 0; i < ime.ImmCand.Count; i++)
-            {
-                var textSize = ImGui.CalcTextSize($"{i + 1}. {ime.ImmCand[i]}");
-                maxTextWidth = maxTextWidth > textSize.X ? maxTextWidth : textSize.X;
-            }
-
-            maxTextWidth = maxTextWidth > ImGui.CalcTextSize(pageInfo).X ? maxTextWidth : ImGui.CalcTextSize(pageInfo).X;
-            maxTextWidth = maxTextWidth > ImGui.CalcTextSize(ime.ImmComp).X ? maxTextWidth : ImGui.CalcTextSize(ime.ImmComp).X;
-
-            var imeWindowWidth = maxTextWidth + (2 * ImGui.GetStyle().WindowPadding.X);
-            var imeWindowHeight = (textHeight * (ime.ImmCand.Count + 2)) + (5 * (ime.ImmCand.Count - 1)) + (2 * ImGui.GetStyle().WindowPadding.Y);
-
-            // Calc the window pos
-            var cursorPos = ime.GetCursorPos();
-            var imeWindowMinPos = new Vector2(cursorPos.X, cursorPos.Y);
-            var imeWindowMaxPos = new Vector2(imeWindowMinPos.X + imeWindowWidth, imeWindowMinPos.Y + imeWindowHeight);
-            var gameWindowSize = ImGui.GetWindowViewport().WorkSize;
-
-            var offset = new Vector2(
-                imeWindowMaxPos.X - gameWindowSize.X > 0 ? imeWindowMaxPos.X - gameWindowSize.X : 0,
-                imeWindowMaxPos.Y - gameWindowSize.Y > 0 ? imeWindowMaxPos.Y - gameWindowSize.Y : 0);
-            imeWindowMinPos -= offset;
-            imeWindowMaxPos -= offset;
-
-            var nextDrawPosY = imeWindowMinPos.Y;
-            var drawAreaPosX = imeWindowMinPos.X + ImGui.GetStyle().WindowPadding.X;
-
-            // Draw the ime window
-            var drawList = ImGui.GetForegroundDrawList();
-            // Draw the background rect
-            drawList.AddRectFilled(imeWindowMinPos, imeWindowMaxPos, ImGui.GetColorU32(ImGuiCol.WindowBg), ImGui.GetStyle().WindowRounding);
-            // Add component text
-            drawList.AddText(new Vector2(drawAreaPosX, nextDrawPosY), ImGui.GetColorU32(ImGuiCol.Text), ime.ImmComp);
-=======
             var selected = i == (native.Selection % ImePageSize);
             var color = ImGui.GetColorU32(ImGuiCol.Text);
             if (selected)
                 color = ImGui.GetColorU32(ImGuiCol.NavHighlight);
 
             drawList.AddText(new Vector2(drawAreaPosX, nextDrawPosY), color, $"{i + 1}. {ime.ImmCand[i]}");
->>>>>>> a49e9eb5
             nextDrawPosY += textHeight + ImGui.GetStyle().ItemSpacing.Y;
         }
 
