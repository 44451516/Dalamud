--- conflicted
+++ resolved
@@ -42,8 +42,8 @@
     /// </summary>
     public const int PluginIconHeight = 512;
 
-    private const string MainRepoImageUrl = "https://raw.githubusercontent.com/goatcorp/DalamudPlugins/api6/{0}/{1}/images/{2}";
-    private const string MainRepoDip17ImageUrl = "https://raw.githubusercontent.com/goatcorp/PluginDistD17/main/{0}/{1}/images/{2}";
+    private const string MainRepoImageUrl = "https://raw.githubusercontent.com/ottercorp/DalamudPlugins/api6/{0}/{1}/images/{2}";
+    private const string MainRepoDip17ImageUrl = "https://raw.githubusercontent.com/ottercorp/PluginDistD17/main/{0}/{1}/images/{2}";
 
     private readonly BlockingCollection<Tuple<ulong, Func<Task>>> downloadQueue = new();
     private readonly BlockingCollection<Func<Task>> loadQueue = new();
@@ -68,74 +68,6 @@
     [ServiceManager.ServiceConstructor]
     private PluginImageCache(Dalamud dalamud)
     {
-<<<<<<< HEAD
-        /// <summary>
-        /// Maximum plugin image width.
-        /// </summary>
-        public const int PluginImageWidth = 730;
-
-        /// <summary>
-        /// Maximum plugin image height.
-        /// </summary>
-        public const int PluginImageHeight = 380;
-
-        /// <summary>
-        /// Maximum plugin icon width.
-        /// </summary>
-        public const int PluginIconWidth = 512;
-
-        /// <summary>
-        /// Maximum plugin height.
-        /// </summary>
-        public const int PluginIconHeight = 512;
-
-        // TODO: Change back to master after release
-        private const string MainRepoImageUrl = "https://raw.githubusercontent.com/ottercorp/DalamudPlugins/cn-api6/{0}/{1}/images/{2}";
-
-        private const string MainRepoDip17ImageUrl = "https://raw.githubusercontent.com/ottercorp/PluginDistD17/main/{0}/{1}/images/{2}";
-
-        private readonly BlockingCollection<Tuple<ulong, Func<Task>>> downloadQueue = new();
-        private readonly BlockingCollection<Func<Task>> loadQueue = new();
-        private readonly CancellationTokenSource cancelToken = new();
-        private readonly Task downloadTask;
-        private readonly Task loadTask;
-
-        private readonly ConcurrentDictionary<string, TextureWrap?> pluginIconMap = new();
-        private readonly ConcurrentDictionary<string, TextureWrap?[]?> pluginImagesMap = new();
-
-        private readonly Task<TextureWrap> emptyTextureTask;
-        private readonly Task<TextureWrap> disabledIconTask;
-        private readonly Task<TextureWrap> defaultIconTask;
-        private readonly Task<TextureWrap> troubleIconTask;
-        private readonly Task<TextureWrap> updateIconTask;
-        private readonly Task<TextureWrap> installedIconTask;
-        private readonly Task<TextureWrap> thirdIconTask;
-        private readonly Task<TextureWrap> thirdInstalledIconTask;
-        private readonly Task<TextureWrap> corePluginIconTask;
-
-        [ServiceManager.ServiceConstructor]
-        private PluginImageCache(Dalamud dalamud)
-        {
-            var imwst = Service<InterfaceManager.InterfaceManagerWithScene>.GetAsync();
-
-            Task<TextureWrap>? TaskWrapIfNonNull(TextureWrap? tw) => tw == null ? null : Task.FromResult(tw!);
-
-            this.emptyTextureTask = imwst.ContinueWith(task => task.Result.Manager.LoadImageRaw(new byte[64], 8, 8, 4)!);
-            this.defaultIconTask = imwst.ContinueWith(task => TaskWrapIfNonNull(task.Result.Manager.LoadImage(Path.Combine(dalamud.AssetDirectory.FullName, "UIRes", "defaultIcon.png"))) ?? this.emptyTextureTask).Unwrap();
-            this.disabledIconTask = imwst.ContinueWith(task => TaskWrapIfNonNull(task.Result.Manager.LoadImage(Path.Combine(dalamud.AssetDirectory.FullName, "UIRes", "disabledIcon.png"))) ?? this.emptyTextureTask).Unwrap();
-            this.troubleIconTask = imwst.ContinueWith(task => TaskWrapIfNonNull(task.Result.Manager.LoadImage(Path.Combine(dalamud.AssetDirectory.FullName, "UIRes", "troubleIcon.png"))) ?? this.emptyTextureTask).Unwrap();
-            this.updateIconTask = imwst.ContinueWith(task => TaskWrapIfNonNull(task.Result.Manager.LoadImage(Path.Combine(dalamud.AssetDirectory.FullName, "UIRes", "updateIcon.png"))) ?? this.emptyTextureTask).Unwrap();
-            this.installedIconTask = imwst.ContinueWith(task => TaskWrapIfNonNull(task.Result.Manager.LoadImage(Path.Combine(dalamud.AssetDirectory.FullName, "UIRes", "installedIcon.png"))) ?? this.emptyTextureTask).Unwrap();
-            this.thirdIconTask = imwst.ContinueWith(task => TaskWrapIfNonNull(task.Result.Manager.LoadImage(Path.Combine(dalamud.AssetDirectory.FullName, "UIRes", "thirdIcon.png"))) ?? this.emptyTextureTask).Unwrap();
-            this.thirdInstalledIconTask = imwst.ContinueWith(task => TaskWrapIfNonNull(task.Result.Manager.LoadImage(Path.Combine(dalamud.AssetDirectory.FullName, "UIRes", "thirdInstalledIcon.png"))) ?? this.emptyTextureTask).Unwrap();
-            this.corePluginIconTask = imwst.ContinueWith(task => TaskWrapIfNonNull(task.Result.Manager.LoadImage(Path.Combine(dalamud.AssetDirectory.FullName, "UIRes", "tsmLogo.png"))) ?? this.emptyTextureTask).Unwrap();
-
-            this.downloadTask = Task.Factory.StartNew(
-                () => this.DownloadTask(8), TaskCreationOptions.LongRunning);
-            this.loadTask = Task.Factory.StartNew(
-                () => this.LoadTask(Environment.ProcessorCount), TaskCreationOptions.LongRunning);
-        }
-=======
         var imwst = Service<InterfaceManager.InterfaceManagerWithScene>.GetAsync();
 
         Task<TextureWrap>? TaskWrapIfNonNull(TextureWrap? tw) => tw == null ? null : Task.FromResult(tw!);
@@ -156,7 +88,6 @@
         this.loadTask = Task.Factory.StartNew(
             () => this.LoadTask(Environment.ProcessorCount), TaskCreationOptions.LongRunning);
     }
->>>>>>> a49e9eb5
 
     /// <summary>
     /// Gets the fallback empty texture.
@@ -273,23 +204,6 @@
             }
         }
 
-<<<<<<< HEAD
-            iconTexture = null;
-            var requestedFrame = Service<DalamudInterface>.GetNullable()?.FrameCount ?? 0;
-            Task.Run(async () =>
-            {
-                try
-                {
-                    this.pluginIconMap[manifest.InternalName] =
-                        await this.DownloadPluginIconAsync(plugin, manifest, isThirdParty, requestedFrame);
-                }
-                catch (Exception ex)
-                {
-                    // Keep silent
-                    // Log.Error(ex, $"An unexpected error occurred with the icon for {manifest.InternalName}");
-                }
-            });
-=======
         this.pluginIconMap.Clear();
         this.pluginImagesMap.Clear();
     }
@@ -302,7 +216,6 @@
         this.pluginIconMap.Clear();
         this.pluginImagesMap.Clear();
     }
->>>>>>> a49e9eb5
 
     /// <summary>
     /// Try to get the icon associated with the internal name of a plugin.
@@ -339,22 +252,9 @@
             }
             catch (Exception ex)
             {
-<<<<<<< HEAD
-                try
-                {
-                    await this.DownloadPluginImagesAsync(target, plugin, manifest, isThirdParty, requestedFrame);
-                }
-                catch (Exception ex)
-                {
-                    // Keep silent
-                    // Log.Error(ex, $"An unexpected error occurred with the images for {manifest.InternalName}");
-                }
-            });
-=======
                 Log.Error(ex, $"An unexpected error occurred with the icon for {manifest.InternalName}");
             }
         });
->>>>>>> a49e9eb5
 
         return false;
     }
