--- conflicted
+++ resolved
@@ -40,25 +40,6 @@
 
         new GapSettingsEntry(5),
 
-<<<<<<< HEAD
-        new SettingsEntry<bool>(
-            Loc.Localize(
-                "DalamudSettingEnablePluginUIAdditionalOptions",
-                "Add a button to the title bar of plugin windows to open additional options"),
-            Loc.Localize(
-                "DalamudSettingEnablePluginUIAdditionalOptionsHint",
-                "This will allow you to pin certain plugin windows, make them clickthrough or adjust their opacity.\nThis may not be supported by all of your plugins. Contact the plugin author if you want them to support this feature."),
-            c => c.EnablePluginUiAdditionalOptions,
-            (v, c) => c.EnablePluginUiAdditionalOptions = v),
-
-        new GapSettingsEntry(5),
-
-        new ProxySettingsEntry(),
-
-        new GapSettingsEntry(5),
-
-=======
->>>>>>> 0ada4214
         new ButtonSettingsEntry(
             Loc.Localize("DalamudSettingsClearHidden", "Clear hidden plugins"),
             Loc.Localize(
