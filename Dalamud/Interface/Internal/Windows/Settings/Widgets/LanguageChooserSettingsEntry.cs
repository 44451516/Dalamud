using System;
using System.Collections.Generic;
using System.Diagnostics.CodeAnalysis;
using System.Globalization;
using System.Linq;

using CheapLoc;
using Dalamud.Configuration.Internal;
using Dalamud.Interface.Colors;
using Dalamud.Interface.Utility;
using ImGuiNET;

namespace Dalamud.Interface.Internal.Windows.Settings.Widgets;

[SuppressMessage("StyleCop.CSharp.DocumentationRules", "SA1600:Elements should be documented", Justification = "Internals")]
public sealed class LanguageChooserSettingsEntry : SettingsEntry
{
    private readonly string[] languages;
    private readonly string[] locLanguages;

    private int langIndex = -1;

    public LanguageChooserSettingsEntry()
    {
        this.languages = Localization.ApplicableLangCodes.Prepend("en").ToArray();

        this.Name = Loc.Localize("DalamudSettingsLanguage", "Language");
        this.IsValid = true;
        this.IsVisible = true;

        try
        {
            var locLanguagesList = new List<string>();
            foreach (var language in this.languages)
            {
                switch (language)
                {
                    case "ko":
                        // We're intentionally keeping this in English, as the Korean fonts are not loaded in unless
                        // the language is already Korean or other preconditions are met. It's excessive to load a font
                        // for two characters.
                        locLanguagesList.Add("Korean");
                        break;
<<<<<<< HEAD
                    case "tw":
                        locLanguagesList.Add("繁体中文");
                        break;
=======
>>>>>>> 8fe5f666
                    default:
                        var loc = Localization.GetCultureInfoFromLangCode(language);
                        locLanguagesList.Add(loc.TextInfo.ToTitleCase(loc.NativeName));
                        break;
                }
            }

            this.locLanguages = locLanguagesList.ToArray();
        }
        catch (Exception)
        {
            this.locLanguages = this.languages; // Languages not localized, only codes.
        }
    }

    public override void Load()
    {
        this.langIndex = Array.IndexOf(this.languages, Service<DalamudConfiguration>.Get().EffectiveLanguage);
        if (this.langIndex == -1)
            this.langIndex = 0;
    }

    public override void Save()
    {
        Service<Localization>.Get().SetupWithLangCode(this.languages[this.langIndex]);
        Service<DalamudConfiguration>.Get().LanguageOverride = this.languages[this.langIndex];
    }

    public override void Draw()
    {
        ImGui.Text(this.Name);
        ImGui.Combo("##XlLangCombo", ref this.langIndex, this.locLanguages, this.locLanguages.Length);
        ImGuiHelpers.SafeTextColoredWrapped(ImGuiColors.DalamudGrey, Loc.Localize("DalamudSettingsLanguageHint", "Select the language Dalamud will be displayed in."));
    }
}<|MERGE_RESOLUTION|>--- conflicted
+++ resolved
@@ -41,12 +41,6 @@
                         // for two characters.
                         locLanguagesList.Add("Korean");
                         break;
-<<<<<<< HEAD
-                    case "tw":
-                        locLanguagesList.Add("繁体中文");
-                        break;
-=======
->>>>>>> 8fe5f666
                     default:
                         var loc = Localization.GetCultureInfoFromLangCode(language);
                         locLanguagesList.Add(loc.TextInfo.ToTitleCase(loc.NativeName));
