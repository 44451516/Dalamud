using System.Collections.Generic;
using System.Diagnostics.CodeAnalysis;
using System.IO;
using System.Linq;
using System.Numerics;
using System.Threading.Tasks;

using CheapLoc;
using Dalamud.Configuration;
using Dalamud.Configuration.Internal;
using Dalamud.Interface.Colors;
using Dalamud.Interface.Components;
using Dalamud.Interface.ImGuiFileDialog;
using Dalamud.Interface.Utility;
using Dalamud.Interface.Utility.Raii;
using Dalamud.Plugin.Internal;

using ImGuiNET;

namespace Dalamud.Interface.Internal.Windows.Settings.Widgets;

[SuppressMessage("StyleCop.CSharp.DocumentationRules", "SA1600:Elements should be documented", Justification = "Internals")]
public class DevPluginsSettingsEntry : SettingsEntry
{
    private List<DevPluginLocationSettings> devPluginLocations = new();
    private bool devPluginLocationsChanged;
    private string devPluginTempLocation = string.Empty;
    private string devPluginLocationAddError = string.Empty;
    private FileDialogManager fileDialogManager = new();

    public DevPluginsSettingsEntry()
    {
        this.Name = Loc.Localize("DalamudSettingsDevPluginLocation", "Dev Plugin Locations");
    }

    public override void OnClose()
    {
        this.devPluginLocations =
            Service<DalamudConfiguration>.Get().DevPluginLoadLocations.Select(x => x.Clone()).ToList();
    }

    public override void Load()
    {
        this.devPluginLocations =
            Service<DalamudConfiguration>.Get().DevPluginLoadLocations.Select(x => x.Clone()).ToList();
        this.devPluginLocationsChanged = false;
    }

    public override void Save()
    {
        Service<DalamudConfiguration>.Get().DevPluginLoadLocations = this.devPluginLocations.Select(x => x.Clone()).ToList();

        if (this.devPluginLocationsChanged)
        {
            Service<PluginManager>.Get().ScanDevPlugins();
            this.devPluginLocationsChanged = false;
        }
    }

    public override void Draw()
    {
        using var id = ImRaii.PushId("devPluginLocation");
        ImGui.TextUnformatted(this.Name);
        if (this.devPluginLocationsChanged)
        {
            using (ImRaii.PushColor(ImGuiCol.Text, ImGuiColors.HealerGreen))
            {
                ImGui.SameLine();
                ImGui.TextUnformatted(Loc.Localize("DalamudSettingsChanged", "(Changed)"));
            }
        }

        ImGuiHelpers.SafeTextColoredWrapped(ImGuiColors.DalamudGrey, Loc.Localize("DalamudSettingsDevPluginLocationsHint", "Add dev plugin load locations.\nThis must be a path to the plugin DLL."));

        var locationSelect = Loc.Localize("DalamudDevPluginLocationSelect", "Select Dev Plugin DLL");
        if (ImGuiComponents.IconButtonWithText(FontAwesomeIcon.Folder, locationSelect))
        {
            this.fileDialogManager.OpenFileDialog(
                locationSelect,
                ".dll",
                (result, path) =>
                {
                    if (result)
                    {
                        this.devPluginTempLocation = path;
                        this.AddDevPlugin();
                    }
                });
        }

        ImGuiHelpers.ScaledDummy(5);

        ImGui.Columns(4);
        ImGui.SetColumnWidth(0, 18 + (5 * ImGuiHelpers.GlobalScale));
        ImGui.SetColumnWidth(1, ImGui.GetWindowContentRegionMax().X - ImGui.GetWindowContentRegionMin().X - (18 + 16 + 14) - ((5 + 45 + 26) * ImGuiHelpers.GlobalScale));
        ImGui.SetColumnWidth(2, 16 + (45 * ImGuiHelpers.GlobalScale));
        ImGui.SetColumnWidth(3, 14 + (26 * ImGuiHelpers.GlobalScale));

        ImGui.Separator();

        ImGui.TextUnformatted("#");
        ImGui.NextColumn();
        ImGui.TextUnformatted("Path");
        ImGui.NextColumn();
        ImGui.TextUnformatted("Enabled");
        ImGui.NextColumn();
        ImGui.TextUnformatted(string.Empty);
        ImGui.NextColumn();

        ImGui.Separator();

        DevPluginLocationSettings locationToRemove = null;

        var locNumber = 1;
        foreach (var devPluginLocationSetting in this.devPluginLocations)
        {
            var isEnabled = devPluginLocationSetting.IsEnabled;

            id.Push(devPluginLocationSetting.Path);

            ImGui.SetCursorPosX(ImGui.GetCursorPosX() + (ImGui.GetColumnWidth() / 2) - 8 - (ImGui.CalcTextSize(locNumber.ToString()).X / 2));
            ImGui.TextUnformatted(locNumber.ToString());
            ImGui.NextColumn();

            ImGui.SetNextItemWidth(-1);
            var path = devPluginLocationSetting.Path;
            if (ImGui.InputText($"##devPluginLocationInput", ref path, 65535, ImGuiInputTextFlags.EnterReturnsTrue))
            {
                var contains = this.devPluginLocations.Select(loc => loc.Path).Contains(path);
                if (devPluginLocationSetting.Path == path)
                {
                    // no change.
                }
                else if (contains && devPluginLocationSetting.Path != path)
                {
                    this.devPluginLocationAddError = Loc.Localize("DalamudDevPluginLocationExists", "Location already exists.");
                    Task.Delay(5000).ContinueWith(t => this.devPluginLocationAddError = string.Empty);
                }
                else if (!ValidDevPluginPath(path))
                {
                    this.devPluginLocationAddError = Loc.Localize("DalamudDevPluginInvalid", "The entered value is not a valid path to a potential Dev Plugin.\nDid you mean to enter it as a custom plugin repository in the fields below instead?");
                    Task.Delay(5000).ContinueWith(t => this.devPluginLocationAddError = string.Empty);
                }
                else
                {
                    devPluginLocationSetting.Path = path;
                    this.devPluginLocationsChanged = path != devPluginLocationSetting.Path;
                }
            }

            ImGui.NextColumn();

            ImGui.SetCursorPosX(ImGui.GetCursorPosX() + (ImGui.GetColumnWidth() / 2) - 7 - (12 * ImGuiHelpers.GlobalScale));
            ImGui.Checkbox("##devPluginLocationCheck", ref isEnabled);
            ImGui.NextColumn();

            if (ImGuiComponents.IconButton(FontAwesomeIcon.Trash))
            {
                locationToRemove = devPluginLocationSetting;
            }

            id.Pop();

            ImGui.NextColumn();
            ImGui.Separator();

            devPluginLocationSetting.IsEnabled = isEnabled;

            locNumber++;
        }

        if (locationToRemove != null)
        {
            this.devPluginLocations.Remove(locationToRemove);
            this.devPluginLocationsChanged = true;
        }

        ImGui.SetCursorPosX(ImGui.GetCursorPosX() + (ImGui.GetColumnWidth() / 2) - 8 - (ImGui.CalcTextSize(locNumber.ToString()).X / 2));
        ImGui.TextUnformatted(locNumber.ToString());
        ImGui.NextColumn();
        ImGui.SetNextItemWidth(-1);
        ImGui.InputText("##devPluginLocationInput", ref this.devPluginTempLocation, 300);
        ImGui.NextColumn();
        // Enabled button
        ImGui.NextColumn();
        if (!string.IsNullOrEmpty(this.devPluginTempLocation) && ImGuiComponents.IconButton(FontAwesomeIcon.Plus))
        {
<<<<<<< HEAD
            this.devPluginTempLocation = this.devPluginTempLocation.Trim('"');
            if (this.devPluginLocations.Any(r => string.Equals(r.Path, this.devPluginTempLocation, StringComparison.InvariantCultureIgnoreCase)))
            {
                this.devPluginLocationAddError = Loc.Localize("DalamudDevPluginLocationExists", "Location already exists.");
                Task.Delay(5000).ContinueWith(t => this.devPluginLocationAddError = string.Empty);
            }
            else if (!ValidDevPluginPath(this.devPluginTempLocation))
            {
                this.devPluginLocationAddError = Loc.Localize("DalamudDevPluginInvalid", "The entered value is not a valid path to a potential Dev Plugin.\nDid you mean to enter it as a custom plugin repository in the fields below instead?");
                Task.Delay(5000).ContinueWith(t => this.devPluginLocationAddError = string.Empty);
            }
            else
            {
                this.devPluginLocations.Add(new DevPluginLocationSettings
                {
                    Path = this.devPluginTempLocation.Replace("\"", string.Empty),
                    IsEnabled = true,
                });
                this.devPluginLocationsChanged = true;
                this.devPluginTempLocation = string.Empty;
            }
=======
            this.AddDevPlugin();
>>>>>>> 0ada4214
        }

        ImGui.Columns(1);

        if (!string.IsNullOrEmpty(this.devPluginLocationAddError))
        {
            ImGuiHelpers.SafeTextColoredWrapped(new Vector4(1, 0, 0, 1), this.devPluginLocationAddError);
        }
    }

    public override void PostDraw()
    {
        this.fileDialogManager.Draw();
    }

    private static bool ValidDevPluginPath(string path)
        => Path.IsPathRooted(path) && Path.GetExtension(path) == ".dll";

    private void AddDevPlugin()
    {
        if (this.devPluginLocations.Any(
                r => string.Equals(r.Path, this.devPluginTempLocation, StringComparison.InvariantCultureIgnoreCase)))
        {
            this.devPluginLocationAddError = Loc.Localize("DalamudDevPluginLocationExists", "Location already exists.");
            Task.Delay(5000).ContinueWith(t => this.devPluginLocationAddError = string.Empty);
        }
        else if (!ValidDevPluginPath(this.devPluginTempLocation))
        {
            this.devPluginLocationAddError = Loc.Localize(
                "DalamudDevPluginInvalid",
                "The entered value is not a valid path to a potential Dev Plugin.\nDid you mean to enter it as a custom plugin repository in the fields below instead?");
            Task.Delay(5000).ContinueWith(t => this.devPluginLocationAddError = string.Empty);
        }
        else
        {
            this.devPluginLocations.Add(
                new DevPluginLocationSettings
                {
                    Path = this.devPluginTempLocation.Replace("\"", string.Empty),
                    IsEnabled = true,
                });
            this.devPluginLocationsChanged = true;
            this.devPluginTempLocation = string.Empty;
        }

        // Enable ImGui asserts if a dev plugin is added, if no choice was made prior
        Service<DalamudConfiguration>.Get().ImGuiAssertsEnabledAtStartup ??= true;
    }
}<|MERGE_RESOLUTION|>--- conflicted
+++ resolved
@@ -185,31 +185,7 @@
         ImGui.NextColumn();
         if (!string.IsNullOrEmpty(this.devPluginTempLocation) && ImGuiComponents.IconButton(FontAwesomeIcon.Plus))
         {
-<<<<<<< HEAD
-            this.devPluginTempLocation = this.devPluginTempLocation.Trim('"');
-            if (this.devPluginLocations.Any(r => string.Equals(r.Path, this.devPluginTempLocation, StringComparison.InvariantCultureIgnoreCase)))
-            {
-                this.devPluginLocationAddError = Loc.Localize("DalamudDevPluginLocationExists", "Location already exists.");
-                Task.Delay(5000).ContinueWith(t => this.devPluginLocationAddError = string.Empty);
-            }
-            else if (!ValidDevPluginPath(this.devPluginTempLocation))
-            {
-                this.devPluginLocationAddError = Loc.Localize("DalamudDevPluginInvalid", "The entered value is not a valid path to a potential Dev Plugin.\nDid you mean to enter it as a custom plugin repository in the fields below instead?");
-                Task.Delay(5000).ContinueWith(t => this.devPluginLocationAddError = string.Empty);
-            }
-            else
-            {
-                this.devPluginLocations.Add(new DevPluginLocationSettings
-                {
-                    Path = this.devPluginTempLocation.Replace("\"", string.Empty),
-                    IsEnabled = true,
-                });
-                this.devPluginLocationsChanged = true;
-                this.devPluginTempLocation = string.Empty;
-            }
-=======
             this.AddDevPlugin();
->>>>>>> 0ada4214
         }
 
         ImGui.Columns(1);
@@ -230,6 +206,7 @@
 
     private void AddDevPlugin()
     {
+        this.devPluginTempLocation = this.devPluginTempLocation.Trim('"');
         if (this.devPluginLocations.Any(
                 r => string.Equals(r.Path, this.devPluginTempLocation, StringComparison.InvariantCultureIgnoreCase)))
         {
