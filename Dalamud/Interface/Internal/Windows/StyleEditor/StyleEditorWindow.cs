--- conflicted
+++ resolved
@@ -376,18 +376,6 @@
         }
     }
 
-<<<<<<< HEAD
-    private static string GetRandomName()
-    {
-        var data = Service<DataManager>.Get();
-        var names = data.GetExcelSheet<BNpcName>(ClientLanguage.ChineseSimplified);
-        var rng = new Random();
-
-        return names.ElementAt(rng.Next(0, names.Count() - 1)).Singular.RawString;
-    }
-
-=======
->>>>>>> 130a57f8
     private void SaveStyle()
     {
         if (this.currentSel < 2)
