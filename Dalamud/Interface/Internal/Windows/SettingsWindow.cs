using System;
using System.Collections.Generic;
using System.Globalization;
using System.Linq;
using System.Numerics;
using System.Threading.Tasks;

using CheapLoc;
using Dalamud.Configuration;
using Dalamud.Configuration.Internal;
using Dalamud.Game.Gui.Dtr;
using Dalamud.Game.Text;
using Dalamud.Interface.Colors;
using Dalamud.Interface.Components;
using Dalamud.Interface.GameFonts;
using Dalamud.Interface.Windowing;
using Dalamud.Plugin.Internal;
using Dalamud.Utility;
using ImGuiNET;

namespace Dalamud.Interface.Internal.Windows
{
    /// <summary>
    /// The window that allows for general configuration of Dalamud itself.
    /// </summary>
    internal class SettingsWindow : Window
    {
        private const float MinScale = 0.3f;
        private const float MaxScale = 3.0f;

        private readonly string[] languages;
        private readonly string[] locLanguages;
        private int langIndex;

        private XivChatType dalamudMessagesChatType;

        private bool doCfTaskBarFlash;
        private bool doCfChatMessage;

        private float globalUiScale;
        private bool doUseAxisFontsFromGame;
        private float fontGamma;
        private bool doToggleUiHide;
        private bool doToggleUiHideDuringCutscenes;
        private bool doToggleUiHideDuringGpose;
        private bool doDocking;
        private bool doViewport;
        private bool doGamepad;
        private bool doFocus;
        private bool doTsm;

        private List<string>? dtrOrder;
        private List<string>? dtrIgnore;
        private int dtrSpacing;
        private bool dtrSwapDirection;

        private List<FuckGFWSettings> fuckGFWList;
        private bool fuckGFWListChanged;
        private string fuckGFWTempUrlRegex = string.Empty;
        private string fuckGFWTempReplaceTo = string.Empty;
        private string fuckGFWAddError = string.Empty;

        private List<ThirdPartyRepoSettings> thirdRepoList;
        private bool thirdRepoListChanged;
        private string thirdRepoTempUrl = string.Empty;
        private string thirdRepoAddError = string.Empty;

        private List<DevPluginLocationSettings> devPluginLocations;
        private bool devPluginLocationsChanged;
        private string devPluginTempLocation = string.Empty;
        private string devPluginLocationAddError = string.Empty;

        private bool printPluginsWelcomeMsg;
        private bool autoUpdatePlugins;
        private bool doButtonsSystemMenu;
        private bool disableRmtFiltering;

        private bool useSystemProxy;
        private string proxyHost = string.Empty;
        private int proxyPort;

        #region Experimental

        private bool doPluginTest;

        #endregion

        /// <summary>
        /// Initializes a new instance of the <see cref="SettingsWindow"/> class.
        /// </summary>
        public SettingsWindow()
            : base(Loc.Localize("DalamudSettingsHeader", "Dalamud Settings") + "###XlSettings2", ImGuiWindowFlags.NoCollapse)
        {
            var configuration = Service<DalamudConfiguration>.Get();

            this.Size = new Vector2(740, 550);
            this.SizeCondition = ImGuiCond.FirstUseEver;

            this.dalamudMessagesChatType = configuration.GeneralChatType;

            this.doCfTaskBarFlash = configuration.DutyFinderTaskbarFlash;
            this.doCfChatMessage = configuration.DutyFinderChatMessage;

            this.globalUiScale = configuration.GlobalUiScale;
            this.fontGamma = configuration.FontGamma;
            this.doUseAxisFontsFromGame = configuration.UseAxisFontsFromGame;
            this.doToggleUiHide = configuration.ToggleUiHide;
            this.doToggleUiHideDuringCutscenes = configuration.ToggleUiHideDuringCutscenes;
            this.doToggleUiHideDuringGpose = configuration.ToggleUiHideDuringGpose;

            this.doDocking = configuration.IsDocking;
            this.doViewport = !configuration.IsDisableViewport;
            this.doGamepad = configuration.IsGamepadNavigationEnabled;
            this.doFocus = configuration.IsFocusManagementEnabled;
            this.doTsm = configuration.ShowTsm;

            this.dtrSpacing = configuration.DtrSpacing;
            this.dtrSwapDirection = configuration.DtrSwapDirection;

            this.doPluginTest = configuration.DoPluginTest;
            this.fuckGFWList = configuration.FuckGFWList.Select(x => x.Clone()).ToList();
            this.thirdRepoList = configuration.ThirdRepoList.Select(x => x.Clone()).ToList();
            this.devPluginLocations = configuration.DevPluginLoadLocations.Select(x => x.Clone()).ToList();

            this.printPluginsWelcomeMsg = configuration.PrintPluginsWelcomeMsg;
            this.autoUpdatePlugins = configuration.AutoUpdatePlugins;
            this.doButtonsSystemMenu = configuration.DoButtonsSystemMenu;
            this.disableRmtFiltering = configuration.DisableRmtFiltering;

            this.useSystemProxy = configuration.UseSystemProxy;
            this.proxyHost = configuration.ProxyHost;
            this.proxyPort = configuration.ProxyPort;

            this.languages = Localization.ApplicableLangCodes.Prepend("en").ToArray();
            try
            {
                if (string.IsNullOrEmpty(configuration.LanguageOverride))
                {
                    var currentUiLang = CultureInfo.CurrentUICulture;

                    if (Localization.ApplicableLangCodes.Any(x => currentUiLang.TwoLetterISOLanguageName == x))
                        this.langIndex = Array.IndexOf(this.languages, currentUiLang.TwoLetterISOLanguageName);
                    else
                        this.langIndex = 0;
                }
                else
                {
                    this.langIndex = Array.IndexOf(this.languages, configuration.LanguageOverride);
                }
            }
            catch (Exception)
            {
                this.langIndex = 0;
            }

            try
            {
                var locLanguagesList = new List<string>();
                string locLanguage;
                foreach (var language in this.languages)
                {
                    if (language != "ko")
                    {
                        locLanguage = CultureInfo.GetCultureInfo(language).NativeName;
                        locLanguagesList.Add(char.ToUpper(locLanguage[0]) + locLanguage.Substring(1));
                    }
                    else
                    {
                        locLanguagesList.Add("Korean");
                    }
                }

                this.locLanguages = locLanguagesList.ToArray();
            }
            catch (Exception)
            {
                this.locLanguages = this.languages; // Languages not localized, only codes.
            }
        }

        /// <inheritdoc/>
        public override void OnOpen()
        {
            this.thirdRepoListChanged = false;
            this.fuckGFWListChanged = false;
            this.devPluginLocationsChanged = false;

            var configuration = Service<DalamudConfiguration>.Get();
            this.dtrOrder = configuration.DtrOrder;
            this.dtrIgnore = configuration.DtrIgnore;
        }

        /// <inheritdoc/>
        public override void OnClose()
        {
            var configuration = Service<DalamudConfiguration>.Get();
            var interfaceManager = Service<InterfaceManager>.Get();

            var rebuildFont = interfaceManager.FontGamma != configuration.FontGamma;

            ImGui.GetIO().FontGlobalScale = configuration.GlobalUiScale;
            interfaceManager.FontGammaOverride = null;
            this.thirdRepoList = configuration.ThirdRepoList.Select(x => x.Clone()).ToList();
            this.fuckGFWList = configuration.FuckGFWList.Select(x => x.Clone()).ToList();
            this.devPluginLocations = configuration.DevPluginLoadLocations.Select(x => x.Clone()).ToList();

            configuration.DtrOrder = this.dtrOrder;
            configuration.DtrIgnore = this.dtrIgnore;

            if (rebuildFont)
                interfaceManager.RebuildFonts();
        }

        /// <inheritdoc/>
        public override void Draw()
        {
            var windowSize = ImGui.GetWindowSize();
            ImGui.BeginChild("scrolling", new Vector2(windowSize.X - 5 - (5 * ImGuiHelpers.GlobalScale), windowSize.Y - 35 - (35 * ImGuiHelpers.GlobalScale)), false, ImGuiWindowFlags.HorizontalScrollbar);

            if (ImGui.BeginTabBar("SetTabBar"))
            {
                if (ImGui.BeginTabItem(Loc.Localize("DalamudSettingsGeneral", "General") + "###settingsTabGeneral"))
                {
                    this.DrawGeneralTab();
                    ImGui.EndTabItem();
                }

                if (ImGui.BeginTabItem(Loc.Localize("DalamudSettingsVisual", "Look & Feel") + "###settingsTabVisual"))
                {
                    this.DrawLookAndFeelTab();
                    ImGui.EndTabItem();
                }

                if (ImGui.BeginTabItem(Loc.Localize("DalamudSettingsServerInfoBar", "Server Info Bar") + "###settingsTabInfoBar"))
                {
                    this.DrawServerInfoBarTab();
                    ImGui.EndTabItem();
                }

                if (ImGui.BeginTabItem(Loc.Localize("DalamudSettingsExperimental", "Experimental") + "###settingsTabExperimental"))
                {
                    this.DrawExperimentalTab();
                    ImGui.EndTabItem();
                }

                ImGui.EndTabBar();
            }

            ImGui.EndChild();

            this.DrawSaveCloseButtons();
        }

        private void DrawGeneralTab()
        {
            ImGui.Text(Loc.Localize("DalamudSettingsLanguage", "Language"));
            ImGui.Combo("##XlLangCombo", ref this.langIndex, this.locLanguages, this.locLanguages.Length);
            ImGui.TextColored(ImGuiColors.DalamudGrey, Loc.Localize("DalamudSettingsLanguageHint", "Select the language Dalamud will be displayed in."));

            ImGuiHelpers.ScaledDummy(5);

            ImGui.Text(Loc.Localize("DalamudSettingsChannel", "General Chat Channel"));
            if (ImGui.BeginCombo("##XlChatTypeCombo", this.dalamudMessagesChatType.ToString()))
            {
                foreach (var type in Enum.GetValues(typeof(XivChatType)).Cast<XivChatType>())
                {
                    if (ImGui.Selectable(type.ToString(), type == this.dalamudMessagesChatType))
                    {
                        this.dalamudMessagesChatType = type;
                    }
                }

                ImGui.EndCombo();
            }

            ImGui.TextColored(ImGuiColors.DalamudGrey, Loc.Localize("DalamudSettingsChannelHint", "Select the chat channel that is to be used for general Dalamud messages."));

            ImGuiHelpers.ScaledDummy(5);

            ImGui.Checkbox(Loc.Localize("DalamudSettingsFlash", "Flash FFXIV window on duty pop"), ref this.doCfTaskBarFlash);
            ImGui.TextColored(ImGuiColors.DalamudGrey, Loc.Localize("DalamudSettingsFlashHint", "Flash the FFXIV window in your task bar when a duty is ready."));

            ImGui.Checkbox(Loc.Localize("DalamudSettingsDutyFinderMessage", "Chatlog message on duty pop"), ref this.doCfChatMessage);
            ImGui.TextColored(ImGuiColors.DalamudGrey, Loc.Localize("DalamudSettingsDutyFinderMessageHint", "Send a message in FFXIV chat when a duty is ready."));

            ImGui.Checkbox(Loc.Localize("DalamudSettingsPrintPluginsWelcomeMsg", "Display loaded plugins in the welcome message"), ref this.printPluginsWelcomeMsg);
            ImGui.TextColored(ImGuiColors.DalamudGrey, Loc.Localize("DalamudSettingsPrintPluginsWelcomeMsgHint", "Display loaded plugins in FFXIV chat when logging in with a character."));

            ImGui.Checkbox(Loc.Localize("DalamudSettingsAutoUpdatePlugins", "Auto-update plugins"), ref this.autoUpdatePlugins);
            ImGui.TextColored(ImGuiColors.DalamudGrey, Loc.Localize("DalamudSettingsAutoUpdatePluginsMsgHint", "Automatically update plugins when logging in with a character."));

            ImGui.Checkbox(Loc.Localize("DalamudSettingsSystemMenu", "Dalamud buttons in system menu"), ref this.doButtonsSystemMenu);
            ImGui.TextColored(ImGuiColors.DalamudGrey, Loc.Localize("DalamudSettingsSystemMenuMsgHint", "Add buttons for Dalamud plugins and settings to the system menu."));

            ImGui.Checkbox(Loc.Localize("DalamudSettingsDisableRmtFiltering", "Disable RMT Filtering"), ref this.disableRmtFiltering);
            ImGui.TextColored(ImGuiColors.DalamudGrey, Loc.Localize("DalamudSettingsDisableRmtFilteringMsgHint", "Disable dalamud's built-in RMT ad filtering."));
        }

        private void DrawLookAndFeelTab()
        {
            var interfaceManager = Service<InterfaceManager>.Get();

            ImGui.SetCursorPosY(ImGui.GetCursorPosY() + 3);
            ImGui.Text(Loc.Localize("DalamudSettingsGlobalUiScale", "Global UI Scale"));
            ImGui.SameLine();
            ImGui.SetCursorPosY(ImGui.GetCursorPosY() - 3);
            if (ImGui.Button(Loc.Localize("DalamudSettingsIndividualConfigResetToDefaultValue", "Reset") + "##DalamudSettingsGlobalUiScaleReset"))
            {
                this.globalUiScale = 1.0f;
                ImGui.GetIO().FontGlobalScale = this.globalUiScale;
                interfaceManager.RebuildFonts();
            }

            if (ImGui.DragFloat("##DalamudSettingsGlobalUiScaleDrag", ref this.globalUiScale, 0.005f, MinScale, MaxScale, "%.2f"))
            {
                ImGui.GetIO().FontGlobalScale = this.globalUiScale;
                interfaceManager.RebuildFonts();
            }

            ImGui.TextColored(ImGuiColors.DalamudGrey, Loc.Localize("DalamudSettingsGlobalUiScaleHint", "Scale all XIVLauncher UI elements - useful for 4K displays."));

            ImGuiHelpers.ScaledDummy(10, 16);

            if (ImGui.Button(Loc.Localize("DalamudSettingsOpenStyleEditor", "Open Style Editor")))
            {
                Service<DalamudInterface>.Get().OpenStyleEditor();
            }

            ImGui.TextColored(ImGuiColors.DalamudGrey, Loc.Localize("DalamudSettingsStyleEditorHint", "Modify the look & feel of Dalamud windows."));

            ImGuiHelpers.ScaledDummy(10, 16);

            ImGui.TextColored(ImGuiColors.DalamudGrey, Loc.Localize("DalamudSettingToggleUiHideOptOutNote", "Plugins may independently opt out of the settings below."));

            ImGui.Checkbox(Loc.Localize("DalamudSettingToggleAxisFonts", "Use AXIS fonts as default Dalamud font"), ref this.doUseAxisFontsFromGame);
            ImGui.TextColored(ImGuiColors.DalamudGrey, Loc.Localize("DalamudSettingToggleUiAxisFontsHint", "Use AXIS fonts (the game's main UI fonts) as default Dalamud font."));

            ImGui.Checkbox(Loc.Localize("DalamudSettingToggleUiHide", "Hide plugin UI when the game UI is toggled off"), ref this.doToggleUiHide);
            ImGui.TextColored(ImGuiColors.DalamudGrey, Loc.Localize("DalamudSettingToggleUiHideHint", "Hide any open windows by plugins when toggling the game overlay."));

            ImGui.Checkbox(Loc.Localize("DalamudSettingToggleUiHideDuringCutscenes", "Hide plugin UI during cutscenes"), ref this.doToggleUiHideDuringCutscenes);
            ImGui.TextColored(ImGuiColors.DalamudGrey, Loc.Localize("DalamudSettingToggleUiHideDuringCutscenesHint", "Hide any open windows by plugins during cutscenes."));

            ImGui.Checkbox(Loc.Localize("DalamudSettingToggleUiHideDuringGpose", "Hide plugin UI while gpose is active"), ref this.doToggleUiHideDuringGpose);
            ImGui.TextColored(ImGuiColors.DalamudGrey, Loc.Localize("DalamudSettingToggleUiHideDuringGposeHint", "Hide any open windows by plugins while gpose is active."));

            ImGuiHelpers.ScaledDummy(10, 16);

            ImGui.Checkbox(Loc.Localize("DalamudSettingToggleFocusManagement", "Use escape to close Dalamud windows"), ref this.doFocus);
            ImGui.TextColored(ImGuiColors.DalamudGrey, Loc.Localize("DalamudSettingToggleFocusManagementHint", "This will cause Dalamud windows to behave like in-game windows when pressing escape.\nThey will close one after another until all are closed. May not work for all plugins."));

            ImGui.Checkbox(Loc.Localize("DalamudSettingToggleViewports", "Enable multi-monitor windows"), ref this.doViewport);
            ImGui.TextColored(ImGuiColors.DalamudGrey, Loc.Localize("DalamudSettingToggleViewportsHint", "This will allow you move plugin windows onto other monitors.\nWill only work in Borderless Window or Windowed mode."));

            ImGui.Checkbox(Loc.Localize("DalamudSettingToggleDocking", "Enable window docking"), ref this.doDocking);
            ImGui.TextColored(ImGuiColors.DalamudGrey, Loc.Localize("DalamudSettingToggleDockingHint", "This will allow you to fuse and tab plugin windows."));

            ImGui.Checkbox(Loc.Localize("DalamudSettingToggleGamepadNavigation", "Control plugins via gamepad"), ref this.doGamepad);
            ImGui.TextColored(ImGuiColors.DalamudGrey, Loc.Localize("DalamudSettingToggleGamepadNavigationHint", "This will allow you to toggle between game and plugin navigation via L1+L3.\nToggle the PluginInstaller window via R3 if ImGui navigation is enabled."));

            ImGui.Checkbox(Loc.Localize("DalamudSettingToggleTsm", "Show title screen menu"), ref this.doTsm);
            ImGui.TextColored(ImGuiColors.DalamudGrey, Loc.Localize("DalamudSettingToggleTsmHint", "This will allow you to access certain Dalamud and Plugin functionality from the title screen."));

            ImGuiHelpers.ScaledDummy(10, 16);
            ImGui.SetCursorPosY(ImGui.GetCursorPosY() + 3);
            ImGui.Text(Loc.Localize("DalamudSettingsFontGamma", "Font Gamma"));
            ImGui.SameLine();
            ImGui.SetCursorPosY(ImGui.GetCursorPosY() - 3);
            if (ImGui.Button(Loc.Localize("DalamudSettingsIndividualConfigResetToDefaultValue", "Reset") + "##DalamudSettingsFontGammaReset"))
            {
                this.fontGamma = 1.4f;
                interfaceManager.FontGammaOverride = this.fontGamma;
                interfaceManager.RebuildFonts();
            }

            if (ImGui.DragFloat("##DalamudSettingsFontGammaDrag", ref this.fontGamma, 0.005f, MinScale, MaxScale, "%.2f"))
            {
                interfaceManager.FontGammaOverride = this.fontGamma;
                interfaceManager.RebuildFonts();
            }

            ImGui.TextColored(ImGuiColors.DalamudGrey, Loc.Localize("DalamudSettingsFontGammaHint", "Changes the thickness of text."));

            ImGuiHelpers.ScaledDummy(10, 16);
        }

        private void DrawServerInfoBarTab()
        {
            ImGui.Text(Loc.Localize("DalamudSettingServerInfoBar", "Server Info Bar configuration"));
            ImGui.TextColored(ImGuiColors.DalamudGrey, Loc.Localize("DalamudSettingServerInfoBarHint", "Plugins can put additional information into your server information bar(where world & time can be seen).\nYou can reorder and disable these here."));

            ImGuiHelpers.ScaledDummy(10);

            var configuration = Service<DalamudConfiguration>.Get();
            var dtrBar = Service<DtrBar>.Get();

            var order = configuration.DtrOrder!.Where(x => dtrBar.HasEntry(x)).ToList();
            var ignore = configuration.DtrIgnore!.Where(x => dtrBar.HasEntry(x)).ToList();
            var orderLeft = configuration.DtrOrder!.Where(x => !order.Contains(x)).ToList();
            var ignoreLeft = configuration.DtrIgnore!.Where(x => !ignore.Contains(x)).ToList();

            if (order.Count == 0)
            {
                ImGui.TextColored(ImGuiColors.DalamudGrey, Loc.Localize("DalamudSettingServerInfoBarDidNone", "You have no plugins that use this feature."));
            }

            var isOrderChange = false;
            for (var i = 0; i < order.Count; i++)
            {
                var title = order[i];

                // TODO: Maybe we can also resort the rest of the bar in the future?
                // var isRequired = search is Configuration.SearchSetting.Internal or Configuration.SearchSetting.MacroLinks;

                ImGui.PushFont(UiBuilder.IconFont);

                var arrowUpText = $"{FontAwesomeIcon.ArrowUp.ToIconString()}##{title}";
                if (i == 0)
                {
                    ImGuiComponents.DisabledButton(arrowUpText);
                }
                else
                {
                    if (ImGui.Button(arrowUpText))
                    {
                        (order[i], order[i - 1]) = (order[i - 1], order[i]);
                        isOrderChange = true;
                    }
                }

                ImGui.SameLine();

                var arrowDownText = $"{FontAwesomeIcon.ArrowDown.ToIconString()}##{title}";
                if (i == order.Count - 1)
                {
                    ImGuiComponents.DisabledButton(arrowDownText);
                }
                else
                {
                    if (ImGui.Button(arrowDownText) && i != order.Count - 1)
                    {
                        (order[i], order[i + 1]) = (order[i + 1], order[i]);
                        isOrderChange = true;
                    }
                }

                ImGui.PopFont();

                ImGui.SameLine();

                // if (isRequired) {
                //     ImGui.TextUnformatted($"Search in {name}");
                // } else {

                var isShown = ignore.All(x => x != title);
                var nextIsShow = isShown;
                if (ImGui.Checkbox($"{title}###dtrEntry{i}", ref nextIsShow) && nextIsShow != isShown)
                {
                    if (nextIsShow)
                        ignore.Remove(title);
                    else
                        ignore.Add(title);

                    dtrBar.MakeDirty(title);
                }

                // }
            }

            configuration.DtrOrder = order.Concat(orderLeft).ToList();
            configuration.DtrIgnore = ignore.Concat(ignoreLeft).ToList();

            if (isOrderChange)
                dtrBar.ApplySort();

            ImGuiHelpers.ScaledDummy(10);

            ImGui.Text(Loc.Localize("DalamudSettingServerInfoBarSpacing", "Server Info Bar spacing"));
            ImGui.TextColored(ImGuiColors.DalamudGrey, Loc.Localize("DalamudSettingServerInfoBarSpacingHint", "Configure the amount of space between entries in the server info bar here."));
            ImGui.SliderInt("Spacing", ref this.dtrSpacing, 0, 40);

            ImGui.Text(Loc.Localize("DalamudSettingServerInfoBarDirection", "Server Info Bar direction"));
            ImGui.TextColored(ImGuiColors.DalamudGrey, Loc.Localize("DalamudSettingServerInfoBarDirectionHint", "If checked, the Server Info Bar elements will expand to the right instead of the left."));
            ImGui.Checkbox("Swap Direction", ref this.dtrSwapDirection);
        }

        private void DrawExperimentalTab()
        {
            var configuration = Service<DalamudConfiguration>.Get();
            var pluginManager = Service<PluginManager>.Get();

            #region Plugin testing

            ImGui.Checkbox(Loc.Localize("DalamudSettingsPluginTest", "Get plugin testing builds"), ref this.doPluginTest);
            ImGui.TextColored(ImGuiColors.DalamudGrey, Loc.Localize("DalamudSettingsPluginTestHint", "Receive testing prereleases for plugins."));
            ImGui.TextColored(ImGuiColors.DalamudRed, Loc.Localize("DalamudSettingsPluginTestWarning", "Testing plugins may not have been vetted before being published. Please only enable this if you are aware of the risks."));

            #endregion

            ImGuiHelpers.ScaledDummy(12);

            #region Hidden plugins

            if (ImGui.Button(Loc.Localize("DalamudSettingsClearHidden", "Clear hidden plugins")))
            {
                configuration.HiddenPluginInternalName.Clear();
                pluginManager.RefilterPluginMasters();
            }

            ImGui.TextColored(ImGuiColors.DalamudGrey, Loc.Localize("DalamudSettingsClearHiddenHint", "Restore plugins you have previously hidden from the plugin installer."));

            #endregion

            ImGuiHelpers.ScaledDummy(12);

            this.DrawCustomReposSection();

            ImGuiHelpers.ScaledDummy(12);

            this.DrawDevPluginLocationsSection();

            ImGuiHelpers.ScaledDummy(12);

<<<<<<< HEAD
            this.DrawFuckGFWSection();

            ImGuiHelpers.ScaledDummy(12);

            this.ProxySetting();

            ImGuiHelpers.ScaledDummy(12);

            ImGui.TextColored(ImGuiColors.DalamudGrey, "Total memory used by Dalamud & Plugins: " + FormatBytes(GC.GetTotalMemory(false)));
=======
            ImGui.TextColored(ImGuiColors.DalamudGrey, "Total memory used by Dalamud & Plugins: " + Util.FormatBytes(GC.GetTotalMemory(false)));
>>>>>>> 53db62a6
        }

        private void ProxySetting() {
                ImGui.Checkbox("Use System Proxy" , ref this.useSystemProxy);
                if (!this.useSystemProxy)
                {
                    ImGui.Text("Proxy Host:");
                    ImGui.SameLine();
                    ImGui.InputText("##proxyHost", ref this.proxyHost, 65535);
                    ImGui.Text("Proxy Port:");
                    ImGui.SameLine();
                    ImGui.InputInt("##proxyPort", ref this.proxyPort);
                }
        }

        private void FuckGFWAddDefault()
        {
            List<FuckGFWSettings> defaultFuckGFWSettings = new();
            defaultFuckGFWSettings.Add(new FuckGFWSettings
                {
                    UrlRegex = @"https:\/\/raw\.githubusercontent\.com",
                    ReplaceTo = "https://raw.fastgit.org/",
                    IsEnabled = true,
                });
            defaultFuckGFWSettings.Add(new FuckGFWSettings
                {
                    UrlRegex = @"https:\/\/(?:gitee|github)\.com\/(.*)?\/(.*)?\/raw",
                    ReplaceTo = "https://raw.fastgit.org/$1/$2",
                    IsEnabled = true,
                });
            defaultFuckGFWSettings.Add(new FuckGFWSettings
                {
                    UrlRegex = @"https:\/\/github\.com\/(.*)?\/(.*)?\/releases\/download",
                    ReplaceTo = "https://download.fastgit.org/$1/$2/releases/download",
                    IsEnabled = true,
                });
            defaultFuckGFWSettings.ForEach(settings =>
            {
                if (!this.fuckGFWList.Any(fuckGFW => fuckGFW.UrlRegex.Equals(settings.UrlRegex)))
                {
                    this.fuckGFWList.Add(settings);
                    this.fuckGFWListChanged = true;
                }
            });
        }

        private void DrawFuckGFWSection()
        {
            ImGui.Text(Loc.Localize("DalamudSettingsFuckGFW", "Fuck GFW Replacements"));
            if (this.fuckGFWListChanged)
            {
                ImGui.PushStyleColor(ImGuiCol.Text, ImGuiColors.HealerGreen);
                ImGui.SameLine();
                ImGui.Text(Loc.Localize("DalamudSettingsChanged", "(Changed)"));
                ImGui.PopStyleColor();
            }

            if (ImGui.Button(Loc.Localize("DalamudFuckGFWAddDefault", "Add Default")))
            {
                this.FuckGFWAddDefault();
            }

            ImGui.TextColored(ImGuiColors.DalamudGrey, Loc.Localize("DalamudSettingFuckGFWHint", "Add fuck GFW replacements."));
            ImGui.TextColored(ImGuiColors.DalamudRed, Loc.Localize("DalamudSettingFuckGFWWarning", "We cannot take care of all of your network conditions.\nThink before adding new replacements."));

            ImGuiHelpers.ScaledDummy(5);

            ImGui.Columns(5);
            ImGui.SetColumnWidth(0, 18 + (5 * ImGuiHelpers.GlobalScale));
            var totalTextWidth = ImGui.GetWindowContentRegionWidth() - (18 + 16 + 14) - ((5 + 45 + 26) * ImGuiHelpers.GlobalScale);
            ImGui.SetColumnWidth(1, totalTextWidth / 2);
            ImGui.SetColumnWidth(2, totalTextWidth / 2);
            ImGui.SetColumnWidth(3, 16 + (45 * ImGuiHelpers.GlobalScale));
            ImGui.SetColumnWidth(4, 14 + (26 * ImGuiHelpers.GlobalScale));

            ImGui.Separator();

            ImGui.Text("#");
            ImGui.NextColumn();
            ImGui.Text("URL Regex");
            ImGui.NextColumn();
            ImGui.Text("Replace To");
            ImGui.NextColumn();
            ImGui.Text("Enabled");
            ImGui.NextColumn();
            ImGui.Text(string.Empty);
            ImGui.NextColumn();

            ImGui.Separator();

            FuckGFWSettings fuckToRemove = null;

            var fuckNumber = 0;
            foreach (var fuckGFWSetting in this.fuckGFWList)
            {
                var isEnabled = fuckGFWSetting.IsEnabled;

                ImGui.PushID($"thirdRepo_{fuckGFWSetting.UrlRegex}");

                ImGui.SetCursorPosX(ImGui.GetCursorPosX() + (ImGui.GetColumnWidth() / 2) - 8 - (ImGui.CalcTextSize(fuckNumber.ToString()).X / 2));
                ImGui.Text(fuckNumber.ToString());

                ImGui.NextColumn();
                ImGui.SetNextItemWidth(-1);
                var urlRegex = fuckGFWSetting.UrlRegex;
                if (ImGui.InputText($"##fuckGFWInput", ref urlRegex, 65535, ImGuiInputTextFlags.EnterReturnsTrue))
                {
                    var contains = this.fuckGFWList.Select(repo => repo.UrlRegex).Contains(urlRegex);
                    if (fuckGFWSetting.UrlRegex == urlRegex)
                    {
                        // no change.
                    }
                    else if (contains && fuckGFWSetting.UrlRegex != urlRegex)
                    {
                        this.fuckGFWAddError = Loc.Localize("DalamudFuckGFWExists", "Fuck GFW exists.");
                        Task.Delay(5000).ContinueWith(t => this.fuckGFWAddError = string.Empty);
                    }
                    else
                    {
                        fuckGFWSetting.UrlRegex = urlRegex;
                        this.fuckGFWListChanged |= urlRegex != fuckGFWSetting.UrlRegex;
                    }
                }

                ImGui.NextColumn();
                ImGui.SetNextItemWidth(-1);
                var replaceTo = fuckGFWSetting.ReplaceTo;
                if (ImGui.InputText($"##fuckGFWReplaceInput", ref replaceTo, 65535, ImGuiInputTextFlags.EnterReturnsTrue))
                {
                    var contains = this.fuckGFWList.Select(repo => repo.UrlRegex).Contains(urlRegex);
                    contains &= this.fuckGFWList.Select(repo => repo.ReplaceTo).Contains(replaceTo);
                    if (fuckGFWSetting.ReplaceTo == replaceTo)
                    {
                        // no change.
                    }
                    else
                    {
                        fuckGFWSetting.ReplaceTo = replaceTo;
                        this.fuckGFWListChanged |= replaceTo != fuckGFWSetting.ReplaceTo;
                    }
                }

                ImGui.NextColumn();
                ImGui.SetCursorPosX(ImGui.GetCursorPosX() + (ImGui.GetColumnWidth() / 2) - 7 - (12 * ImGuiHelpers.GlobalScale));
                if (ImGui.Checkbox("##fuckGFWCheck", ref isEnabled))
                {
                    this.fuckGFWListChanged |= fuckGFWSetting.IsEnabled != isEnabled;
                    fuckGFWSetting.IsEnabled = isEnabled;
                }

                ImGui.NextColumn();
                if (ImGuiComponents.IconButton(FontAwesomeIcon.Trash))
                {
                    fuckToRemove = fuckGFWSetting;
                }

                ImGui.PopID();

                ImGui.NextColumn();
                ImGui.Separator();

                fuckNumber++;
            }

            if (fuckToRemove != null)
            {
                this.fuckGFWList.Remove(fuckToRemove);
                this.fuckGFWListChanged = true;
            }

            ImGui.SetCursorPosX(ImGui.GetCursorPosX() + (ImGui.GetColumnWidth() / 2) - 8 - (ImGui.CalcTextSize(fuckNumber.ToString()).X / 2));
            ImGui.Text(fuckNumber.ToString());
            ImGui.NextColumn();
            ImGui.SetNextItemWidth(-1);
            ImGui.InputText("##fuckGFWUrlRegexInput", ref this.fuckGFWTempUrlRegex, 300);
            ImGui.NextColumn();
            ImGui.SetNextItemWidth(-1);
            ImGui.InputText("##fuckGFWReplaceToInput", ref this.fuckGFWTempReplaceTo, 300);
            ImGui.NextColumn();
            // Enabled button
            ImGui.NextColumn();
            if (!string.IsNullOrEmpty(this.fuckGFWTempUrlRegex) && ImGuiComponents.IconButton(FontAwesomeIcon.Plus))
            {
                this.fuckGFWTempUrlRegex = this.fuckGFWTempUrlRegex.TrimEnd();
                if (this.fuckGFWList.Any(r => string.Equals(r.UrlRegex, this.fuckGFWTempUrlRegex, StringComparison.InvariantCultureIgnoreCase)))
                {
                    this.fuckGFWAddError = Loc.Localize("DalamudFuckGFWExists", "Fuck GFW already exists.");
                    Task.Delay(5000).ContinueWith(t => this.fuckGFWAddError = string.Empty);
                }
                else
                {
                    this.fuckGFWList.Add(new FuckGFWSettings
                    {
                        UrlRegex = this.fuckGFWTempUrlRegex,
                        ReplaceTo = this.fuckGFWTempReplaceTo,
                        IsEnabled = true,
                    });
                    this.fuckGFWListChanged = true;
                    this.fuckGFWTempUrlRegex = string.Empty;
                    this.fuckGFWTempReplaceTo = string.Empty;
                }
            }

            ImGui.Columns(1);

            if (!string.IsNullOrEmpty(this.fuckGFWAddError))
            {
                ImGui.TextColored(new Vector4(1, 0, 0, 1), this.fuckGFWAddError);
            }
        }

        private void DrawCustomReposSection()
        {
            ImGui.Text(Loc.Localize("DalamudSettingsCustomRepo", "Custom Plugin Repositories"));
            if (this.thirdRepoListChanged)
            {
                ImGui.PushStyleColor(ImGuiCol.Text, ImGuiColors.HealerGreen);
                ImGui.SameLine();
                ImGui.Text(Loc.Localize("DalamudSettingsChanged", "(Changed)"));
                ImGui.PopStyleColor();
            }

            ImGui.TextColored(ImGuiColors.DalamudGrey, Loc.Localize("DalamudSettingCustomRepoHint", "Add custom plugin repositories."));
            ImGui.TextColored(ImGuiColors.DalamudRed, Loc.Localize("DalamudSettingCustomRepoWarning", "We cannot take any responsibility for third-party plugins and repositories.\nTake care when installing third-party plugins from untrusted sources."));

            ImGuiHelpers.ScaledDummy(5);

            ImGui.Columns(4);
            ImGui.SetColumnWidth(0, 18 + (5 * ImGuiHelpers.GlobalScale));
            ImGui.SetColumnWidth(1, ImGui.GetWindowContentRegionWidth() - (18 + 16 + 14) - ((5 + 45 + 26) * ImGuiHelpers.GlobalScale));
            ImGui.SetColumnWidth(2, 16 + (45 * ImGuiHelpers.GlobalScale));
            ImGui.SetColumnWidth(3, 14 + (26 * ImGuiHelpers.GlobalScale));

            ImGui.Separator();

            ImGui.Text("#");
            ImGui.NextColumn();
            ImGui.Text("URL");
            ImGui.NextColumn();
            ImGui.Text("Enabled");
            ImGui.NextColumn();
            ImGui.Text(string.Empty);
            ImGui.NextColumn();

            ImGui.Separator();

            ImGui.Text("0");
            ImGui.NextColumn();
            ImGui.Text("XIVLauncher");
            ImGui.NextColumn();
            ImGui.NextColumn();
            ImGui.NextColumn();
            ImGui.Separator();

            ThirdPartyRepoSettings repoToRemove = null;

            var repoNumber = 1;
            foreach (var thirdRepoSetting in this.thirdRepoList)
            {
                var isEnabled = thirdRepoSetting.IsEnabled;

                ImGui.PushID($"thirdRepo_{thirdRepoSetting.Url}");

                ImGui.SetCursorPosX(ImGui.GetCursorPosX() + (ImGui.GetColumnWidth() / 2) - 8 - (ImGui.CalcTextSize(repoNumber.ToString()).X / 2));
                ImGui.Text(repoNumber.ToString());
                ImGui.NextColumn();

                ImGui.SetNextItemWidth(-1);
                var url = thirdRepoSetting.Url;
                if (ImGui.InputText($"##thirdRepoInput", ref url, 65535, ImGuiInputTextFlags.EnterReturnsTrue))
                {
                    var contains = this.thirdRepoList.Select(repo => repo.Url).Contains(url);
                    if (thirdRepoSetting.Url == url)
                    {
                        // no change.
                    }
                    else if (contains && thirdRepoSetting.Url != url)
                    {
                        this.thirdRepoAddError = Loc.Localize("DalamudThirdRepoExists", "Repo already exists.");
                        Task.Delay(5000).ContinueWith(t => this.thirdRepoAddError = string.Empty);
                    }
                    else
                    {
                        thirdRepoSetting.Url = url;
                        this.thirdRepoListChanged = url != thirdRepoSetting.Url;
                    }
                }

                ImGui.NextColumn();

                ImGui.SetCursorPosX(ImGui.GetCursorPosX() + (ImGui.GetColumnWidth() / 2) - 7 - (12 * ImGuiHelpers.GlobalScale));
                ImGui.Checkbox("##thirdRepoCheck", ref isEnabled);
                ImGui.NextColumn();

                if (ImGuiComponents.IconButton(FontAwesomeIcon.Trash))
                {
                    repoToRemove = thirdRepoSetting;
                }

                ImGui.PopID();

                ImGui.NextColumn();
                ImGui.Separator();

                thirdRepoSetting.IsEnabled = isEnabled;

                repoNumber++;
            }

            if (repoToRemove != null)
            {
                this.thirdRepoList.Remove(repoToRemove);
                this.thirdRepoListChanged = true;
            }

            ImGui.SetCursorPosX(ImGui.GetCursorPosX() + (ImGui.GetColumnWidth() / 2) - 8 - (ImGui.CalcTextSize(repoNumber.ToString()).X / 2));
            ImGui.Text(repoNumber.ToString());
            ImGui.NextColumn();
            ImGui.SetNextItemWidth(-1);
            ImGui.InputText("##thirdRepoUrlInput", ref this.thirdRepoTempUrl, 300);
            ImGui.NextColumn();
            // Enabled button
            ImGui.NextColumn();
            if (!string.IsNullOrEmpty(this.thirdRepoTempUrl) && ImGuiComponents.IconButton(FontAwesomeIcon.Plus))
            {
                this.thirdRepoTempUrl = this.thirdRepoTempUrl.TrimEnd();
                if (this.thirdRepoList.Any(r => string.Equals(r.Url, this.thirdRepoTempUrl, StringComparison.InvariantCultureIgnoreCase)))
                {
                    this.thirdRepoAddError = Loc.Localize("DalamudThirdRepoExists", "Repo already exists.");
                    Task.Delay(5000).ContinueWith(t => this.thirdRepoAddError = string.Empty);
                }
                else
                {
                    this.thirdRepoList.Add(new ThirdPartyRepoSettings
                    {
                        Url = this.thirdRepoTempUrl,
                        IsEnabled = true,
                    });
                    this.thirdRepoListChanged = true;
                    this.thirdRepoTempUrl = string.Empty;
                }
            }

            ImGui.Columns(1);

            if (!string.IsNullOrEmpty(this.thirdRepoAddError))
            {
                ImGui.TextColored(new Vector4(1, 0, 0, 1), this.thirdRepoAddError);
            }
        }

        private void DrawDevPluginLocationsSection()
        {
            ImGui.Text(Loc.Localize("DalamudSettingsDevPluginLocation", "Dev Plugin Locations"));
            if (this.devPluginLocationsChanged)
            {
                ImGui.PushStyleColor(ImGuiCol.Text, ImGuiColors.HealerGreen);
                ImGui.SameLine();
                ImGui.Text(Loc.Localize("DalamudSettingsChanged", "(Changed)"));
                ImGui.PopStyleColor();
            }

            ImGui.TextColored(ImGuiColors.DalamudGrey, Loc.Localize("DalamudSettingsDevPluginLocationsHint", "Add additional dev plugin load locations.\nThese can be either the directory or DLL path."));

            ImGuiHelpers.ScaledDummy(5);

            ImGui.Columns(4);
            ImGui.SetColumnWidth(0, 18 + (5 * ImGuiHelpers.GlobalScale));
            ImGui.SetColumnWidth(1, ImGui.GetWindowContentRegionWidth() - (18 + 16 + 14) - ((5 + 45 + 26) * ImGuiHelpers.GlobalScale));
            ImGui.SetColumnWidth(2, 16 + (45 * ImGuiHelpers.GlobalScale));
            ImGui.SetColumnWidth(3, 14 + (26 * ImGuiHelpers.GlobalScale));

            ImGui.Separator();

            ImGui.Text("#");
            ImGui.NextColumn();
            ImGui.Text("Path");
            ImGui.NextColumn();
            ImGui.Text("Enabled");
            ImGui.NextColumn();
            ImGui.Text(string.Empty);
            ImGui.NextColumn();

            ImGui.Separator();

            DevPluginLocationSettings locationToRemove = null;

            var locNumber = 1;
            foreach (var devPluginLocationSetting in this.devPluginLocations)
            {
                var isEnabled = devPluginLocationSetting.IsEnabled;

                ImGui.PushID($"devPluginLocation_{devPluginLocationSetting.Path}");

                ImGui.SetCursorPosX(ImGui.GetCursorPosX() + (ImGui.GetColumnWidth() / 2) - 8 - (ImGui.CalcTextSize(locNumber.ToString()).X / 2));
                ImGui.Text(locNumber.ToString());
                ImGui.NextColumn();

                ImGui.SetNextItemWidth(-1);
                var path = devPluginLocationSetting.Path;
                if (ImGui.InputText($"##devPluginLocationInput", ref path, 65535, ImGuiInputTextFlags.EnterReturnsTrue))
                {
                    var contains = this.devPluginLocations.Select(loc => loc.Path).Contains(path);
                    if (devPluginLocationSetting.Path == path)
                    {
                        // no change.
                    }
                    else if (contains && devPluginLocationSetting.Path != path)
                    {
                        this.devPluginLocationAddError = Loc.Localize("DalamudDevPluginLocationExists", "Location already exists.");
                        Task.Delay(5000).ContinueWith(t => this.devPluginLocationAddError = string.Empty);
                    }
                    else
                    {
                        devPluginLocationSetting.Path = path;
                        this.devPluginLocationsChanged = path != devPluginLocationSetting.Path;
                    }
                }

                ImGui.NextColumn();

                ImGui.SetCursorPosX(ImGui.GetCursorPosX() + (ImGui.GetColumnWidth() / 2) - 7 - (12 * ImGuiHelpers.GlobalScale));
                ImGui.Checkbox("##devPluginLocationCheck", ref isEnabled);
                ImGui.NextColumn();

                if (ImGuiComponents.IconButton(FontAwesomeIcon.Trash))
                {
                    locationToRemove = devPluginLocationSetting;
                }

                ImGui.PopID();

                ImGui.NextColumn();
                ImGui.Separator();

                devPluginLocationSetting.IsEnabled = isEnabled;

                locNumber++;
            }

            if (locationToRemove != null)
            {
                this.devPluginLocations.Remove(locationToRemove);
                this.devPluginLocationsChanged = true;
            }

            ImGui.SetCursorPosX(ImGui.GetCursorPosX() + (ImGui.GetColumnWidth() / 2) - 8 - (ImGui.CalcTextSize(locNumber.ToString()).X / 2));
            ImGui.Text(locNumber.ToString());
            ImGui.NextColumn();
            ImGui.SetNextItemWidth(-1);
            ImGui.InputText("##devPluginLocationInput", ref this.devPluginTempLocation, 300);
            ImGui.NextColumn();
            // Enabled button
            ImGui.NextColumn();
            if (!string.IsNullOrEmpty(this.devPluginTempLocation) && ImGuiComponents.IconButton(FontAwesomeIcon.Plus))
            {
                if (this.devPluginLocations.Any(r => string.Equals(r.Path, this.devPluginTempLocation, StringComparison.InvariantCultureIgnoreCase)))
                {
                    this.devPluginLocationAddError = Loc.Localize("DalamudDevPluginLocationExists", "Location already exists.");
                    Task.Delay(5000).ContinueWith(t => this.devPluginLocationAddError = string.Empty);
                }
                else
                {
                    this.devPluginLocations.Add(new DevPluginLocationSettings
                    {
                        Path = this.devPluginTempLocation,
                        IsEnabled = true,
                    });
                    this.devPluginLocationsChanged = true;
                    this.devPluginTempLocation = string.Empty;
                }
            }

            ImGui.Columns(1);

            if (!string.IsNullOrEmpty(this.devPluginLocationAddError))
            {
                ImGui.TextColored(new Vector4(1, 0, 0, 1), this.devPluginLocationAddError);
            }
        }

        private void DrawSaveCloseButtons()
        {
            var buttonSave = false;
            var buttonClose = false;

            var pluginManager = Service<PluginManager>.Get();

            if (ImGui.Button(Loc.Localize("Save", "Save")))
                buttonSave = true;

            ImGui.SameLine();

            if (ImGui.Button(Loc.Localize("Close", "Close")))
                buttonClose = true;

            ImGui.SameLine();

            if (ImGui.Button(Loc.Localize("SaveAndClose", "Save and Close")))
                buttonSave = buttonClose = true;

            if (buttonSave)
            {
                this.Save();

                if (this.fuckGFWListChanged)
                {
                    Utility.Util.SetFuckGFWFromConfig();
                    this.fuckGFWListChanged = false;
                }

                if (this.thirdRepoListChanged)
                {
                    _ = pluginManager.SetPluginReposFromConfigAsync(true);
                    this.thirdRepoListChanged = false;
                }

                if (this.devPluginLocationsChanged)
                {
                    pluginManager.ScanDevPlugins();
                    this.devPluginLocationsChanged = false;
                }
            }

            if (buttonClose)
            {
                this.IsOpen = false;
            }
        }

        private void Save()
        {
            var configuration = Service<DalamudConfiguration>.Get();
            var localization = Service<Localization>.Get();

            localization.SetupWithLangCode(this.languages[this.langIndex]);
            configuration.LanguageOverride = this.languages[this.langIndex];

            configuration.GeneralChatType = this.dalamudMessagesChatType;

            configuration.DutyFinderTaskbarFlash = this.doCfTaskBarFlash;
            configuration.DutyFinderChatMessage = this.doCfChatMessage;

            configuration.GlobalUiScale = this.globalUiScale;
            configuration.ToggleUiHide = this.doToggleUiHide;
            configuration.ToggleUiHideDuringCutscenes = this.doToggleUiHideDuringCutscenes;
            configuration.ToggleUiHideDuringGpose = this.doToggleUiHideDuringGpose;

            configuration.IsDocking = this.doDocking;
            configuration.IsGamepadNavigationEnabled = this.doGamepad;
            configuration.IsFocusManagementEnabled = this.doFocus;
            configuration.ShowTsm = this.doTsm;

            configuration.UseAxisFontsFromGame = this.doUseAxisFontsFromGame;
            configuration.FontGamma = this.fontGamma;

            // This is applied every frame in InterfaceManager::CheckViewportState()
            configuration.IsDisableViewport = !this.doViewport;

            // Apply docking flag
            if (!configuration.IsDocking)
            {
                ImGui.GetIO().ConfigFlags &= ~ImGuiConfigFlags.DockingEnable;
            }
            else
            {
                ImGui.GetIO().ConfigFlags |= ImGuiConfigFlags.DockingEnable;
            }

            // NOTE (Chiv) Toggle gamepad navigation via setting
            if (!configuration.IsGamepadNavigationEnabled)
            {
                ImGui.GetIO().BackendFlags &= ~ImGuiBackendFlags.HasGamepad;
                ImGui.GetIO().ConfigFlags &= ~ImGuiConfigFlags.NavEnableSetMousePos;
            }
            else
            {
                ImGui.GetIO().BackendFlags |= ImGuiBackendFlags.HasGamepad;
                ImGui.GetIO().ConfigFlags |= ImGuiConfigFlags.NavEnableSetMousePos;
            }

            this.dtrOrder = configuration.DtrOrder;
            this.dtrIgnore = configuration.DtrIgnore;

            configuration.DtrSpacing = this.dtrSpacing;
            configuration.DtrSwapDirection = this.dtrSwapDirection;

            configuration.DoPluginTest = this.doPluginTest;
            configuration.ThirdRepoList = this.thirdRepoList.Select(x => x.Clone()).ToList();
            configuration.FuckGFWList = this.fuckGFWList.Select(x => x.Clone()).ToList();
            configuration.DevPluginLoadLocations = this.devPluginLocations.Select(x => x.Clone()).ToList();

            configuration.PrintPluginsWelcomeMsg = this.printPluginsWelcomeMsg;
            configuration.AutoUpdatePlugins = this.autoUpdatePlugins;
            configuration.DoButtonsSystemMenu = this.doButtonsSystemMenu;
            configuration.DisableRmtFiltering = this.disableRmtFiltering;

            configuration.UseSystemProxy = this.useSystemProxy;
            configuration.ProxyHost = this.proxyHost;
            configuration.ProxyPort = this.proxyPort;

            Util.SetProxy(configuration.UseSystemProxy, configuration.ProxyHost, configuration.ProxyPort);

            configuration.Save();

            _ = Service<PluginManager>.Get().ReloadPluginMastersAsync();
            Service<InterfaceManager>.Get().RebuildFonts();
        }
    }
}<|MERGE_RESOLUTION|>--- conflicted
+++ resolved
@@ -521,7 +521,6 @@
 
             ImGuiHelpers.ScaledDummy(12);
 
-<<<<<<< HEAD
             this.DrawFuckGFWSection();
 
             ImGuiHelpers.ScaledDummy(12);
@@ -530,10 +529,7 @@
 
             ImGuiHelpers.ScaledDummy(12);
 
-            ImGui.TextColored(ImGuiColors.DalamudGrey, "Total memory used by Dalamud & Plugins: " + FormatBytes(GC.GetTotalMemory(false)));
-=======
             ImGui.TextColored(ImGuiColors.DalamudGrey, "Total memory used by Dalamud & Plugins: " + Util.FormatBytes(GC.GetTotalMemory(false)));
->>>>>>> 53db62a6
         }
 
         private void ProxySetting() {
