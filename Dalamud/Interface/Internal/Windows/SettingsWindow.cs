using System;
using System.Collections.Generic;
using System.Globalization;
using System.Linq;
using System.Numerics;
using System.Threading.Tasks;

using CheapLoc;
using Dalamud.Configuration;
using Dalamud.Configuration.Internal;
using Dalamud.Game.Gui.Dtr;
using Dalamud.Game.Text;
using Dalamud.Interface.Colors;
using Dalamud.Interface.Components;
using Dalamud.Interface.Internal.Windows.PluginInstaller;
using Dalamud.Interface.Windowing;
using Dalamud.Plugin.Internal;
using Dalamud.Utility;
using ImGuiNET;

namespace Dalamud.Interface.Internal.Windows;

/// <summary>
/// The window that allows for general configuration of Dalamud itself.
/// </summary>
internal class SettingsWindow : Window
{
    private readonly string[] languages;
    private readonly string[] locLanguages;

    private int langIndex;

    private XivChatType dalamudMessagesChatType;

    private bool doWaitForPluginsOnStartup;
    private bool doCfTaskBarFlash;
    private bool doCfChatMessage;
    private bool doMbCollect;

    private float globalUiScale;
    private bool doUseAxisFontsFromGame;
    private float fontGamma;
    private bool doToggleUiHide;
    private bool doToggleUiHideDuringCutscenes;
    private bool doToggleUiHideDuringGpose;
    private bool doDocking;
    private bool doViewport;
    private bool doGamepad;
    private bool doFocus;
    private bool doTsm;

    private List<string>? dtrOrder;
    private List<string>? dtrIgnore;
    private int dtrSpacing;
    private bool dtrSwapDirection;

<<<<<<< HEAD
        private List<FuckGFWSettings> fuckGFWList;
        private bool fuckGFWListChanged;
        private string fuckGFWTempUrlRegex = string.Empty;
        private string fuckGFWTempReplaceTo = string.Empty;
        private string fuckGFWAddError = string.Empty;

        private int? pluginWaitBeforeFree;
=======
    private int? pluginWaitBeforeFree;
>>>>>>> a49e9eb5

    private List<ThirdPartyRepoSettings> thirdRepoList;
    private bool thirdRepoListChanged;
    private string thirdRepoTempUrl = string.Empty;
    private string thirdRepoAddError = string.Empty;

    private List<DevPluginLocationSettings> devPluginLocations;
    private bool devPluginLocationsChanged;
    private string devPluginTempLocation = string.Empty;
    private string devPluginLocationAddError = string.Empty;

    private bool printPluginsWelcomeMsg;
    private bool autoUpdatePlugins;
    private bool doButtonsSystemMenu;
    private bool disableRmtFiltering;

<<<<<<< HEAD
        private bool useSystemProxy;
        private string proxyHost = string.Empty;
        private int proxyPort;

        #region Experimental
=======
    #region Experimental
>>>>>>> a49e9eb5

    private bool doPluginTest;

    #endregion

    /// <summary>
    /// Initializes a new instance of the <see cref="SettingsWindow"/> class.
    /// </summary>
    public SettingsWindow()
        : base(Loc.Localize("DalamudSettingsHeader", "Dalamud Settings") + "###XlSettings2", ImGuiWindowFlags.NoCollapse)
    {
        var configuration = Service<DalamudConfiguration>.Get();

        this.Size = new Vector2(740, 550);
        this.SizeCondition = ImGuiCond.FirstUseEver;

        this.dalamudMessagesChatType = configuration.GeneralChatType;

        this.doWaitForPluginsOnStartup = configuration.IsResumeGameAfterPluginLoad;
        this.doCfTaskBarFlash = configuration.DutyFinderTaskbarFlash;
        this.doCfChatMessage = configuration.DutyFinderChatMessage;
        this.doMbCollect = configuration.IsMbCollect;

        this.globalUiScale = configuration.GlobalUiScale;
        this.fontGamma = configuration.FontGammaLevel;
        this.doUseAxisFontsFromGame = configuration.UseAxisFontsFromGame;
        this.doToggleUiHide = configuration.ToggleUiHide;
        this.doToggleUiHideDuringCutscenes = configuration.ToggleUiHideDuringCutscenes;
        this.doToggleUiHideDuringGpose = configuration.ToggleUiHideDuringGpose;

        this.doDocking = configuration.IsDocking;
        this.doViewport = !configuration.IsDisableViewport;
        this.doGamepad = configuration.IsGamepadNavigationEnabled;
        this.doFocus = configuration.IsFocusManagementEnabled;
        this.doTsm = configuration.ShowTsm;

        this.dtrSpacing = configuration.DtrSpacing;
        this.dtrSwapDirection = configuration.DtrSwapDirection;

        this.pluginWaitBeforeFree = configuration.PluginWaitBeforeFree;

<<<<<<< HEAD
            this.doPluginTest = configuration.DoPluginTest;
            this.fuckGFWList = configuration.FuckGFWList.Select(x => x.Clone()).ToList();
            this.thirdRepoList = configuration.ThirdRepoList.Select(x => x.Clone()).ToList();
            this.devPluginLocations = configuration.DevPluginLoadLocations.Select(x => x.Clone()).ToList();
=======
        this.doPluginTest = configuration.DoPluginTest;
        this.thirdRepoList = configuration.ThirdRepoList.Select(x => x.Clone()).ToList();
        this.devPluginLocations = configuration.DevPluginLoadLocations.Select(x => x.Clone()).ToList();
>>>>>>> a49e9eb5

        this.printPluginsWelcomeMsg = configuration.PrintPluginsWelcomeMsg;
        this.autoUpdatePlugins = configuration.AutoUpdatePlugins;
        this.doButtonsSystemMenu = configuration.DoButtonsSystemMenu;
        this.disableRmtFiltering = configuration.DisableRmtFiltering;

<<<<<<< HEAD
            this.useSystemProxy = configuration.UseSystemProxy;
            this.proxyHost = configuration.ProxyHost;
            this.proxyPort = configuration.ProxyPort;

            this.languages = Localization.ApplicableLangCodes.Prepend("en").ToArray();
            this.langIndex = Array.IndexOf(this.languages, configuration.EffectiveLanguage);
            if (this.langIndex == -1)
                this.langIndex = 0;
=======
        this.languages = Localization.ApplicableLangCodes.Prepend("en").ToArray();
        this.langIndex = Array.IndexOf(this.languages, configuration.EffectiveLanguage);
        if (this.langIndex == -1)
            this.langIndex = 0;
>>>>>>> a49e9eb5

        try
        {
            var locLanguagesList = new List<string>();
            string locLanguage;
            foreach (var language in this.languages)
            {
                if (language != "ko")
                {
<<<<<<< HEAD
                    if (language != "ko")
                    {
                        locLanguage = CultureInfo.GetCultureInfo(language).NativeName;
                        locLanguagesList.Add(char.ToUpper(locLanguage[0]) + locLanguage.Substring(1));
                    }
                    else
                    {
                        locLanguagesList.Add("Korean");
                    }
=======
                    locLanguage = CultureInfo.GetCultureInfo(language).NativeName;
                    locLanguagesList.Add(char.ToUpper(locLanguage[0]) + locLanguage[1..]);
                }
                else
                {
                    locLanguagesList.Add("Korean");
>>>>>>> a49e9eb5
                }
            }

            this.locLanguages = locLanguagesList.ToArray();
        }
        catch (Exception)
        {
<<<<<<< HEAD
            this.thirdRepoListChanged = false;
            this.fuckGFWListChanged = false;
            this.devPluginLocationsChanged = false;

            var configuration = Service<DalamudConfiguration>.Get();
            this.dtrOrder = configuration.DtrOrder;
            this.dtrIgnore = configuration.DtrIgnore;
=======
            this.locLanguages = this.languages; // Languages not localized, only codes.
>>>>>>> a49e9eb5
        }
    }

    /// <inheritdoc/>
    public override void OnOpen()
    {
        this.thirdRepoListChanged = false;
        this.devPluginLocationsChanged = false;

        var configuration = Service<DalamudConfiguration>.Get();
        this.dtrOrder = configuration.DtrOrder;
        this.dtrIgnore = configuration.DtrIgnore;
    }

<<<<<<< HEAD
            ImGui.GetIO().FontGlobalScale = configuration.GlobalUiScale;
            interfaceManager.FontGammaOverride = null;
            interfaceManager.UseAxisOverride = null;
            this.thirdRepoList = configuration.ThirdRepoList.Select(x => x.Clone()).ToList();
            this.fuckGFWList = configuration.FuckGFWList.Select(x => x.Clone()).ToList();
            this.devPluginLocations = configuration.DevPluginLoadLocations.Select(x => x.Clone()).ToList();
=======
    /// <inheritdoc/>
    public override void OnClose()
    {
        var configuration = Service<DalamudConfiguration>.Get();
        var interfaceManager = Service<InterfaceManager>.Get();
>>>>>>> a49e9eb5

        var rebuildFont = ImGui.GetIO().FontGlobalScale != configuration.GlobalUiScale
                          || interfaceManager.FontGamma != configuration.FontGammaLevel
                          || interfaceManager.UseAxis != configuration.UseAxisFontsFromGame;

        ImGui.GetIO().FontGlobalScale = configuration.GlobalUiScale;
        interfaceManager.FontGammaOverride = null;
        interfaceManager.UseAxisOverride = null;
        this.thirdRepoList = configuration.ThirdRepoList.Select(x => x.Clone()).ToList();
        this.devPluginLocations = configuration.DevPluginLoadLocations.Select(x => x.Clone()).ToList();

        configuration.DtrOrder = this.dtrOrder;
        configuration.DtrIgnore = this.dtrIgnore;

        if (rebuildFont)
            interfaceManager.RebuildFonts();
    }

    /// <inheritdoc/>
    public override void Draw()
    {
        var windowSize = ImGui.GetWindowSize();
        ImGui.BeginChild("scrolling", new Vector2(windowSize.X - 5 - (5 * ImGuiHelpers.GlobalScale), windowSize.Y - 35 - (35 * ImGuiHelpers.GlobalScale)), false);

        if (ImGui.BeginTabBar("SetTabBar"))
        {
            if (ImGui.BeginTabItem(Loc.Localize("DalamudSettingsGeneral", "General") + "###settingsTabGeneral"))
            {
                this.DrawGeneralTab();
                ImGui.EndTabItem();
            }

            if (ImGui.BeginTabItem(Loc.Localize("DalamudSettingsVisual", "Look & Feel") + "###settingsTabVisual"))
            {
                this.DrawLookAndFeelTab();
                ImGui.EndTabItem();
            }

            if (ImGui.BeginTabItem(Loc.Localize("DalamudSettingsServerInfoBar", "Server Info Bar") + "###settingsTabInfoBar"))
            {
                this.DrawServerInfoBarTab();
                ImGui.EndTabItem();
            }

            if (ImGui.BeginTabItem(Loc.Localize("DalamudSettingsExperimental", "Experimental") + "###settingsTabExperimental"))
            {
                this.DrawExperimentalTab();
                ImGui.EndTabItem();
            }

            ImGui.EndTabBar();
        }

        ImGui.EndChild();

        this.DrawSaveCloseButtons();
    }

    private void DrawGeneralTab()
    {
        ImGui.Text(Loc.Localize("DalamudSettingsLanguage", "Language"));
        ImGui.Combo("##XlLangCombo", ref this.langIndex, this.locLanguages, this.locLanguages.Length);
        ImGuiHelpers.SafeTextColoredWrapped(ImGuiColors.DalamudGrey, Loc.Localize("DalamudSettingsLanguageHint", "Select the language Dalamud will be displayed in."));

        ImGuiHelpers.ScaledDummy(5);

        ImGui.Text(Loc.Localize("DalamudSettingsChannel", "General Chat Channel"));
        if (ImGui.BeginCombo("##XlChatTypeCombo", this.dalamudMessagesChatType.ToString()))
        {
            foreach (var type in Enum.GetValues(typeof(XivChatType)).Cast<XivChatType>())
            {
                if (ImGui.Selectable(type.ToString(), type == this.dalamudMessagesChatType))
                {
                    this.dalamudMessagesChatType = type;
                }
            }

            ImGui.EndCombo();
        }

        ImGuiHelpers.SafeTextColoredWrapped(ImGuiColors.DalamudGrey, Loc.Localize("DalamudSettingsChannelHint", "Select the chat channel that is to be used for general Dalamud messages."));

        ImGuiHelpers.ScaledDummy(5);

        ImGui.Checkbox(Loc.Localize("DalamudSettingsWaitForPluginsOnStartup", "Wait for plugins before game loads"), ref this.doWaitForPluginsOnStartup);
        ImGuiHelpers.SafeTextColoredWrapped(ImGuiColors.DalamudGrey, Loc.Localize("DalamudSettingsWaitForPluginsOnStartupHint", "Do not let the game load, until plugins are loaded."));

        ImGui.Checkbox(Loc.Localize("DalamudSettingsFlash", "Flash FFXIV window on duty pop"), ref this.doCfTaskBarFlash);
        ImGuiHelpers.SafeTextColoredWrapped(ImGuiColors.DalamudGrey, Loc.Localize("DalamudSettingsFlashHint", "Flash the FFXIV window in your task bar when a duty is ready."));

        ImGui.Checkbox(Loc.Localize("DalamudSettingsDutyFinderMessage", "Chatlog message on duty pop"), ref this.doCfChatMessage);
        ImGuiHelpers.SafeTextColoredWrapped(ImGuiColors.DalamudGrey, Loc.Localize("DalamudSettingsDutyFinderMessageHint", "Send a message in FFXIV chat when a duty is ready."));

        ImGui.Checkbox(Loc.Localize("DalamudSettingsPrintPluginsWelcomeMsg", "Display loaded plugins in the welcome message"), ref this.printPluginsWelcomeMsg);
        ImGuiHelpers.SafeTextColoredWrapped(ImGuiColors.DalamudGrey, Loc.Localize("DalamudSettingsPrintPluginsWelcomeMsgHint", "Display loaded plugins in FFXIV chat when logging in with a character."));

        ImGui.Checkbox(Loc.Localize("DalamudSettingsAutoUpdatePlugins", "Auto-update plugins"), ref this.autoUpdatePlugins);
        ImGuiHelpers.SafeTextColoredWrapped(ImGuiColors.DalamudGrey, Loc.Localize("DalamudSettingsAutoUpdatePluginsMsgHint", "Automatically update plugins when logging in with a character."));

        ImGui.Checkbox(Loc.Localize("DalamudSettingsSystemMenu", "Dalamud buttons in system menu"), ref this.doButtonsSystemMenu);
        ImGuiHelpers.SafeTextColoredWrapped(ImGuiColors.DalamudGrey, Loc.Localize("DalamudSettingsSystemMenuMsgHint", "Add buttons for Dalamud plugins and settings to the system menu."));

        ImGui.Checkbox(Loc.Localize("DalamudSettingsDisableRmtFiltering", "Disable RMT Filtering"), ref this.disableRmtFiltering);
        ImGuiHelpers.SafeTextColoredWrapped(ImGuiColors.DalamudGrey, Loc.Localize("DalamudSettingsDisableRmtFilteringMsgHint", "Disable Dalamud's built-in RMT ad filtering."));

        ImGuiHelpers.ScaledDummy(5);

        ImGui.Checkbox(Loc.Localize("DalamudSettingDoMbCollect", "Anonymously upload market board data"), ref this.doMbCollect);

        ImGui.PushStyleColor(ImGuiCol.Text, ImGuiColors.DalamudGrey);
        ImGui.TextWrapped(Loc.Localize("DalamudSettingDoMbCollectHint", "Anonymously provide data about in-game economics to Universalis when browsing the market board. This data can't be tied to you in any way and everyone benefits!"));
        ImGui.PopStyleColor();
    }

    private void DrawLookAndFeelTab()
    {
        var interfaceManager = Service<InterfaceManager>.Get();

        ImGui.SetCursorPosY(ImGui.GetCursorPosY() + 3);
        ImGui.Text(Loc.Localize("DalamudSettingsGlobalUiScale", "Global Font Scale"));
        ImGui.SameLine();
        ImGui.SetCursorPosY(ImGui.GetCursorPosY() - 3);
        if (ImGui.Button("9.6pt##DalamudSettingsGlobalUiScaleReset96"))
        {
            this.globalUiScale = 9.6f / 12.0f;
            ImGui.GetIO().FontGlobalScale = this.globalUiScale;
            interfaceManager.RebuildFonts();
        }

        ImGui.SameLine();
        if (ImGui.Button("12pt##DalamudSettingsGlobalUiScaleReset12"))
        {
            this.globalUiScale = 1.0f;
            ImGui.GetIO().FontGlobalScale = this.globalUiScale;
            interfaceManager.RebuildFonts();
        }

        ImGui.SameLine();
        if (ImGui.Button("14pt##DalamudSettingsGlobalUiScaleReset14"))
        {
            this.globalUiScale = 14.0f / 12.0f;
            ImGui.GetIO().FontGlobalScale = this.globalUiScale;
            interfaceManager.RebuildFonts();
        }

        ImGui.SameLine();
        if (ImGui.Button("18pt##DalamudSettingsGlobalUiScaleReset18"))
        {
            this.globalUiScale = 18.0f / 12.0f;
            ImGui.GetIO().FontGlobalScale = this.globalUiScale;
            interfaceManager.RebuildFonts();
        }

        ImGui.SameLine();
        if (ImGui.Button("36pt##DalamudSettingsGlobalUiScaleReset36"))
        {
            this.globalUiScale = 36.0f / 12.0f;
            ImGui.GetIO().FontGlobalScale = this.globalUiScale;
            interfaceManager.RebuildFonts();
        }

        var globalUiScaleInPt = 12f * this.globalUiScale;
        if (ImGui.DragFloat("##DalamudSettingsGlobalUiScaleDrag", ref globalUiScaleInPt, 0.1f, 9.6f, 36f, "%.1fpt", ImGuiSliderFlags.AlwaysClamp))
        {
            this.globalUiScale = globalUiScaleInPt / 12f;
            ImGui.GetIO().FontGlobalScale = this.globalUiScale;
            interfaceManager.RebuildFonts();
        }

        ImGuiHelpers.SafeTextColoredWrapped(ImGuiColors.DalamudGrey, Loc.Localize("DalamudSettingsGlobalUiScaleHint", "Scale text in all XIVLauncher UI elements - this is useful for 4K displays."));

        ImGuiHelpers.ScaledDummy(10, 16);

        if (ImGui.Button(Loc.Localize("DalamudSettingsOpenStyleEditor", "Open Style Editor")))
        {
            Service<DalamudInterface>.Get().OpenStyleEditor();
        }

        ImGuiHelpers.SafeTextColoredWrapped(ImGuiColors.DalamudGrey, Loc.Localize("DalamudSettingsStyleEditorHint", "Modify the look & feel of Dalamud windows."));

        ImGuiHelpers.ScaledDummy(10);

        if (ImGui.Checkbox(Loc.Localize("DalamudSettingToggleAxisFonts", "Use AXIS fonts as default Dalamud font"), ref this.doUseAxisFontsFromGame))
        {
            interfaceManager.UseAxisOverride = this.doUseAxisFontsFromGame;
            interfaceManager.RebuildFonts();
        }

        ImGuiHelpers.SafeTextColoredWrapped(ImGuiColors.DalamudGrey, Loc.Localize("DalamudSettingToggleUiAxisFontsHint", "Use AXIS fonts (the game's main UI fonts) as default Dalamud font."));

        ImGuiHelpers.ScaledDummy(10);

        ImGuiHelpers.SafeTextColoredWrapped(ImGuiColors.DalamudGrey, Loc.Localize("DalamudSettingToggleUiHideOptOutNote", "Plugins may independently opt out of the settings below."));

        ImGuiHelpers.ScaledDummy(3);

        ImGui.Checkbox(Loc.Localize("DalamudSettingToggleUiHide", "Hide plugin UI when the game UI is toggled off"), ref this.doToggleUiHide);
        ImGuiHelpers.SafeTextColoredWrapped(ImGuiColors.DalamudGrey, Loc.Localize("DalamudSettingToggleUiHideHint", "Hide any open windows by plugins when toggling the game overlay."));

        ImGui.Checkbox(Loc.Localize("DalamudSettingToggleUiHideDuringCutscenes", "Hide plugin UI during cutscenes"), ref this.doToggleUiHideDuringCutscenes);
        ImGuiHelpers.SafeTextColoredWrapped(ImGuiColors.DalamudGrey, Loc.Localize("DalamudSettingToggleUiHideDuringCutscenesHint", "Hide any open windows by plugins during cutscenes."));

        ImGui.Checkbox(Loc.Localize("DalamudSettingToggleUiHideDuringGpose", "Hide plugin UI while gpose is active"), ref this.doToggleUiHideDuringGpose);
        ImGuiHelpers.SafeTextColoredWrapped(ImGuiColors.DalamudGrey, Loc.Localize("DalamudSettingToggleUiHideDuringGposeHint", "Hide any open windows by plugins while gpose is active."));

        ImGuiHelpers.ScaledDummy(10, 16);

        ImGui.Checkbox(Loc.Localize("DalamudSettingToggleFocusManagement", "Use escape to close Dalamud windows"), ref this.doFocus);
        ImGuiHelpers.SafeTextColoredWrapped(ImGuiColors.DalamudGrey, Loc.Localize("DalamudSettingToggleFocusManagementHint", "This will cause Dalamud windows to behave like in-game windows when pressing escape.\nThey will close one after another until all are closed. May not work for all plugins."));

        ImGui.Checkbox(Loc.Localize("DalamudSettingToggleViewports", "Enable multi-monitor windows"), ref this.doViewport);
        ImGuiHelpers.SafeTextColoredWrapped(ImGuiColors.DalamudGrey, Loc.Localize("DalamudSettingToggleViewportsHint", "This will allow you move plugin windows onto other monitors.\nWill only work in Borderless Window or Windowed mode."));

        ImGui.Checkbox(Loc.Localize("DalamudSettingToggleDocking", "Enable window docking"), ref this.doDocking);
        ImGuiHelpers.SafeTextColoredWrapped(ImGuiColors.DalamudGrey, Loc.Localize("DalamudSettingToggleDockingHint", "This will allow you to fuse and tab plugin windows."));

        ImGui.Checkbox(Loc.Localize("DalamudSettingToggleGamepadNavigation", "Control plugins via gamepad"), ref this.doGamepad);
        ImGuiHelpers.SafeTextColoredWrapped(ImGuiColors.DalamudGrey, Loc.Localize("DalamudSettingToggleGamepadNavigationHint", "This will allow you to toggle between game and plugin navigation via L1+L3.\nToggle the PluginInstaller window via R3 if ImGui navigation is enabled."));

        ImGui.Checkbox(Loc.Localize("DalamudSettingToggleTsm", "Show title screen menu"), ref this.doTsm);
        ImGuiHelpers.SafeTextColoredWrapped(ImGuiColors.DalamudGrey, Loc.Localize("DalamudSettingToggleTsmHint", "This will allow you to access certain Dalamud and Plugin functionality from the title screen."));

        ImGuiHelpers.ScaledDummy(10, 16);
        ImGui.SetCursorPosY(ImGui.GetCursorPosY() + 3);
        ImGui.Text(Loc.Localize("DalamudSettingsFontGamma", "Font Gamma"));
        ImGui.SameLine();
        ImGui.SetCursorPosY(ImGui.GetCursorPosY() - 3);
        if (ImGui.Button(Loc.Localize("DalamudSettingsIndividualConfigResetToDefaultValue", "Reset") + "##DalamudSettingsFontGammaReset"))
        {
            this.fontGamma = 1.4f;
            interfaceManager.FontGammaOverride = this.fontGamma;
            interfaceManager.RebuildFonts();
        }

        if (ImGui.DragFloat("##DalamudSettingsFontGammaDrag", ref this.fontGamma, 0.005f, 0.3f, 3f, "%.2f", ImGuiSliderFlags.AlwaysClamp))
        {
            interfaceManager.FontGammaOverride = this.fontGamma;
            interfaceManager.RebuildFonts();
        }

        ImGuiHelpers.SafeTextColoredWrapped(ImGuiColors.DalamudGrey, Loc.Localize("DalamudSettingsFontGammaHint", "Changes the thickness of text."));

        ImGuiHelpers.ScaledDummy(10, 16);
    }

    private void DrawServerInfoBarTab()
    {
        ImGui.Text(Loc.Localize("DalamudSettingServerInfoBar", "Server Info Bar configuration"));
        ImGuiHelpers.SafeTextColoredWrapped(ImGuiColors.DalamudGrey, Loc.Localize("DalamudSettingServerInfoBarHint", "Plugins can put additional information into your server information bar(where world & time can be seen).\nYou can reorder and disable these here."));

        ImGuiHelpers.ScaledDummy(10);

        var configuration = Service<DalamudConfiguration>.Get();
        var dtrBar = Service<DtrBar>.Get();

        var order = configuration.DtrOrder!.Where(x => dtrBar.HasEntry(x)).ToList();
        var ignore = configuration.DtrIgnore!.Where(x => dtrBar.HasEntry(x)).ToList();
        var orderLeft = configuration.DtrOrder!.Where(x => !order.Contains(x)).ToList();
        var ignoreLeft = configuration.DtrIgnore!.Where(x => !ignore.Contains(x)).ToList();

        if (order.Count == 0)
        {
            ImGuiHelpers.SafeTextColoredWrapped(ImGuiColors.DalamudGrey, Loc.Localize("DalamudSettingServerInfoBarDidNone", "You have no plugins that use this feature."));
        }

        var isOrderChange = false;
        for (var i = 0; i < order.Count; i++)
        {
            var title = order[i];

            // TODO: Maybe we can also resort the rest of the bar in the future?
            // var isRequired = search is Configuration.SearchSetting.Internal or Configuration.SearchSetting.MacroLinks;

            ImGui.PushFont(UiBuilder.IconFont);

            var arrowUpText = $"{FontAwesomeIcon.ArrowUp.ToIconString()}##{title}";
            if (i == 0)
            {
                ImGuiComponents.DisabledButton(arrowUpText);
            }
            else
            {
                if (ImGui.Button(arrowUpText))
                {
                    (order[i], order[i - 1]) = (order[i - 1], order[i]);
                    isOrderChange = true;
                }
            }

            ImGui.SameLine();

            var arrowDownText = $"{FontAwesomeIcon.ArrowDown.ToIconString()}##{title}";
            if (i == order.Count - 1)
            {
                ImGuiComponents.DisabledButton(arrowDownText);
            }
            else
            {
                if (ImGui.Button(arrowDownText) && i != order.Count - 1)
                {
                    (order[i], order[i + 1]) = (order[i + 1], order[i]);
                    isOrderChange = true;
                }
            }

            ImGui.PopFont();

<<<<<<< HEAD
            ImGui.Text(Loc.Localize("DalamudSettingServerInfoBarDirection", "Server Info Bar direction"));
            ImGui.TextColored(ImGuiColors.DalamudGrey, Loc.Localize("DalamudSettingServerInfoBarDirectionHint", "If checked, the Server Info Bar elements will expand to the right instead of the left."));
            ImGui.Checkbox(Loc.Localize("DalamudSettingServerInfoSwapDirection", "Swap Direction"), ref this.dtrSwapDirection);
        }
=======
            ImGui.SameLine();
>>>>>>> a49e9eb5

            // if (isRequired) {
            //     ImGui.TextUnformatted($"Search in {name}");
            // } else {

            var isShown = ignore.All(x => x != title);
            var nextIsShow = isShown;
            if (ImGui.Checkbox($"{title}###dtrEntry{i}", ref nextIsShow) && nextIsShow != isShown)
            {
                if (nextIsShow)
                    ignore.Remove(title);
                else
                    ignore.Add(title);

                dtrBar.MakeDirty(title);
            }

            // }
        }

        configuration.DtrOrder = order.Concat(orderLeft).ToList();
        configuration.DtrIgnore = ignore.Concat(ignoreLeft).ToList();

        if (isOrderChange)
            dtrBar.ApplySort();

        ImGuiHelpers.ScaledDummy(10);

        ImGui.Text(Loc.Localize("DalamudSettingServerInfoBarSpacing", "Server Info Bar spacing"));
        ImGuiHelpers.SafeTextColoredWrapped(ImGuiColors.DalamudGrey, Loc.Localize("DalamudSettingServerInfoBarSpacingHint", "Configure the amount of space between entries in the server info bar here."));
        ImGui.SliderInt("Spacing", ref this.dtrSpacing, 0, 40);

        ImGui.Text(Loc.Localize("DalamudSettingServerInfoBarDirection", "Server Info Bar direction"));
        ImGuiHelpers.SafeTextColoredWrapped(ImGuiColors.DalamudGrey, Loc.Localize("DalamudSettingServerInfoBarDirectionHint", "If checked, the Server Info Bar elements will expand to the right instead of the left."));
        ImGui.Checkbox("Swap Direction", ref this.dtrSwapDirection);
    }

    private void DrawExperimentalTab()
    {
        var configuration = Service<DalamudConfiguration>.Get();
        var pluginManager = Service<PluginManager>.Get();

        var useCustomPluginWaitBeforeFree = this.pluginWaitBeforeFree.HasValue;
        if (ImGui.Checkbox(
                Loc.Localize("DalamudSettingsPluginCustomizeWaitTime", "Customize wait time for plugin unload"),
                ref useCustomPluginWaitBeforeFree))
        {
            if (!useCustomPluginWaitBeforeFree)
                this.pluginWaitBeforeFree = null;
            else
                this.pluginWaitBeforeFree = PluginManager.PluginWaitBeforeFreeDefault;
        }

        if (useCustomPluginWaitBeforeFree)
        {
            var waitTime = this.pluginWaitBeforeFree ?? PluginManager.PluginWaitBeforeFreeDefault;
            if (ImGui.SliderInt(
                    "Wait time###DalamudSettingsPluginCustomizeWaitTimeSlider",
                    ref waitTime,
                    0,
                    5000))
            {
                this.pluginWaitBeforeFree = waitTime;
            }
        }

        ImGuiHelpers.SafeTextColoredWrapped(ImGuiColors.DalamudGrey, Loc.Localize("DalamudSettingsPluginCustomizeWaitTimeHint", "Configure the wait time between stopping plugin and completely unloading plugin. If you are experiencing crashes when exiting the game, try increasing this value."));

        ImGuiHelpers.ScaledDummy(12);

        #region Plugin testing

        ImGui.Checkbox(Loc.Localize("DalamudSettingsPluginTest", "Get plugin testing builds"), ref this.doPluginTest);
        ImGuiHelpers.SafeTextColoredWrapped(
            ImGuiColors.DalamudGrey,
            string.Format(
                Loc.Localize("DalamudSettingsPluginTestHint", "Receive testing prereleases for selected plugins.\nTo opt-in to testing builds for a plugin, you have to right click it in the \"{0}\" tab of the plugin installer and select \"{1}\"."),
                PluginCategoryManager.Locs.Group_Installed,
                PluginInstallerWindow.Locs.PluginContext_TestingOptIn));
        ImGuiHelpers.SafeTextColoredWrapped(ImGuiColors.DalamudRed, Loc.Localize("DalamudSettingsPluginTestWarning", "Testing plugins may not have been vetted before being published. Please only enable this if you are aware of the risks."));

        #endregion

        ImGuiHelpers.ScaledDummy(12);

<<<<<<< HEAD
            this.DrawFuckGFWSection();

            ImGuiHelpers.ScaledDummy(12);

            this.ProxySetting();

            ImGuiHelpers.ScaledDummy(12);

            ImGui.TextColored(ImGuiColors.DalamudGrey, "Total memory used by Dalamud & Plugins: " + Util.FormatBytes(GC.GetTotalMemory(false)));
        }

        private void ProxySetting() {
                ImGui.Checkbox("Use System Proxy" , ref this.useSystemProxy);
                if (!this.useSystemProxy)
                {
                    ImGui.Text("Proxy Host:");
                    ImGui.SameLine();
                    ImGui.InputText("##proxyHost", ref this.proxyHost, 65535);
                    ImGui.Text("Proxy Port:");
                    ImGui.SameLine();
                    ImGui.InputInt("##proxyPort", ref this.proxyPort);
                }
        }

        private void FuckGFWAddDefault()
        {
            List<FuckGFWSettings> defaultFuckGFWSettings = new();
            defaultFuckGFWSettings.Add(new FuckGFWSettings
                {
                    UrlRegex = @"https:\/\/raw\.githubusercontent\.com",
                    ReplaceTo = "https://raw.fastgit.org/",
                    IsEnabled = true,
                });
            defaultFuckGFWSettings.Add(new FuckGFWSettings
                {
                    UrlRegex = @"https:\/\/(?:gitee|github)\.com\/(.*)?\/(.*)?\/raw",
                    ReplaceTo = "https://raw.fastgit.org/$1/$2",
                    IsEnabled = true,
                });
            defaultFuckGFWSettings.Add(new FuckGFWSettings
                {
                    UrlRegex = @"https:\/\/github\.com\/(.*)?\/(.*)?\/releases\/download",
                    ReplaceTo = "https://download.fastgit.org/$1/$2/releases/download",
                    IsEnabled = true,
                });
            defaultFuckGFWSettings.ForEach(settings =>
            {
                if (!this.fuckGFWList.Any(fuckGFW => fuckGFW.UrlRegex.Equals(settings.UrlRegex)))
                {
                    this.fuckGFWList.Add(settings);
                    this.fuckGFWListChanged = true;
                }
            });
        }

        private void DrawFuckGFWSection()
        {
            ImGui.Text(Loc.Localize("DalamudSettingsFuckGFW", "Fuck GFW Replacements"));
            if (this.fuckGFWListChanged)
            {
                ImGui.PushStyleColor(ImGuiCol.Text, ImGuiColors.HealerGreen);
                ImGui.SameLine();
                ImGui.Text(Loc.Localize("DalamudSettingsChanged", "(Changed)"));
                ImGui.PopStyleColor();
            }

            if (ImGui.Button(Loc.Localize("DalamudFuckGFWAddDefault", "Add Default")))
            {
                this.FuckGFWAddDefault();
            }

            ImGui.TextColored(ImGuiColors.DalamudGrey, Loc.Localize("DalamudSettingFuckGFWHint", "Add fuck GFW replacements."));
            ImGui.TextColored(ImGuiColors.DalamudRed, Loc.Localize("DalamudSettingFuckGFWWarning", "We cannot take care of all of your network conditions.\nThink before adding new replacements."));

            ImGuiHelpers.ScaledDummy(5);

            ImGui.Columns(5);
            ImGui.SetColumnWidth(0, 18 + (5 * ImGuiHelpers.GlobalScale));
            var totalTextWidth = (ImGui.GetWindowContentRegionMax().X - ImGui.GetWindowContentRegionMin().X) - (18 + 16 + 14) - ((5 + 45 + 26) * ImGuiHelpers.GlobalScale);
            ImGui.SetColumnWidth(1, totalTextWidth / 2);
            ImGui.SetColumnWidth(2, totalTextWidth / 2);
            ImGui.SetColumnWidth(3, 16 + (45 * ImGuiHelpers.GlobalScale));
            ImGui.SetColumnWidth(4, 14 + (26 * ImGuiHelpers.GlobalScale));

            ImGui.Separator();

            ImGui.Text("#");
            ImGui.NextColumn();
            ImGui.Text("URL Regex");
            ImGui.NextColumn();
            ImGui.Text("Replace To");
            ImGui.NextColumn();
            ImGui.Text("Enabled");
            ImGui.NextColumn();
            ImGui.Text(string.Empty);
            ImGui.NextColumn();

            ImGui.Separator();

            FuckGFWSettings fuckToRemove = null;

            var fuckNumber = 0;
            foreach (var fuckGFWSetting in this.fuckGFWList)
            {
                var isEnabled = fuckGFWSetting.IsEnabled;

                ImGui.PushID($"thirdRepo_{fuckGFWSetting.UrlRegex}");

                ImGui.SetCursorPosX(ImGui.GetCursorPosX() + (ImGui.GetColumnWidth() / 2) - 8 - (ImGui.CalcTextSize(fuckNumber.ToString()).X / 2));
                ImGui.Text(fuckNumber.ToString());

                ImGui.NextColumn();
                ImGui.SetNextItemWidth(-1);
                var urlRegex = fuckGFWSetting.UrlRegex;
                if (ImGui.InputText($"##fuckGFWInput", ref urlRegex, 65535, ImGuiInputTextFlags.EnterReturnsTrue))
                {
                    var contains = this.fuckGFWList.Select(repo => repo.UrlRegex).Contains(urlRegex);
                    if (fuckGFWSetting.UrlRegex == urlRegex)
                    {
                        // no change.
                    }
                    else if (contains && fuckGFWSetting.UrlRegex != urlRegex)
                    {
                        this.fuckGFWAddError = Loc.Localize("DalamudFuckGFWExists", "Fuck GFW exists.");
                        Task.Delay(5000).ContinueWith(t => this.fuckGFWAddError = string.Empty);
                    }
                    else
                    {
                        fuckGFWSetting.UrlRegex = urlRegex;
                        this.fuckGFWListChanged |= urlRegex != fuckGFWSetting.UrlRegex;
                    }
                }

                ImGui.NextColumn();
                ImGui.SetNextItemWidth(-1);
                var replaceTo = fuckGFWSetting.ReplaceTo;
                if (ImGui.InputText($"##fuckGFWReplaceInput", ref replaceTo, 65535, ImGuiInputTextFlags.EnterReturnsTrue))
                {
                    var contains = this.fuckGFWList.Select(repo => repo.UrlRegex).Contains(urlRegex);
                    contains &= this.fuckGFWList.Select(repo => repo.ReplaceTo).Contains(replaceTo);
                    if (fuckGFWSetting.ReplaceTo == replaceTo)
                    {
                        // no change.
                    }
                    else
                    {
                        fuckGFWSetting.ReplaceTo = replaceTo;
                        this.fuckGFWListChanged |= replaceTo != fuckGFWSetting.ReplaceTo;
                    }
                }

                ImGui.NextColumn();
                ImGui.SetCursorPosX(ImGui.GetCursorPosX() + (ImGui.GetColumnWidth() / 2) - 7 - (12 * ImGuiHelpers.GlobalScale));
                if (ImGui.Checkbox("##fuckGFWCheck", ref isEnabled))
                {
                    this.fuckGFWListChanged |= fuckGFWSetting.IsEnabled != isEnabled;
                    fuckGFWSetting.IsEnabled = isEnabled;
                }

                ImGui.NextColumn();
                if (ImGuiComponents.IconButton(FontAwesomeIcon.Trash))
                {
                    fuckToRemove = fuckGFWSetting;
                }

                ImGui.PopID();

                ImGui.NextColumn();
                ImGui.Separator();

                fuckNumber++;
            }

            if (fuckToRemove != null)
            {
                this.fuckGFWList.Remove(fuckToRemove);
                this.fuckGFWListChanged = true;
            }

            ImGui.SetCursorPosX(ImGui.GetCursorPosX() + (ImGui.GetColumnWidth() / 2) - 8 - (ImGui.CalcTextSize(fuckNumber.ToString()).X / 2));
            ImGui.Text(fuckNumber.ToString());
            ImGui.NextColumn();
            ImGui.SetNextItemWidth(-1);
            ImGui.InputText("##fuckGFWUrlRegexInput", ref this.fuckGFWTempUrlRegex, 300);
            ImGui.NextColumn();
            ImGui.SetNextItemWidth(-1);
            ImGui.InputText("##fuckGFWReplaceToInput", ref this.fuckGFWTempReplaceTo, 300);
            ImGui.NextColumn();
            // Enabled button
            ImGui.NextColumn();
            if (!string.IsNullOrEmpty(this.fuckGFWTempUrlRegex) && ImGuiComponents.IconButton(FontAwesomeIcon.Plus))
            {
                this.fuckGFWTempUrlRegex = this.fuckGFWTempUrlRegex.TrimEnd();
                if (this.fuckGFWList.Any(r => string.Equals(r.UrlRegex, this.fuckGFWTempUrlRegex, StringComparison.InvariantCultureIgnoreCase)))
                {
                    this.fuckGFWAddError = Loc.Localize("DalamudFuckGFWExists", "Fuck GFW already exists.");
                    Task.Delay(5000).ContinueWith(t => this.fuckGFWAddError = string.Empty);
                }
                else
                {
                    this.fuckGFWList.Add(new FuckGFWSettings
                    {
                        UrlRegex = this.fuckGFWTempUrlRegex,
                        ReplaceTo = this.fuckGFWTempReplaceTo,
                        IsEnabled = true,
                    });
                    this.fuckGFWListChanged = true;
                    this.fuckGFWTempUrlRegex = string.Empty;
                    this.fuckGFWTempReplaceTo = string.Empty;
                }
            }

            ImGui.Columns(1);

            if (!string.IsNullOrEmpty(this.fuckGFWAddError))
            {
                ImGui.TextColored(new Vector4(1, 0, 0, 1), this.fuckGFWAddError);
            }
        }

        private void DrawCustomReposSection()
=======
        #region Hidden plugins

        if (ImGui.Button(Loc.Localize("DalamudSettingsClearHidden", "Clear hidden plugins")))
>>>>>>> a49e9eb5
        {
            configuration.HiddenPluginInternalName.Clear();
            pluginManager.RefilterPluginMasters();
        }

        ImGuiHelpers.SafeTextColoredWrapped(ImGuiColors.DalamudGrey, Loc.Localize("DalamudSettingsClearHiddenHint", "Restore plugins you have previously hidden from the plugin installer."));

        #endregion

        ImGuiHelpers.ScaledDummy(12);

        this.DrawCustomReposSection();

        ImGuiHelpers.ScaledDummy(12);

        this.DrawDevPluginLocationsSection();

        ImGuiHelpers.ScaledDummy(12);

        ImGuiHelpers.SafeTextColoredWrapped(ImGuiColors.DalamudGrey, "Total memory used by Dalamud & Plugins: " + Util.FormatBytes(GC.GetTotalMemory(false)));
    }

    private void DrawCustomReposSection()
    {
        ImGui.Text(Loc.Localize("DalamudSettingsCustomRepo", "Custom Plugin Repositories"));
        if (this.thirdRepoListChanged)
        {
            ImGui.PushStyleColor(ImGuiCol.Text, ImGuiColors.HealerGreen);
            ImGui.SameLine();
            ImGui.Text(Loc.Localize("DalamudSettingsChanged", "(Changed)"));
            ImGui.PopStyleColor();
        }

        ImGuiHelpers.SafeTextColoredWrapped(ImGuiColors.DalamudGrey, Loc.Localize("DalamudSettingCustomRepoHint", "Add custom plugin repositories."));
        ImGuiHelpers.SafeTextColoredWrapped(ImGuiColors.DalamudRed, Loc.Localize("DalamudSettingCustomRepoWarning", "We cannot take any responsibility for third-party plugins and repositories."));
        ImGuiHelpers.SafeTextColoredWrapped(ImGuiColors.DalamudRed, Loc.Localize("DalamudSettingCustomRepoWarning2", "Plugins have full control over your PC, like any other program, and may cause harm or crashes."));
        ImGuiHelpers.SafeTextColoredWrapped(ImGuiColors.DalamudRed, Loc.Localize("DalamudSettingCustomRepoWarning3", "Please make absolutely sure that you only install third-party plugins from developers you trust."));

<<<<<<< HEAD
                ImGui.SetNextItemWidth(-1);
                var url = thirdRepoSetting.Url;
                if (ImGui.InputText($"##thirdRepoInput", ref url, 65535, ImGuiInputTextFlags.EnterReturnsTrue))
                {
                    if (thirdRepoSetting.Url == url)
                    {
                        // no change.
                    }
                    else
                    {
                        if (this.thirdRepoList.Select(repo => repo.Url).Contains(url))
                        {
                            this.thirdRepoAddError = Loc.Localize("DalamudThirdRepoExists", "Repo already exists.");
                            Task.Delay(5000).ContinueWith(t => this.thirdRepoAddError = string.Empty);
                        }
                        else
                        {
                            thirdRepoSetting.Url = url;
                            this.thirdRepoListChanged = true;
                        }
                    }
                }
=======
        ImGuiHelpers.ScaledDummy(5);
>>>>>>> a49e9eb5

        ImGui.Columns(4);
        ImGui.SetColumnWidth(0, 18 + (5 * ImGuiHelpers.GlobalScale));
        ImGui.SetColumnWidth(1, ImGui.GetWindowContentRegionMax().X - ImGui.GetWindowContentRegionMin().X - (18 + 16 + 14) - ((5 + 45 + 26) * ImGuiHelpers.GlobalScale));
        ImGui.SetColumnWidth(2, 16 + (45 * ImGuiHelpers.GlobalScale));
        ImGui.SetColumnWidth(3, 14 + (26 * ImGuiHelpers.GlobalScale));

<<<<<<< HEAD
                ImGui.SetCursorPosX(ImGui.GetCursorPosX() + (ImGui.GetColumnWidth() / 2) - 7 - (12 * ImGuiHelpers.GlobalScale));
                if (ImGui.Checkbox("##thirdRepoCheck", ref isEnabled))
                {
                    if (thirdRepoSetting.IsEnabled != isEnabled)
                    {
                        this.thirdRepoListChanged = true;
                    }

                    thirdRepoSetting.IsEnabled = isEnabled;
                }

                ImGui.NextColumn();
=======
        ImGui.Separator();
>>>>>>> a49e9eb5

        ImGui.Text("#");
        ImGui.NextColumn();
        ImGui.Text("URL");
        ImGui.NextColumn();
        ImGui.Text("Enabled");
        ImGui.NextColumn();
        ImGui.Text(string.Empty);
        ImGui.NextColumn();

        ImGui.Separator();

        ImGui.Text("0");
        ImGui.NextColumn();
        ImGui.Text("XIVLauncher");
        ImGui.NextColumn();
        ImGui.NextColumn();
        ImGui.NextColumn();
        ImGui.Separator();

<<<<<<< HEAD
                repoNumber++;
            }
=======
        ThirdPartyRepoSettings repoToRemove = null;

        var repoNumber = 1;
        foreach (var thirdRepoSetting in this.thirdRepoList)
        {
            var isEnabled = thirdRepoSetting.IsEnabled;
>>>>>>> a49e9eb5

            ImGui.PushID($"thirdRepo_{thirdRepoSetting.Url}");

            ImGui.SetCursorPosX(ImGui.GetCursorPosX() + (ImGui.GetColumnWidth() / 2) - 8 - (ImGui.CalcTextSize(repoNumber.ToString()).X / 2));
            ImGui.Text(repoNumber.ToString());
            ImGui.NextColumn();

            ImGui.SetNextItemWidth(-1);
            var url = thirdRepoSetting.Url;
            if (ImGui.InputText($"##thirdRepoInput", ref url, 65535, ImGuiInputTextFlags.EnterReturnsTrue))
            {
                var contains = this.thirdRepoList.Select(repo => repo.Url).Contains(url);
                if (thirdRepoSetting.Url == url)
                {
                    // no change.
                }
                else if (contains && thirdRepoSetting.Url != url)
                {
                    this.thirdRepoAddError = Loc.Localize("DalamudThirdRepoExists", "Repo already exists.");
                    Task.Delay(5000).ContinueWith(t => this.thirdRepoAddError = string.Empty);
                }
                else
                {
                    thirdRepoSetting.Url = url;
                    this.thirdRepoListChanged = url != thirdRepoSetting.Url;
                }
            }

            ImGui.NextColumn();

            ImGui.SetCursorPosX(ImGui.GetCursorPosX() + (ImGui.GetColumnWidth() / 2) - 7 - (12 * ImGuiHelpers.GlobalScale));
            ImGui.Checkbox("##thirdRepoCheck", ref isEnabled);
            ImGui.NextColumn();

            if (ImGuiComponents.IconButton(FontAwesomeIcon.Trash))
            {
                repoToRemove = thirdRepoSetting;
            }

            ImGui.PopID();

            ImGui.NextColumn();
            ImGui.Separator();

            thirdRepoSetting.IsEnabled = isEnabled;

            repoNumber++;
        }

        if (repoToRemove != null)
        {
            this.thirdRepoList.Remove(repoToRemove);
            this.thirdRepoListChanged = true;
        }

        ImGui.SetCursorPosX(ImGui.GetCursorPosX() + (ImGui.GetColumnWidth() / 2) - 8 - (ImGui.CalcTextSize(repoNumber.ToString()).X / 2));
        ImGui.Text(repoNumber.ToString());
        ImGui.NextColumn();
        ImGui.SetNextItemWidth(-1);
        ImGui.InputText("##thirdRepoUrlInput", ref this.thirdRepoTempUrl, 300);
        ImGui.NextColumn();
        // Enabled button
        ImGui.NextColumn();
        if (!string.IsNullOrEmpty(this.thirdRepoTempUrl) && ImGuiComponents.IconButton(FontAwesomeIcon.Plus))
        {
            this.thirdRepoTempUrl = this.thirdRepoTempUrl.TrimEnd();
            if (this.thirdRepoList.Any(r => string.Equals(r.Url, this.thirdRepoTempUrl, StringComparison.InvariantCultureIgnoreCase)))
            {
                this.thirdRepoAddError = Loc.Localize("DalamudThirdRepoExists", "Repo already exists.");
                Task.Delay(5000).ContinueWith(t => this.thirdRepoAddError = string.Empty);
            }
            else
            {
                this.thirdRepoList.Add(new ThirdPartyRepoSettings
                {
                    Url = this.thirdRepoTempUrl,
                    IsEnabled = true,
                });
                this.thirdRepoListChanged = true;
                this.thirdRepoTempUrl = string.Empty;
            }
        }

        ImGui.Columns(1);

        if (!string.IsNullOrEmpty(this.thirdRepoAddError))
        {
            ImGuiHelpers.SafeTextColoredWrapped(new Vector4(1, 0, 0, 1), this.thirdRepoAddError);
        }
    }

    private void DrawDevPluginLocationsSection()
    {
        ImGui.Text(Loc.Localize("DalamudSettingsDevPluginLocation", "Dev Plugin Locations"));
        if (this.devPluginLocationsChanged)
        {
            ImGui.PushStyleColor(ImGuiCol.Text, ImGuiColors.HealerGreen);
            ImGui.SameLine();
            ImGui.Text(Loc.Localize("DalamudSettingsChanged", "(Changed)"));
            ImGui.PopStyleColor();
        }

        ImGuiHelpers.SafeTextColoredWrapped(ImGuiColors.DalamudGrey, Loc.Localize("DalamudSettingsDevPluginLocationsHint", "Add additional dev plugin load locations.\nThese can be either the directory or DLL path."));

        ImGuiHelpers.ScaledDummy(5);

        ImGui.Columns(4);
        ImGui.SetColumnWidth(0, 18 + (5 * ImGuiHelpers.GlobalScale));
        ImGui.SetColumnWidth(1, ImGui.GetWindowContentRegionMax().X - ImGui.GetWindowContentRegionMin().X - (18 + 16 + 14) - ((5 + 45 + 26) * ImGuiHelpers.GlobalScale));
        ImGui.SetColumnWidth(2, 16 + (45 * ImGuiHelpers.GlobalScale));
        ImGui.SetColumnWidth(3, 14 + (26 * ImGuiHelpers.GlobalScale));

        ImGui.Separator();

        ImGui.Text("#");
        ImGui.NextColumn();
        ImGui.Text("Path");
        ImGui.NextColumn();
        ImGui.Text("Enabled");
        ImGui.NextColumn();
        ImGui.Text(string.Empty);
        ImGui.NextColumn();

        ImGui.Separator();

        DevPluginLocationSettings locationToRemove = null;

        var locNumber = 1;
        foreach (var devPluginLocationSetting in this.devPluginLocations)
        {
            var isEnabled = devPluginLocationSetting.IsEnabled;

            ImGui.PushID($"devPluginLocation_{devPluginLocationSetting.Path}");

            ImGui.SetCursorPosX(ImGui.GetCursorPosX() + (ImGui.GetColumnWidth() / 2) - 8 - (ImGui.CalcTextSize(locNumber.ToString()).X / 2));
            ImGui.Text(locNumber.ToString());
            ImGui.NextColumn();

            ImGui.SetNextItemWidth(-1);
            var path = devPluginLocationSetting.Path;
            if (ImGui.InputText($"##devPluginLocationInput", ref path, 65535, ImGuiInputTextFlags.EnterReturnsTrue))
            {
                var contains = this.devPluginLocations.Select(loc => loc.Path).Contains(path);
                if (devPluginLocationSetting.Path == path)
                {
                    // no change.
                }
                else if (contains && devPluginLocationSetting.Path != path)
                {
                    this.devPluginLocationAddError = Loc.Localize("DalamudDevPluginLocationExists", "Location already exists.");
                    Task.Delay(5000).ContinueWith(t => this.devPluginLocationAddError = string.Empty);
                }
                else
                {
                    devPluginLocationSetting.Path = path;
                    this.devPluginLocationsChanged = path != devPluginLocationSetting.Path;
                }
            }

            ImGui.NextColumn();

            ImGui.SetCursorPosX(ImGui.GetCursorPosX() + (ImGui.GetColumnWidth() / 2) - 7 - (12 * ImGuiHelpers.GlobalScale));
            ImGui.Checkbox("##devPluginLocationCheck", ref isEnabled);
            ImGui.NextColumn();

            if (ImGuiComponents.IconButton(FontAwesomeIcon.Trash))
            {
                locationToRemove = devPluginLocationSetting;
            }

            ImGui.PopID();

            ImGui.NextColumn();
            ImGui.Separator();

            devPluginLocationSetting.IsEnabled = isEnabled;

            locNumber++;
        }

        if (locationToRemove != null)
        {
            this.devPluginLocations.Remove(locationToRemove);
            this.devPluginLocationsChanged = true;
        }

        ImGui.SetCursorPosX(ImGui.GetCursorPosX() + (ImGui.GetColumnWidth() / 2) - 8 - (ImGui.CalcTextSize(locNumber.ToString()).X / 2));
        ImGui.Text(locNumber.ToString());
        ImGui.NextColumn();
        ImGui.SetNextItemWidth(-1);
        ImGui.InputText("##devPluginLocationInput", ref this.devPluginTempLocation, 300);
        ImGui.NextColumn();
        // Enabled button
        ImGui.NextColumn();
        if (!string.IsNullOrEmpty(this.devPluginTempLocation) && ImGuiComponents.IconButton(FontAwesomeIcon.Plus))
        {
            if (this.devPluginLocations.Any(r => string.Equals(r.Path, this.devPluginTempLocation, StringComparison.InvariantCultureIgnoreCase)))
            {
                this.devPluginLocationAddError = Loc.Localize("DalamudDevPluginLocationExists", "Location already exists.");
                Task.Delay(5000).ContinueWith(t => this.devPluginLocationAddError = string.Empty);
            }
            else
            {
                this.devPluginLocations.Add(new DevPluginLocationSettings
                {
                    Path = this.devPluginTempLocation.Replace("\"", string.Empty),
                    IsEnabled = true,
                });
                this.devPluginLocationsChanged = true;
                this.devPluginTempLocation = string.Empty;
            }
        }

        ImGui.Columns(1);

        if (!string.IsNullOrEmpty(this.devPluginLocationAddError))
        {
            ImGuiHelpers.SafeTextColoredWrapped(new Vector4(1, 0, 0, 1), this.devPluginLocationAddError);
        }
    }

    private void DrawSaveCloseButtons()
    {
        var buttonSave = false;
        var buttonClose = false;

        var pluginManager = Service<PluginManager>.Get();

        if (ImGui.Button(Loc.Localize("Save", "Save")))
            buttonSave = true;

        ImGui.SameLine();

<<<<<<< HEAD
                if (this.fuckGFWListChanged)
                {
                    Utility.Util.SetFuckGFWFromConfig();
                    this.fuckGFWListChanged = false;
                }

                if (this.thirdRepoListChanged)
                {
                    _ = pluginManager.SetPluginReposFromConfigAsync(true);
                    this.thirdRepoListChanged = false;
                }
=======
        if (ImGui.Button(Loc.Localize("Close", "Close")))
            buttonClose = true;
>>>>>>> a49e9eb5

        ImGui.SameLine();

        if (ImGui.Button(Loc.Localize("SaveAndClose", "Save and Close")))
            buttonSave = buttonClose = true;

        if (buttonSave)
        {
            this.Save();

            if (this.thirdRepoListChanged)
            {
                _ = pluginManager.SetPluginReposFromConfigAsync(true);
                this.thirdRepoListChanged = false;
            }

            if (this.devPluginLocationsChanged)
            {
                pluginManager.ScanDevPlugins();
                this.devPluginLocationsChanged = false;
            }
        }

        if (buttonClose)
        {
            this.IsOpen = false;
        }
    }

    private void Save()
    {
        var configuration = Service<DalamudConfiguration>.Get();
        var localization = Service<Localization>.Get();

        localization.SetupWithLangCode(this.languages[this.langIndex]);
        configuration.LanguageOverride = this.languages[this.langIndex];

        configuration.GeneralChatType = this.dalamudMessagesChatType;

        configuration.IsResumeGameAfterPluginLoad = this.doWaitForPluginsOnStartup;
        configuration.DutyFinderTaskbarFlash = this.doCfTaskBarFlash;
        configuration.DutyFinderChatMessage = this.doCfChatMessage;
        configuration.IsMbCollect = this.doMbCollect;

        configuration.GlobalUiScale = this.globalUiScale;
        configuration.ToggleUiHide = this.doToggleUiHide;
        configuration.ToggleUiHideDuringCutscenes = this.doToggleUiHideDuringCutscenes;
        configuration.ToggleUiHideDuringGpose = this.doToggleUiHideDuringGpose;

        configuration.IsDocking = this.doDocking;
        configuration.IsGamepadNavigationEnabled = this.doGamepad;
        configuration.IsFocusManagementEnabled = this.doFocus;
        configuration.ShowTsm = this.doTsm;

        configuration.UseAxisFontsFromGame = this.doUseAxisFontsFromGame;
        configuration.FontGammaLevel = this.fontGamma;

        // This is applied every frame in InterfaceManager::CheckViewportState()
        configuration.IsDisableViewport = !this.doViewport;

        // Apply docking flag
        if (!configuration.IsDocking)
        {
            ImGui.GetIO().ConfigFlags &= ~ImGuiConfigFlags.DockingEnable;
        }
        else
        {
            ImGui.GetIO().ConfigFlags |= ImGuiConfigFlags.DockingEnable;
        }

        // NOTE (Chiv) Toggle gamepad navigation via setting
        if (!configuration.IsGamepadNavigationEnabled)
        {
            ImGui.GetIO().BackendFlags &= ~ImGuiBackendFlags.HasGamepad;
            ImGui.GetIO().ConfigFlags &= ~ImGuiConfigFlags.NavEnableSetMousePos;

            var di = Service<DalamudInterface>.Get();
            di.CloseGamepadModeNotifierWindow();
        }
        else
        {
            ImGui.GetIO().BackendFlags |= ImGuiBackendFlags.HasGamepad;
            ImGui.GetIO().ConfigFlags |= ImGuiConfigFlags.NavEnableSetMousePos;
        }

        this.dtrOrder = configuration.DtrOrder;
        this.dtrIgnore = configuration.DtrIgnore;

        configuration.DtrSpacing = this.dtrSpacing;
        configuration.DtrSwapDirection = this.dtrSwapDirection;

<<<<<<< HEAD
            configuration.DoPluginTest = this.doPluginTest;
            configuration.ThirdRepoList = this.thirdRepoList.Select(x => x.Clone()).ToList();
            configuration.FuckGFWList = this.fuckGFWList.Select(x => x.Clone()).ToList();
            configuration.DevPluginLoadLocations = this.devPluginLocations.Select(x => x.Clone()).ToList();
=======
        configuration.PluginWaitBeforeFree = this.pluginWaitBeforeFree;
>>>>>>> a49e9eb5

        configuration.DoPluginTest = this.doPluginTest;
        configuration.ThirdRepoList = this.thirdRepoList.Select(x => x.Clone()).ToList();
        configuration.DevPluginLoadLocations = this.devPluginLocations.Select(x => x.Clone()).ToList();

<<<<<<< HEAD
            configuration.UseSystemProxy = this.useSystemProxy;
            configuration.ProxyHost = this.proxyHost;
            configuration.ProxyPort = this.proxyPort;

            Util.SetProxy(configuration.UseSystemProxy, configuration.ProxyHost, configuration.ProxyPort);

            configuration.Save();
=======
        configuration.PrintPluginsWelcomeMsg = this.printPluginsWelcomeMsg;
        configuration.AutoUpdatePlugins = this.autoUpdatePlugins;
        configuration.DoButtonsSystemMenu = this.doButtonsSystemMenu;
        configuration.DisableRmtFiltering = this.disableRmtFiltering;
>>>>>>> a49e9eb5

        configuration.QueueSave();

        _ = Service<PluginManager>.Get().ReloadPluginMastersAsync();
        Service<InterfaceManager>.Get().RebuildFonts();
    }
}<|MERGE_RESOLUTION|>--- conflicted
+++ resolved
@@ -54,7 +54,6 @@
     private int dtrSpacing;
     private bool dtrSwapDirection;
 
-<<<<<<< HEAD
         private List<FuckGFWSettings> fuckGFWList;
         private bool fuckGFWListChanged;
         private string fuckGFWTempUrlRegex = string.Empty;
@@ -62,9 +61,6 @@
         private string fuckGFWAddError = string.Empty;
 
         private int? pluginWaitBeforeFree;
-=======
-    private int? pluginWaitBeforeFree;
->>>>>>> a49e9eb5
 
     private List<ThirdPartyRepoSettings> thirdRepoList;
     private bool thirdRepoListChanged;
@@ -81,15 +77,11 @@
     private bool doButtonsSystemMenu;
     private bool disableRmtFiltering;
 
-<<<<<<< HEAD
         private bool useSystemProxy;
         private string proxyHost = string.Empty;
         private int proxyPort;
 
         #region Experimental
-=======
-    #region Experimental
->>>>>>> a49e9eb5
 
     private bool doPluginTest;
 
@@ -131,23 +123,16 @@
 
         this.pluginWaitBeforeFree = configuration.PluginWaitBeforeFree;
 
-<<<<<<< HEAD
             this.doPluginTest = configuration.DoPluginTest;
             this.fuckGFWList = configuration.FuckGFWList.Select(x => x.Clone()).ToList();
             this.thirdRepoList = configuration.ThirdRepoList.Select(x => x.Clone()).ToList();
             this.devPluginLocations = configuration.DevPluginLoadLocations.Select(x => x.Clone()).ToList();
-=======
-        this.doPluginTest = configuration.DoPluginTest;
-        this.thirdRepoList = configuration.ThirdRepoList.Select(x => x.Clone()).ToList();
-        this.devPluginLocations = configuration.DevPluginLoadLocations.Select(x => x.Clone()).ToList();
->>>>>>> a49e9eb5
 
         this.printPluginsWelcomeMsg = configuration.PrintPluginsWelcomeMsg;
         this.autoUpdatePlugins = configuration.AutoUpdatePlugins;
         this.doButtonsSystemMenu = configuration.DoButtonsSystemMenu;
         this.disableRmtFiltering = configuration.DisableRmtFiltering;
 
-<<<<<<< HEAD
             this.useSystemProxy = configuration.UseSystemProxy;
             this.proxyHost = configuration.ProxyHost;
             this.proxyPort = configuration.ProxyPort;
@@ -156,12 +141,6 @@
             this.langIndex = Array.IndexOf(this.languages, configuration.EffectiveLanguage);
             if (this.langIndex == -1)
                 this.langIndex = 0;
-=======
-        this.languages = Localization.ApplicableLangCodes.Prepend("en").ToArray();
-        this.langIndex = Array.IndexOf(this.languages, configuration.EffectiveLanguage);
-        if (this.langIndex == -1)
-            this.langIndex = 0;
->>>>>>> a49e9eb5
 
         try
         {
@@ -171,24 +150,12 @@
             {
                 if (language != "ko")
                 {
-<<<<<<< HEAD
-                    if (language != "ko")
-                    {
-                        locLanguage = CultureInfo.GetCultureInfo(language).NativeName;
-                        locLanguagesList.Add(char.ToUpper(locLanguage[0]) + locLanguage.Substring(1));
-                    }
-                    else
-                    {
-                        locLanguagesList.Add("Korean");
-                    }
-=======
                     locLanguage = CultureInfo.GetCultureInfo(language).NativeName;
                     locLanguagesList.Add(char.ToUpper(locLanguage[0]) + locLanguage[1..]);
                 }
                 else
                 {
                     locLanguagesList.Add("Korean");
->>>>>>> a49e9eb5
                 }
             }
 
@@ -196,55 +163,38 @@
         }
         catch (Exception)
         {
-<<<<<<< HEAD
+            this.locLanguages = this.languages; // Languages not localized, only codes.
+        }
+    }
+
+        /// <inheritdoc/>
+        public override void OnOpen()
+        {
             this.thirdRepoListChanged = false;
             this.fuckGFWListChanged = false;
             this.devPluginLocationsChanged = false;
-
-            var configuration = Service<DalamudConfiguration>.Get();
-            this.dtrOrder = configuration.DtrOrder;
-            this.dtrIgnore = configuration.DtrIgnore;
-=======
-            this.locLanguages = this.languages; // Languages not localized, only codes.
->>>>>>> a49e9eb5
-        }
-    }
-
-    /// <inheritdoc/>
-    public override void OnOpen()
-    {
-        this.thirdRepoListChanged = false;
-        this.devPluginLocationsChanged = false;
 
         var configuration = Service<DalamudConfiguration>.Get();
         this.dtrOrder = configuration.DtrOrder;
         this.dtrIgnore = configuration.DtrIgnore;
     }
 
-<<<<<<< HEAD
+    /// <inheritdoc/>
+    public override void OnClose()
+    {
+        var configuration = Service<DalamudConfiguration>.Get();
+        var interfaceManager = Service<InterfaceManager>.Get();
+
+        var rebuildFont = ImGui.GetIO().FontGlobalScale != configuration.GlobalUiScale
+                          || interfaceManager.FontGamma != configuration.FontGammaLevel
+                          || interfaceManager.UseAxis != configuration.UseAxisFontsFromGame;
+
             ImGui.GetIO().FontGlobalScale = configuration.GlobalUiScale;
             interfaceManager.FontGammaOverride = null;
             interfaceManager.UseAxisOverride = null;
             this.thirdRepoList = configuration.ThirdRepoList.Select(x => x.Clone()).ToList();
             this.fuckGFWList = configuration.FuckGFWList.Select(x => x.Clone()).ToList();
             this.devPluginLocations = configuration.DevPluginLoadLocations.Select(x => x.Clone()).ToList();
-=======
-    /// <inheritdoc/>
-    public override void OnClose()
-    {
-        var configuration = Service<DalamudConfiguration>.Get();
-        var interfaceManager = Service<InterfaceManager>.Get();
->>>>>>> a49e9eb5
-
-        var rebuildFont = ImGui.GetIO().FontGlobalScale != configuration.GlobalUiScale
-                          || interfaceManager.FontGamma != configuration.FontGammaLevel
-                          || interfaceManager.UseAxis != configuration.UseAxisFontsFromGame;
-
-        ImGui.GetIO().FontGlobalScale = configuration.GlobalUiScale;
-        interfaceManager.FontGammaOverride = null;
-        interfaceManager.UseAxisOverride = null;
-        this.thirdRepoList = configuration.ThirdRepoList.Select(x => x.Clone()).ToList();
-        this.devPluginLocations = configuration.DevPluginLoadLocations.Select(x => x.Clone()).ToList();
 
         configuration.DtrOrder = this.dtrOrder;
         configuration.DtrIgnore = this.dtrIgnore;
@@ -542,14 +492,7 @@
 
             ImGui.PopFont();
 
-<<<<<<< HEAD
-            ImGui.Text(Loc.Localize("DalamudSettingServerInfoBarDirection", "Server Info Bar direction"));
-            ImGui.TextColored(ImGuiColors.DalamudGrey, Loc.Localize("DalamudSettingServerInfoBarDirectionHint", "If checked, the Server Info Bar elements will expand to the right instead of the left."));
-            ImGui.Checkbox(Loc.Localize("DalamudSettingServerInfoSwapDirection", "Swap Direction"), ref this.dtrSwapDirection);
-        }
-=======
             ImGui.SameLine();
->>>>>>> a49e9eb5
 
             // if (isRequired) {
             //     ImGui.TextUnformatted($"Search in {name}");
@@ -584,7 +527,7 @@
 
         ImGui.Text(Loc.Localize("DalamudSettingServerInfoBarDirection", "Server Info Bar direction"));
         ImGuiHelpers.SafeTextColoredWrapped(ImGuiColors.DalamudGrey, Loc.Localize("DalamudSettingServerInfoBarDirectionHint", "If checked, the Server Info Bar elements will expand to the right instead of the left."));
-        ImGui.Checkbox("Swap Direction", ref this.dtrSwapDirection);
+        ImGui.Checkbox(Loc.Localize("DalamudSettingServerInfoSwapDirection", "Swap Direction"), ref this.dtrSwapDirection);
     }
 
     private void DrawExperimentalTab()
@@ -635,7 +578,28 @@
 
         ImGuiHelpers.ScaledDummy(12);
 
-<<<<<<< HEAD
+        #region Hidden plugins
+
+        if (ImGui.Button(Loc.Localize("DalamudSettingsClearHidden", "Clear hidden plugins")))
+        {
+            configuration.HiddenPluginInternalName.Clear();
+            pluginManager.RefilterPluginMasters();
+        }
+
+        ImGuiHelpers.SafeTextColoredWrapped(ImGuiColors.DalamudGrey, Loc.Localize("DalamudSettingsClearHiddenHint", "Restore plugins you have previously hidden from the plugin installer."));
+
+        #endregion
+
+        ImGuiHelpers.ScaledDummy(12);
+
+        this.DrawCustomReposSection();
+
+        ImGuiHelpers.ScaledDummy(12);
+
+        this.DrawDevPluginLocationsSection();
+
+        ImGuiHelpers.ScaledDummy(12);
+
             this.DrawFuckGFWSection();
 
             ImGuiHelpers.ScaledDummy(12);
@@ -857,75 +821,22 @@
         }
 
         private void DrawCustomReposSection()
-=======
-        #region Hidden plugins
-
-        if (ImGui.Button(Loc.Localize("DalamudSettingsClearHidden", "Clear hidden plugins")))
->>>>>>> a49e9eb5
-        {
-            configuration.HiddenPluginInternalName.Clear();
-            pluginManager.RefilterPluginMasters();
-        }
-
-        ImGuiHelpers.SafeTextColoredWrapped(ImGuiColors.DalamudGrey, Loc.Localize("DalamudSettingsClearHiddenHint", "Restore plugins you have previously hidden from the plugin installer."));
-
-        #endregion
-
-        ImGuiHelpers.ScaledDummy(12);
-
-        this.DrawCustomReposSection();
-
-        ImGuiHelpers.ScaledDummy(12);
-
-        this.DrawDevPluginLocationsSection();
-
-        ImGuiHelpers.ScaledDummy(12);
-
-        ImGuiHelpers.SafeTextColoredWrapped(ImGuiColors.DalamudGrey, "Total memory used by Dalamud & Plugins: " + Util.FormatBytes(GC.GetTotalMemory(false)));
-    }
-
-    private void DrawCustomReposSection()
-    {
-        ImGui.Text(Loc.Localize("DalamudSettingsCustomRepo", "Custom Plugin Repositories"));
-        if (this.thirdRepoListChanged)
-        {
-            ImGui.PushStyleColor(ImGuiCol.Text, ImGuiColors.HealerGreen);
-            ImGui.SameLine();
-            ImGui.Text(Loc.Localize("DalamudSettingsChanged", "(Changed)"));
-            ImGui.PopStyleColor();
-        }
+        {
+            ImGui.Text(Loc.Localize("DalamudSettingsCustomRepo", "Custom Plugin Repositories"));
+            if (this.thirdRepoListChanged)
+            {
+                ImGui.PushStyleColor(ImGuiCol.Text, ImGuiColors.HealerGreen);
+                ImGui.SameLine();
+                ImGui.Text(Loc.Localize("DalamudSettingsChanged", "(Changed)"));
+                ImGui.PopStyleColor();
+            }
 
         ImGuiHelpers.SafeTextColoredWrapped(ImGuiColors.DalamudGrey, Loc.Localize("DalamudSettingCustomRepoHint", "Add custom plugin repositories."));
         ImGuiHelpers.SafeTextColoredWrapped(ImGuiColors.DalamudRed, Loc.Localize("DalamudSettingCustomRepoWarning", "We cannot take any responsibility for third-party plugins and repositories."));
         ImGuiHelpers.SafeTextColoredWrapped(ImGuiColors.DalamudRed, Loc.Localize("DalamudSettingCustomRepoWarning2", "Plugins have full control over your PC, like any other program, and may cause harm or crashes."));
         ImGuiHelpers.SafeTextColoredWrapped(ImGuiColors.DalamudRed, Loc.Localize("DalamudSettingCustomRepoWarning3", "Please make absolutely sure that you only install third-party plugins from developers you trust."));
 
-<<<<<<< HEAD
-                ImGui.SetNextItemWidth(-1);
-                var url = thirdRepoSetting.Url;
-                if (ImGui.InputText($"##thirdRepoInput", ref url, 65535, ImGuiInputTextFlags.EnterReturnsTrue))
-                {
-                    if (thirdRepoSetting.Url == url)
-                    {
-                        // no change.
-                    }
-                    else
-                    {
-                        if (this.thirdRepoList.Select(repo => repo.Url).Contains(url))
-                        {
-                            this.thirdRepoAddError = Loc.Localize("DalamudThirdRepoExists", "Repo already exists.");
-                            Task.Delay(5000).ContinueWith(t => this.thirdRepoAddError = string.Empty);
-                        }
-                        else
-                        {
-                            thirdRepoSetting.Url = url;
-                            this.thirdRepoListChanged = true;
-                        }
-                    }
-                }
-=======
         ImGuiHelpers.ScaledDummy(5);
->>>>>>> a49e9eb5
 
         ImGui.Columns(4);
         ImGui.SetColumnWidth(0, 18 + (5 * ImGuiHelpers.GlobalScale));
@@ -933,22 +844,7 @@
         ImGui.SetColumnWidth(2, 16 + (45 * ImGuiHelpers.GlobalScale));
         ImGui.SetColumnWidth(3, 14 + (26 * ImGuiHelpers.GlobalScale));
 
-<<<<<<< HEAD
-                ImGui.SetCursorPosX(ImGui.GetCursorPosX() + (ImGui.GetColumnWidth() / 2) - 7 - (12 * ImGuiHelpers.GlobalScale));
-                if (ImGui.Checkbox("##thirdRepoCheck", ref isEnabled))
-                {
-                    if (thirdRepoSetting.IsEnabled != isEnabled)
-                    {
-                        this.thirdRepoListChanged = true;
-                    }
-
-                    thirdRepoSetting.IsEnabled = isEnabled;
-                }
-
-                ImGui.NextColumn();
-=======
         ImGui.Separator();
->>>>>>> a49e9eb5
 
         ImGui.Text("#");
         ImGui.NextColumn();
@@ -969,17 +865,12 @@
         ImGui.NextColumn();
         ImGui.Separator();
 
-<<<<<<< HEAD
-                repoNumber++;
-            }
-=======
         ThirdPartyRepoSettings repoToRemove = null;
 
         var repoNumber = 1;
         foreach (var thirdRepoSetting in this.thirdRepoList)
         {
             var isEnabled = thirdRepoSetting.IsEnabled;
->>>>>>> a49e9eb5
 
             ImGui.PushID($"thirdRepo_{thirdRepoSetting.Url}");
 
@@ -1213,22 +1104,8 @@
 
         ImGui.SameLine();
 
-<<<<<<< HEAD
-                if (this.fuckGFWListChanged)
-                {
-                    Utility.Util.SetFuckGFWFromConfig();
-                    this.fuckGFWListChanged = false;
-                }
-
-                if (this.thirdRepoListChanged)
-                {
-                    _ = pluginManager.SetPluginReposFromConfigAsync(true);
-                    this.thirdRepoListChanged = false;
-                }
-=======
         if (ImGui.Button(Loc.Localize("Close", "Close")))
             buttonClose = true;
->>>>>>> a49e9eb5
 
         ImGui.SameLine();
 
@@ -1238,6 +1115,12 @@
         if (buttonSave)
         {
             this.Save();
+
+            if (this.fuckGFWListChanged)
+            {
+                Utility.Util.SetFuckGFWFromConfig();
+                this.fuckGFWListChanged = false;
+            }
 
             if (this.thirdRepoListChanged)
             {
@@ -1320,33 +1203,23 @@
         configuration.DtrSpacing = this.dtrSpacing;
         configuration.DtrSwapDirection = this.dtrSwapDirection;
 
-<<<<<<< HEAD
-            configuration.DoPluginTest = this.doPluginTest;
-            configuration.ThirdRepoList = this.thirdRepoList.Select(x => x.Clone()).ToList();
-            configuration.FuckGFWList = this.fuckGFWList.Select(x => x.Clone()).ToList();
-            configuration.DevPluginLoadLocations = this.devPluginLocations.Select(x => x.Clone()).ToList();
-=======
         configuration.PluginWaitBeforeFree = this.pluginWaitBeforeFree;
->>>>>>> a49e9eb5
 
         configuration.DoPluginTest = this.doPluginTest;
         configuration.ThirdRepoList = this.thirdRepoList.Select(x => x.Clone()).ToList();
+        configuration.FuckGFWList = this.fuckGFWList.Select(x => x.Clone()).ToList();
         configuration.DevPluginLoadLocations = this.devPluginLocations.Select(x => x.Clone()).ToList();
 
-<<<<<<< HEAD
-            configuration.UseSystemProxy = this.useSystemProxy;
-            configuration.ProxyHost = this.proxyHost;
-            configuration.ProxyPort = this.proxyPort;
-
-            Util.SetProxy(configuration.UseSystemProxy, configuration.ProxyHost, configuration.ProxyPort);
-
-            configuration.Save();
-=======
         configuration.PrintPluginsWelcomeMsg = this.printPluginsWelcomeMsg;
         configuration.AutoUpdatePlugins = this.autoUpdatePlugins;
         configuration.DoButtonsSystemMenu = this.doButtonsSystemMenu;
         configuration.DisableRmtFiltering = this.disableRmtFiltering;
->>>>>>> a49e9eb5
+
+        configuration.UseSystemProxy = this.useSystemProxy;
+        configuration.ProxyHost = this.proxyHost;
+        configuration.ProxyPort = this.proxyPort;
+
+        Util.SetProxy(configuration.UseSystemProxy, configuration.ProxyHost, configuration.ProxyPort);
 
         configuration.QueueSave();
 
