using System;
using System.Collections.Generic;
using System.ComponentModel;
using System.Diagnostics;
using System.Diagnostics.CodeAnalysis;
using System.IO;
using System.Linq;
using System.Numerics;
using System.Threading.Tasks;

using CheapLoc;
using Dalamud.Configuration.Internal;
using Dalamud.Game.Command;
using Dalamud.Interface.Colors;
using Dalamud.Interface.Components;
using Dalamud.Interface.Internal.Notifications;
using Dalamud.Interface.Windowing;
using Dalamud.Logging.Internal;
using Dalamud.Plugin;
using Dalamud.Plugin.Internal;
using Dalamud.Plugin.Internal.Exceptions;
using Dalamud.Plugin.Internal.Types;
using Dalamud.Support;
using Dalamud.Utility;
using ImGuiNET;
using ImGuiScene;

namespace Dalamud.Interface.Internal.Windows
{
    /// <summary>
    /// Class responsible for drawing the plugin installer.
    /// </summary>
    internal class PluginInstallerWindow : Window, IDisposable
    {
<<<<<<< HEAD
        private const int PluginImageWidth = 730;
        private const int PluginImageHeight = 380;

        private const int PluginIconWidth = 512;
        private const int PluginIconHeight = 512;

        // TODO: Change back to master after release
        // private const string MainRepoImageUrl = "https://raw.githubusercontent.com/goatcorp/DalamudPlugins/api4/{0}/{1}/images/{2}";
        private const string MainRepoImageUrl = "https://dalamudplugins-1253720819.cos.ap-nanjing.myqcloud.com/cn-api4/plugins/{1}/images/{2}";

=======
>>>>>>> fe08eb63
        private static readonly ModuleLog Log = new("PLUGINW");

        private readonly Vector4 changelogBgColor = new(0.114f, 0.584f, 0.192f, 0.678f);
        private readonly Vector4 changelogTextColor = new(0.812f, 1.000f, 0.816f, 1.000f);

        private readonly PluginCategoryManager categoryManager = new();
        private readonly PluginImageCache imageCache = new();

        #region Image Tester State

        private string[] testerImagePaths = new string[5];
        private string testerIconPath = string.Empty;

        private TextureWrap?[] testerImages;
        private TextureWrap? testerIcon;

        private bool testerError = false;
        private bool testerUpdateAvailable = false;

        #endregion

        private bool errorModalDrawing = true;
        private bool errorModalOnNextFrame = false;
        private string errorModalMessage = string.Empty;

        private bool feedbackModalDrawing = true;
        private bool feedbackModalOnNextFrame = false;
        private string feedbackModalBody = string.Empty;
        private string feedbackModalContact = string.Empty;
        private bool feedbackModalIncludeException = false;
        private PluginManifest? feedbackPlugin = null;

        private int updatePluginCount = 0;
        private List<PluginUpdateStatus>? updatedPlugins;

        private List<RemotePluginManifest> pluginListAvailable = new();
        private List<LocalPlugin> pluginListInstalled = new();
        private List<AvailablePluginUpdate> pluginListUpdatable = new();
        private bool hasDevPlugins = false;

        private string searchText = string.Empty;

        private PluginSortKind sortKind = PluginSortKind.Alphabetical;
        private string filterText = Locs.SortBy_Alphabetical;

        private OperationStatus installStatus = OperationStatus.Idle;
        private OperationStatus updateStatus = OperationStatus.Idle;

        private List<int> openPluginCollapsibles = new();

        /// <summary>
        /// Initializes a new instance of the <see cref="PluginInstallerWindow"/> class.
        /// </summary>
        public PluginInstallerWindow()
            : base(
                Locs.WindowTitle + (Service<DalamudConfiguration>.Get().DoPluginTest ? Locs.WindowTitleMod_Testing : string.Empty) + "###XlPluginInstaller",
                ImGuiWindowFlags.NoCollapse | ImGuiWindowFlags.NoScrollbar)
        {
            this.IsOpen = true;

            this.Size = new Vector2(830, 570);
            this.SizeCondition = ImGuiCond.FirstUseEver;

            this.SizeConstraints = new WindowSizeConstraints
            {
                MinimumSize = this.Size.Value,
                MaximumSize = new Vector2(5000, 5000),
            };

            var pluginManager = Service<PluginManager>.Get();

            // For debugging
            if (pluginManager.PluginsReady)
                this.OnInstalledPluginsChanged();

            pluginManager.OnAvailablePluginsChanged += this.OnAvailablePluginsChanged;
            pluginManager.OnInstalledPluginsChanged += this.OnInstalledPluginsChanged;

            for (var i = 0; i < this.testerImagePaths.Length; i++)
            {
                this.testerImagePaths[i] = string.Empty;
            }
        }

        private enum OperationStatus
        {
            Idle,
            InProgress,
            Complete,
        }

        private enum PluginSortKind
        {
            Alphabetical,
            DownloadCount,
            LastUpdate,
            NewOrNot,
        }

        /// <inheritdoc/>
        public void Dispose()
        {
            var pluginManager = Service<PluginManager>.Get();

            pluginManager.OnAvailablePluginsChanged -= this.OnAvailablePluginsChanged;
            pluginManager.OnInstalledPluginsChanged -= this.OnInstalledPluginsChanged;

            this.imageCache?.Dispose();
        }

        /// <inheritdoc/>
        public override void OnOpen()
        {
            var pluginManager = Service<PluginManager>.Get();

            _ = pluginManager.ReloadPluginMastersAsync();

            this.updatePluginCount = 0;
            this.updatedPlugins = null;

            this.searchText = string.Empty;
            this.sortKind = PluginSortKind.Alphabetical;
            this.filterText = Locs.SortBy_Alphabetical;
        }

        /// <inheritdoc/>
        public override void OnClose()
        {
            Service<DalamudConfiguration>.Get().Save();
        }

        /// <inheritdoc/>
        public override void Draw()
        {
            this.DrawHeader();
            this.DrawPluginCategories();
            this.DrawFooter();
            this.DrawErrorModal();
            this.DrawFeedbackModal();
        }

        /// <summary>
        /// Clear the icon and image caches, forcing a fresh download.
        /// </summary>
        public void ClearIconCache()
        {
            this.imageCache.ClearIconCache();
        }

        private void DrawHeader()
        {
            var style = ImGui.GetStyle();
            var windowSize = ImGui.GetWindowContentRegionMax();

            ImGui.SetCursorPosY(ImGui.GetCursorPosY() - (5 * ImGuiHelpers.GlobalScale));

            var searchInputWidth = 240 * ImGuiHelpers.GlobalScale;

            var sortByText = Locs.SortBy_Label;
            var sortByTextWidth = ImGui.CalcTextSize(sortByText).X;
            var sortSelectables = new (string Localization, PluginSortKind SortKind)[]
            {
                (Locs.SortBy_Alphabetical, PluginSortKind.Alphabetical),
                (Locs.SortBy_DownloadCounts, PluginSortKind.DownloadCount),
                (Locs.SortBy_LastUpdate, PluginSortKind.LastUpdate),
                (Locs.SortBy_NewOrNot, PluginSortKind.NewOrNot),
            };
            var longestSelectableWidth = sortSelectables.Select(t => ImGui.CalcTextSize(t.Localization).X).Max();
            var selectableWidth = longestSelectableWidth + (style.FramePadding.X * 2);  // This does not include the label
            var sortSelectWidth = selectableWidth + sortByTextWidth + style.ItemInnerSpacing.X;  // Item spacing between the selectable and the label

            var headerText = Locs.Header_Hint;
            var headerTextSize = ImGui.CalcTextSize(headerText);
            ImGui.Text(headerText);

            ImGui.SameLine();

            // Shift down a little to align with the middle of the header text
            ImGui.SetCursorPosY(ImGui.GetCursorPosY() + (headerTextSize.Y / 4) - 2);

            ImGui.SetCursorPosX(windowSize.X - sortSelectWidth - style.ItemSpacing.X - searchInputWidth);
            ImGui.SetNextItemWidth(searchInputWidth);
            if (ImGui.InputTextWithHint("###XlPluginInstaller_Search", Locs.Header_SearchPlaceholder, ref this.searchText, 100))
            {
                this.UpdateCategoriesOnSearchChange();
            }

            ImGui.SameLine();
            ImGui.SetCursorPosX(windowSize.X - sortSelectWidth);
            ImGui.SetNextItemWidth(selectableWidth);
            if (ImGui.BeginCombo(sortByText, this.filterText, ImGuiComboFlags.NoArrowButton))
            {
                foreach (var selectable in sortSelectables)
                {
                    if (ImGui.Selectable(selectable.Localization))
                    {
                        this.sortKind = selectable.SortKind;
                        this.filterText = selectable.Localization;

                        this.ResortPlugins();
                    }
                }

                ImGui.EndCombo();
            }
        }

        private void DrawFooter()
        {
            var configuration = Service<DalamudConfiguration>.Get();
            var pluginManager = Service<PluginManager>.Get();

            var windowSize = ImGui.GetWindowContentRegionMax();
            var placeholderButtonSize = ImGuiHelpers.GetButtonSize("placeholder");

            ImGui.Separator();

            ImGui.SetCursorPosY(windowSize.Y - placeholderButtonSize.Y);

            this.DrawUpdatePluginsButton();

            ImGui.SameLine();
            if (ImGui.Button(Locs.FooterButton_Settings))
            {
                Service<DalamudInterface>.Get().OpenSettings();
            }

            // If any dev plugins are installed, allow a shortcut for the /xldev menu item
            if (this.hasDevPlugins)
            {
                ImGui.SameLine();
                if (ImGui.Button(Locs.FooterButton_ScanDevPlugins))
                {
                    pluginManager.ScanDevPlugins();
                }
            }

            var closeText = Locs.FooterButton_Close;
            var closeButtonSize = ImGuiHelpers.GetButtonSize(closeText);

            ImGui.SameLine(windowSize.X - closeButtonSize.X - 20);
            if (ImGui.Button(closeText))
            {
                this.IsOpen = false;
                configuration.Save();
            }
        }

        private void DrawUpdatePluginsButton()
        {
            var pluginManager = Service<PluginManager>.Get();
            var notifications = Service<NotificationManager>.Get();

            var ready = pluginManager.PluginsReady && pluginManager.ReposReady;

            if (!ready || this.updateStatus == OperationStatus.InProgress || this.installStatus == OperationStatus.InProgress)
            {
                ImGuiComponents.DisabledButton(Locs.FooterButton_UpdatePlugins);
            }
            else if (this.updateStatus == OperationStatus.Complete)
            {
                ImGui.Button(this.updatePluginCount > 0
                    ? Locs.FooterButton_UpdateComplete(this.updatePluginCount)
                    : Locs.FooterButton_NoUpdates);
            }
            else
            {
                if (ImGui.Button(Locs.FooterButton_UpdatePlugins))
                {
                    this.updateStatus = OperationStatus.InProgress;

                    Task.Run(() => pluginManager.UpdatePluginsAsync())
                        .ContinueWith(task =>
                        {
                            this.updateStatus = OperationStatus.Complete;

                            if (task.IsFaulted)
                            {
                                this.updatePluginCount = 0;
                                this.updatedPlugins = null;
                                this.DisplayErrorContinuation(task, Locs.ErrorModal_UpdaterFatal);
                            }
                            else
                            {
                                this.updatedPlugins = task.Result.Where(res => res.WasUpdated).ToList();
                                this.updatePluginCount = this.updatedPlugins.Count;

                                var errorPlugins = task.Result.Where(res => !res.WasUpdated).ToList();
                                var errorPluginCount = errorPlugins.Count;

                                if (errorPluginCount > 0)
                                {
                                    var errorMessage = this.updatePluginCount > 0
                                        ? Locs.ErrorModal_UpdaterFailPartial(this.updatePluginCount, errorPluginCount)
                                        : Locs.ErrorModal_UpdaterFail(errorPluginCount);

                                    var hintInsert = errorPlugins
                                        .Aggregate(string.Empty, (current, pluginUpdateStatus) => $"{current}* {pluginUpdateStatus.InternalName}\n")
                                        .TrimEnd();
                                    errorMessage += Locs.ErrorModal_HintBlame(hintInsert);

                                    this.DisplayErrorContinuation(task, errorMessage);
                                }

                                if (this.updatePluginCount > 0)
                                {
                                    pluginManager.PrintUpdatedPlugins(this.updatedPlugins, Locs.PluginUpdateHeader_Chatbox);
                                    notifications.AddNotification(Locs.Notifications_UpdatesInstalled(this.updatePluginCount), Locs.Notifications_UpdatesInstalledTitle, NotificationType.Success);
                                }
                                else if (this.updatePluginCount == 0)
                                {
                                    notifications.AddNotification(Locs.Notifications_NoUpdatesFound, Locs.Notifications_NoUpdatesFoundTitle, NotificationType.Info);
                                }
                            }
                        });
                }
            }
        }

        private void DrawErrorModal()
        {
            var modalTitle = Locs.ErrorModal_Title;

            if (ImGui.BeginPopupModal(modalTitle, ref this.errorModalDrawing, ImGuiWindowFlags.AlwaysAutoResize | ImGuiWindowFlags.NoScrollbar))
            {
                ImGui.Text(this.errorModalMessage);
                ImGui.Spacing();

                var buttonWidth = 120f;
                ImGui.SetCursorPosX((ImGui.GetWindowWidth() - buttonWidth) / 2);

                if (ImGui.Button(Locs.ErrorModalButton_Ok, new Vector2(buttonWidth, 40)))
                {
                    ImGui.CloseCurrentPopup();
                }

                ImGui.EndPopup();
            }

            if (this.errorModalOnNextFrame)
            {
                ImGui.OpenPopup(modalTitle);
                this.errorModalOnNextFrame = false;
                this.errorModalDrawing = true;
            }
        }

        private void DrawFeedbackModal()
        {
            var modalTitle = Locs.FeedbackModal_Title;

            if (ImGui.BeginPopupModal(modalTitle, ref this.feedbackModalDrawing, ImGuiWindowFlags.AlwaysAutoResize | ImGuiWindowFlags.NoScrollbar))
            {
                ImGui.Text(Locs.FeedbackModal_Text(this.feedbackPlugin.Name));

                if (this.pluginListUpdatable.Any(
                    up => up.InstalledPlugin.Manifest.InternalName == this.feedbackPlugin?.InternalName))
                {
                    ImGui.TextColored(ImGuiColors.DalamudRed, Locs.FeedbackModal_HasUpdate);
                }

                ImGui.Spacing();

                ImGui.InputTextMultiline("###FeedbackContent", ref this.feedbackModalBody, 1000, new Vector2(400, 200));

                ImGui.Spacing();

                ImGui.InputText(Locs.FeedbackModal_ContactInformation, ref this.feedbackModalContact, 100);

                ImGui.Checkbox(Locs.FeedbackModal_IncludeLastError, ref this.feedbackModalIncludeException);
                ImGui.TextColored(ImGuiColors.DalamudGrey, Locs.FeedbackModal_IncludeLastErrorHint);

                ImGui.Spacing();

                ImGui.TextColored(ImGuiColors.DalamudGrey, Locs.FeedbackModal_Hint);

                var buttonWidth = 120f;
                ImGui.SetCursorPosX((ImGui.GetWindowWidth() - buttonWidth) / 2);

                if (ImGui.Button(Locs.ErrorModalButton_Ok, new Vector2(buttonWidth, 40)))
                {
                    if (this.feedbackPlugin != null)
                    {
                        Task.Run(async () => await BugBait.SendFeedback(this.feedbackPlugin, this.feedbackModalBody, this.feedbackModalContact, this.feedbackModalIncludeException))
                            .ContinueWith(
                                t =>
                                {
                                    var notif = Service<NotificationManager>.Get();
                                    if (t.IsCanceled || t.IsFaulted)
                                        notif.AddNotification(Locs.FeedbackModal_NotificationError, Locs.FeedbackModal_Title, NotificationType.Error);
                                    else
                                        notif.AddNotification(Locs.FeedbackModal_NotificationSuccess, Locs.FeedbackModal_Title, NotificationType.Success);
                                });
                    }
                    else
                    {
                        Log.Error("FeedbackPlugin was null.");
                    }

                    ImGui.CloseCurrentPopup();
                }

                ImGui.EndPopup();
            }

            if (this.feedbackModalOnNextFrame)
            {
                ImGui.OpenPopup(modalTitle);
                this.feedbackModalOnNextFrame = false;
                this.feedbackModalDrawing = true;
                this.feedbackModalBody = string.Empty;
                this.feedbackModalContact = string.Empty;
                this.feedbackModalIncludeException = false;
            }
        }

        /*
        private void DrawPluginTabBar()
        {
            ImGui.SetCursorPosY(ImGui.GetCursorPosY() - (5 * ImGuiHelpers.GlobalScale));

            ImGui.PushStyleVar(ImGuiStyleVar.ItemSpacing, ImGuiHelpers.ScaledVector2(1, 3));

            if (ImGui.BeginTabBar("PluginsTabBar", ImGuiTabBarFlags.NoTooltip))
            {
                this.DrawPluginTab(Locs.TabTitle_AvailablePlugins, this.DrawAvailablePluginList);
                this.DrawPluginTab(Locs.TabTitle_InstalledPlugins, this.DrawInstalledPluginList);

                if (this.hasDevPlugins)
                {
                    this.DrawPluginTab(Locs.TabTitle_InstalledDevPlugins, this.DrawInstalledDevPluginList);
                    this.DrawPluginTab("Image/Icon Tester", this.DrawImageTester);
                }
            }

            ImGui.PopStyleVar();
        }
        */

        /*
        private void DrawPluginTab(string title, Action drawPluginList)
        {
            if (ImGui.BeginTabItem(title))
            {
                ImGui.BeginChild($"Scrolling{title}", ImGuiHelpers.ScaledVector2(0, -30), true, ImGuiWindowFlags.HorizontalScrollbar | ImGuiWindowFlags.NoBackground);

                ImGui.SetCursorPosY(ImGui.GetCursorPosY() - 5);

                var ready = this.DrawPluginListLoading();

                if (ready)
                {
                    drawPluginList();
                }

                ImGui.EndChild();

                ImGui.EndTabItem();
            }
        }
        */

        private void DrawAvailablePluginList()
        {
            var pluginList = this.pluginListAvailable;

            if (pluginList.Count == 0)
            {
                ImGui.TextColored(ImGuiColors.DalamudGrey, Locs.TabBody_SearchNoCompatible);
                return;
            }

            var filteredManifests = pluginList
                .Where(rm => !this.IsManifestFiltered(rm))
                .ToList();

            if (filteredManifests.Count == 0)
            {
                ImGui.TextColored(ImGuiColors.DalamudGrey2, Locs.TabBody_SearchNoMatching);
                return;
            }

            // get list to show and reset category dirty flag
            var categoryManifestsList = this.categoryManager.GetCurrentCategoryContent(filteredManifests);

            var i = 0;
            foreach (var manifest in categoryManifestsList)
            {
                var remoteManifest = manifest as RemotePluginManifest;
                var (isInstalled, plugin) = this.IsManifestInstalled(remoteManifest);

                ImGui.PushID($"{manifest.InternalName}{manifest.AssemblyVersion}");
                if (isInstalled)
                {
                    this.DrawInstalledPlugin(plugin, i++, true);
                }
                else
                {
                    this.DrawAvailablePlugin(remoteManifest, i++);
                }

                ImGui.PopID();
            }
        }

        private void DrawInstalledPluginList()
        {
            var pluginList = this.pluginListInstalled;

            if (pluginList.Count == 0)
            {
                ImGui.TextColored(ImGuiColors.DalamudGrey, Locs.TabBody_SearchNoInstalled);
                return;
            }

            var filteredList = pluginList
                .Where(plugin => !this.IsManifestFiltered(plugin.Manifest))
                .ToList();

            if (filteredList.Count == 0)
            {
                ImGui.TextColored(ImGuiColors.DalamudGrey2, Locs.TabBody_SearchNoMatching);
                return;
            }

            var i = 0;
            foreach (var plugin in filteredList)
            {
                this.DrawInstalledPlugin(plugin, i++);
            }
        }

        private void DrawInstalledDevPluginList()
        {
            var pluginList = this.pluginListInstalled
                .Where(plugin => plugin.IsDev)
                .ToList();

            if (pluginList.Count == 0)
            {
                ImGui.TextColored(ImGuiColors.DalamudGrey, Locs.TabBody_SearchNoInstalled);
                return;
            }

            var filteredList = pluginList
                .Where(plugin => !this.IsManifestFiltered(plugin.Manifest))
                .ToList();

            if (filteredList.Count == 0)
            {
                ImGui.TextColored(ImGuiColors.DalamudGrey2, Locs.TabBody_SearchNoMatching);
                return;
            }

            var i = 0;
            foreach (var plugin in filteredList)
            {
                this.DrawInstalledPlugin(plugin, i++);
            }
        }

        private void DrawPluginCategories()
        {
            var useContentHeight = -40f;   // button height + spacing
            var useMenuWidth = 180f;       // works fine as static value, table can be resized by user

            var useContentWidth = ImGui.GetContentRegionAvail().X;

            if (ImGui.BeginChild("InstallerCategories", new Vector2(useContentWidth, useContentHeight * ImGuiHelpers.GlobalScale)))
            {
                ImGui.PushStyleVar(ImGuiStyleVar.CellPadding, ImGuiHelpers.ScaledVector2(5, 0));
                if (ImGui.BeginTable("##InstallerCategoriesCont", 2, ImGuiTableFlags.SizingFixedFit | ImGuiTableFlags.Resizable | ImGuiTableFlags.BordersInnerV))
                {
                    ImGui.TableSetupColumn("##InstallerCategoriesSelector", ImGuiTableColumnFlags.WidthFixed, useMenuWidth * ImGuiHelpers.GlobalScale);
                    ImGui.TableSetupColumn("##InstallerCategoriesBody", ImGuiTableColumnFlags.WidthStretch);
                    ImGui.TableNextRow();

                    ImGui.TableNextColumn();
                    this.DrawPluginCategorySelectors();

                    ImGui.TableNextColumn();
                    if (ImGui.BeginChild("ScrollingPlugins", new Vector2(-1, 0), false, ImGuiWindowFlags.NoBackground))
                    {
                        this.DrawPluginCategoryContent();
                    }

                    ImGui.EndChild();
                    ImGui.EndTable();
                }

                ImGui.PopStyleVar();
                ImGui.EndChild();
            }
        }

        private void DrawPluginCategorySelectors()
        {
            var colorSearchHighlight = Vector4.One;
            unsafe
            {
                var colorPtr = ImGui.GetStyleColorVec4(ImGuiCol.NavHighlight);
                if (colorPtr != null)
                {
                    colorSearchHighlight = *colorPtr;
                }
            }

            for (var groupIdx = 0; groupIdx < this.categoryManager.GroupList.Length; groupIdx++)
            {
                var groupInfo = this.categoryManager.GroupList[groupIdx];
                var canShowGroup = (groupInfo.GroupKind != PluginCategoryManager.GroupKind.DevTools) || this.hasDevPlugins;
                if (!canShowGroup)
                {
                    continue;
                }

                ImGui.SetNextItemOpen(groupIdx == this.categoryManager.CurrentGroupIdx);
                if (ImGui.CollapsingHeader(groupInfo.Name, groupIdx == this.categoryManager.CurrentGroupIdx ? ImGuiTreeNodeFlags.OpenOnDoubleClick : ImGuiTreeNodeFlags.None))
                {
                    if (this.categoryManager.CurrentGroupIdx != groupIdx)
                    {
                        this.categoryManager.CurrentGroupIdx = groupIdx;
                    }

                    ImGui.Indent();
                    var categoryItemSize = new Vector2(ImGui.GetContentRegionAvail().X - (5 * ImGuiHelpers.GlobalScale), ImGui.GetTextLineHeight());
                    for (var categoryIdx = 0; categoryIdx < groupInfo.Categories.Count; categoryIdx++)
                    {
                        var categoryInfo = Array.Find(this.categoryManager.CategoryList, x => x.CategoryId == groupInfo.Categories[categoryIdx]);

                        var hasSearchHighlight = this.categoryManager.IsCategoryHighlighted(categoryInfo.CategoryId);
                        if (hasSearchHighlight)
                        {
                            ImGui.PushStyleColor(ImGuiCol.Text, colorSearchHighlight);
                        }

                        if (ImGui.Selectable(categoryInfo.Name, this.categoryManager.CurrentCategoryIdx == categoryIdx, ImGuiSelectableFlags.None, categoryItemSize))
                        {
                            this.categoryManager.CurrentCategoryIdx = categoryIdx;
                        }

                        if (hasSearchHighlight)
                        {
                            ImGui.PopStyleColor();
                        }
                    }

                    ImGui.Unindent();

                    if (groupIdx != this.categoryManager.GroupList.Length - 1)
                    {
                        ImGuiHelpers.ScaledDummy(5);
                    }
                }
            }
        }

        private void DrawPluginCategoryContent()
        {
            var ready = this.DrawPluginListLoading();
            if (!this.categoryManager.IsSelectionValid || !ready)
            {
                return;
            }

            ImGui.PushStyleVar(ImGuiStyleVar.ItemSpacing, ImGuiHelpers.ScaledVector2(1, 3));

            var groupInfo = this.categoryManager.GroupList[this.categoryManager.CurrentGroupIdx];
            if (this.categoryManager.IsContentDirty)
            {
                // reset opened list of collapsibles when switching between categories
                this.openPluginCollapsibles.Clear();

                // do NOT reset dirty flag when Available group is selected, it will be handled by DrawAvailablePluginList()
                if (groupInfo.GroupKind != PluginCategoryManager.GroupKind.Available)
                {
                    this.categoryManager.ResetContentDirty();
                }
            }

            if (groupInfo.GroupKind == PluginCategoryManager.GroupKind.DevTools)
            {
                // this one is never sorted and remains in hardcoded order from group ctor
                switch (this.categoryManager.CurrentCategoryIdx)
                {
                    case 0:
                        this.DrawInstalledDevPluginList();
                        break;

                    case 1:
                        this.DrawImageTester();
                        break;

                    default:
                        // umm, there's nothing else, keep handled set and just skip drawing...
                        break;
                }
            }
            else if (groupInfo.GroupKind == PluginCategoryManager.GroupKind.Installed)
            {
                this.DrawInstalledPluginList();
            }
            else
            {
                this.DrawAvailablePluginList();
            }

            ImGui.PopStyleVar();
        }

        private void DrawImageTester()
        {
            var sectionSize = ImGuiHelpers.GlobalScale * 66;
            var startCursor = ImGui.GetCursorPos();

            ImGui.PushStyleColor(ImGuiCol.Button, true ? new Vector4(0.5f, 0.5f, 0.5f, 0.1f) : Vector4.Zero);

            ImGui.PushStyleColor(ImGuiCol.ButtonHovered, new Vector4(0.5f, 0.5f, 0.5f, 0.2f));
            ImGui.PushStyleColor(ImGuiCol.ButtonActive, new Vector4(0.5f, 0.5f, 0.5f, 0.35f));
            ImGui.PushStyleVar(ImGuiStyleVar.FrameRounding, 0);

            ImGui.Button($"###pluginTesterCollapsibleBtn", new Vector2(ImGui.GetWindowWidth() - (ImGuiHelpers.GlobalScale * 35), sectionSize));

            ImGui.PopStyleVar();

            ImGui.PopStyleColor(3);

            ImGui.SetCursorPos(startCursor);

            var hasIcon = this.testerIcon != null;

            var iconTex = this.imageCache.DefaultIcon;
            if (hasIcon) iconTex = this.testerIcon;

            var iconSize = ImGuiHelpers.ScaledVector2(64, 64);

            var cursorBeforeImage = ImGui.GetCursorPos();
            ImGui.Image(iconTex.ImGuiHandle, iconSize);
            ImGui.SameLine();

            if (this.testerError)
            {
                ImGui.SetCursorPos(cursorBeforeImage);
                ImGui.Image(this.imageCache.TroubleIcon.ImGuiHandle, iconSize);
                ImGui.SameLine();
            }
            else if (this.testerUpdateAvailable)
            {
                ImGui.SetCursorPos(cursorBeforeImage);
                ImGui.Image(this.imageCache.UpdateIcon.ImGuiHandle, iconSize);
                ImGui.SameLine();
            }

            ImGuiHelpers.ScaledDummy(5);
            ImGui.SameLine();

            var cursor = ImGui.GetCursorPos();
            // Name
            ImGui.Text("My Cool Plugin");

            // Download count
            var downloadCountText = Locs.PluginBody_AuthorWithDownloadCount("Plugin Enjoyer", 69420);

            ImGui.SameLine();
            ImGui.TextColored(ImGuiColors.DalamudGrey3, downloadCountText);

            cursor.Y += ImGui.GetTextLineHeightWithSpacing();
            ImGui.SetCursorPos(cursor);

            // Description
            ImGui.TextWrapped("This plugin does very many great things.");

            startCursor.Y += sectionSize;
            ImGui.SetCursorPos(startCursor);

            ImGuiHelpers.ScaledDummy(5);

            ImGui.Indent();

            // Description
            ImGui.TextWrapped("This is a description.\nIt has multiple lines.\nTruly descriptive.");

            ImGuiHelpers.ScaledDummy(5);

            // Controls
            var disabled = this.updateStatus == OperationStatus.InProgress || this.installStatus == OperationStatus.InProgress;

            var versionString = "1.0.0.0";

            if (disabled)
            {
                ImGuiComponents.DisabledButton(Locs.PluginButton_InstallVersion(versionString));
            }
            else
            {
                var buttonText = Locs.PluginButton_InstallVersion(versionString);
                ImGui.Button($"{buttonText}##{buttonText}testing");
            }

            this.DrawVisitRepoUrlButton("https://google.com");

            if (this.testerImages != null)
            {
                ImGuiHelpers.ScaledDummy(5);

                const float thumbFactor = 2.7f;

                var scrollBarSize = 15;
                ImGui.PushStyleVar(ImGuiStyleVar.ScrollbarSize, scrollBarSize);
                ImGui.PushStyleColor(ImGuiCol.ScrollbarBg, Vector4.Zero);

                var width = ImGui.GetWindowWidth();

                if (ImGui.BeginChild(
                    "pluginTestingImageScrolling",
                    new Vector2(width - (70 * ImGuiHelpers.GlobalScale), (PluginImageCache.PluginImageHeight / thumbFactor) + scrollBarSize),
                    false,
                    ImGuiWindowFlags.HorizontalScrollbar |
                    ImGuiWindowFlags.NoScrollWithMouse |
                    ImGuiWindowFlags.NoBackground))
                {
                    if (this.testerImages != null && this.testerImages is { Length: > 0 })
                    {
                        for (var i = 0; i < this.testerImages.Length; i++)
                        {
                            var popupId = $"pluginTestingImage{i}";
                            var image = this.testerImages[i];
                            if (image == null)
                                continue;

                            ImGui.PushStyleVar(ImGuiStyleVar.PopupBorderSize, 0);
                            ImGui.PushStyleVar(ImGuiStyleVar.WindowPadding, Vector2.Zero);
                            ImGui.PushStyleVar(ImGuiStyleVar.FramePadding, Vector2.Zero);

                            if (ImGui.BeginPopup(popupId))
                            {
                                if (ImGui.ImageButton(image.ImGuiHandle, new Vector2(image.Width, image.Height)))
                                    ImGui.CloseCurrentPopup();

                                ImGui.EndPopup();
                            }

                            ImGui.PopStyleVar(3);

                            ImGui.PushStyleVar(ImGuiStyleVar.FramePadding, Vector2.Zero);

                            float xAct = image.Width;
                            float yAct = image.Height;
                            float xMax = PluginImageCache.PluginImageWidth;
                            float yMax = PluginImageCache.PluginImageHeight;

                            // scale image if undersized
                            if (xAct < xMax && yAct < yMax)
                            {
                                var scale = Math.Min(xMax / xAct, yMax / yAct);
                                xAct *= scale;
                                yAct *= scale;
                            }

                            var size = ImGuiHelpers.ScaledVector2(xAct / thumbFactor, yAct / thumbFactor);
                            if (ImGui.ImageButton(image.ImGuiHandle, size))
                                ImGui.OpenPopup(popupId);

                            ImGui.PopStyleVar();

                            if (i < this.testerImages.Length - 1)
                            {
                                ImGui.SameLine();
                                ImGuiHelpers.ScaledDummy(5);
                                ImGui.SameLine();
                            }
                        }
                    }
                }

                ImGui.EndChild();

                ImGui.PopStyleVar();
                ImGui.PopStyleColor();

                ImGui.Unindent();
            }

            ImGuiHelpers.ScaledDummy(20);

            ImGui.InputText("Icon Path", ref this.testerIconPath, 1000);
            ImGui.InputText("Image 1 Path", ref this.testerImagePaths[0], 1000);
            ImGui.InputText("Image 2 Path", ref this.testerImagePaths[1], 1000);
            ImGui.InputText("Image 3 Path", ref this.testerImagePaths[2], 1000);
            ImGui.InputText("Image 4 Path", ref this.testerImagePaths[3], 1000);
            ImGui.InputText("Image 5 Path", ref this.testerImagePaths[4], 1000);

            var im = Service<InterfaceManager>.Get();
            if (ImGui.Button("Load"))
            {
                try
                {
                    if (this.testerIcon != null)
                    {
                        this.testerIcon.Dispose();
                        this.testerIcon = null;
                    }

                    if (!this.testerIconPath.IsNullOrEmpty())
                    {
                        this.testerIcon = im.LoadImage(this.testerIconPath);
                    }

                    this.testerImages = new TextureWrap[this.testerImagePaths.Length];

                    for (var i = 0; i < this.testerImagePaths.Length; i++)
                    {
                        if (this.testerImagePaths[i].IsNullOrEmpty())
                            continue;

                        if (this.testerImages[i] != null)
                        {
                            this.testerImages[i].Dispose();
                            this.testerImages[i] = null;
                        }

                        this.testerImages[i] = im.LoadImage(this.testerImagePaths[i]);
                    }
                }
                catch (Exception ex)
                {
                    Log.Error(ex, "Could not load plugin images for testing.");
                }
            }

            ImGui.Checkbox("Failed", ref this.testerError);
            ImGui.Checkbox("Has Update", ref this.testerUpdateAvailable);
        }

        private bool DrawPluginListLoading()
        {
            var pluginManager = Service<PluginManager>.Get();

            if (pluginManager.SafeMode)
            {
                ImGui.Text(Locs.TabBody_SafeMode);
                return false;
            }

            var ready = pluginManager.PluginsReady && pluginManager.ReposReady;

            if (!ready)
            {
                ImGui.TextColored(ImGuiColors.DalamudGrey, Locs.TabBody_LoadingPlugins);
            }

            var failedRepos = pluginManager.Repos
                .Where(repo => repo.State == PluginRepositoryState.Fail)
                .ToArray();

            if (failedRepos.Length > 0)
            {
                var failText = Locs.TabBody_DownloadFailed;
                var aggFailText = failedRepos
                    .Select(repo => $"{failText} ({repo.PluginMasterUrl})")
                    .Aggregate((s1, s2) => $"{s1}\n{s2}");

                ImGui.TextColored(ImGuiColors.DalamudRed, aggFailText);
            }

            return ready;
        }

        private bool DrawPluginCollapsingHeader(string label, LocalPlugin? plugin, PluginManifest manifest, bool isThirdParty, bool trouble, bool updateAvailable, bool isNew, Action drawContextMenuAction, int index)
        {
            ImGui.Separator();

            var isOpen = this.openPluginCollapsibles.Contains(index);

            var sectionSize = ImGuiHelpers.GlobalScale * 66;
            var startCursor = ImGui.GetCursorPos();

            ImGui.PushStyleColor(ImGuiCol.Button, isOpen ? new Vector4(0.5f, 0.5f, 0.5f, 0.1f) : Vector4.Zero);

            ImGui.PushStyleColor(ImGuiCol.ButtonHovered, new Vector4(0.5f, 0.5f, 0.5f, 0.2f));
            ImGui.PushStyleColor(ImGuiCol.ButtonActive, new Vector4(0.5f, 0.5f, 0.5f, 0.35f));
            ImGui.PushStyleVar(ImGuiStyleVar.FrameRounding, 0);

            if (ImGui.Button($"###plugin{index}CollapsibleBtn", new Vector2(ImGui.GetWindowWidth() - (ImGuiHelpers.GlobalScale * 35), sectionSize)))
            {
                if (isOpen)
                {
                    this.openPluginCollapsibles.Remove(index);
                }
                else
                {
                    this.openPluginCollapsibles.Add(index);
                }

                isOpen = !isOpen;
            }

            drawContextMenuAction?.Invoke();

            ImGui.PopStyleVar();

            ImGui.PopStyleColor(3);

            ImGui.SetCursorPos(startCursor);

            var iconTex = this.imageCache.DefaultIcon;
            var hasIcon = this.imageCache.TryGetIcon(plugin, manifest, isThirdParty, out var cachedIconTex);
            if (hasIcon && cachedIconTex != null)
            {
                iconTex = cachedIconTex;
            }

            var iconSize = ImGuiHelpers.ScaledVector2(64, 64);

            var cursorBeforeImage = ImGui.GetCursorPos();
            ImGui.Image(iconTex.ImGuiHandle, iconSize);
            ImGui.SameLine();

            if (updateAvailable)
            {
                ImGui.SetCursorPos(cursorBeforeImage);
                ImGui.Image(this.imageCache.UpdateIcon.ImGuiHandle, iconSize);
                ImGui.SameLine();
            }
            else if (trouble)
            {
                ImGui.SetCursorPos(cursorBeforeImage);
                ImGui.Image(this.imageCache.TroubleIcon.ImGuiHandle, iconSize);
                ImGui.SameLine();
            }

            ImGuiHelpers.ScaledDummy(5);
            ImGui.SameLine();

            var cursor = ImGui.GetCursorPos();

            // Name
            ImGui.Text(label);

            // Download count
            var downloadCountText = manifest.DownloadCount > 0
                ? Locs.PluginBody_AuthorWithDownloadCount(manifest.Author, manifest.DownloadCount)
                : Locs.PluginBody_AuthorWithDownloadCountUnavailable(manifest.Author);

            ImGui.SameLine();
            ImGui.TextColored(ImGuiColors.DalamudGrey3, downloadCountText);

            if (isNew)
            {
                ImGui.SameLine();
                ImGui.TextColored(ImGuiColors.TankBlue, Locs.PluginTitleMod_New);
            }

            cursor.Y += ImGui.GetTextLineHeightWithSpacing();
            ImGui.SetCursorPos(cursor);

            // Outdated warning
            if (plugin is { IsOutdated: true, IsBanned: false })
            {
                ImGui.PushStyleColor(ImGuiCol.Text, ImGuiColors.DalamudRed);
                ImGui.TextWrapped(Locs.PluginBody_Outdated);
                ImGui.PopStyleColor();
            }

            // Banned warning
            if (plugin is { IsBanned: true })
            {
                ImGui.PushStyleColor(ImGuiCol.Text, ImGuiColors.DalamudRed);
                ImGui.TextWrapped(plugin.BanReason.IsNullOrEmpty()
                                      ? Locs.PluginBody_Banned
                                      : Locs.PluginBody_BannedReason(plugin.BanReason));

                ImGui.PopStyleColor();
            }

            // Description
            if (plugin is null or { IsOutdated: false, IsBanned: false })
            {
                if (!string.IsNullOrWhiteSpace(manifest.Punchline))
                {
                    ImGui.TextWrapped(manifest.Punchline);
                }
                else if (!string.IsNullOrWhiteSpace(manifest.Description))
                {
                    const int punchlineLen = 200;
                    var firstLine = manifest.Description.Split(new[] { '\r', '\n' })[0];

                    ImGui.TextWrapped(firstLine.Length < punchlineLen
                                          ? firstLine
                                          : firstLine[..punchlineLen]);
                }
            }

            startCursor.Y += sectionSize;
            ImGui.SetCursorPos(startCursor);

            return isOpen;
        }

        private void DrawAvailablePlugin(RemotePluginManifest manifest, int index)
        {
            var configuration = Service<DalamudConfiguration>.Get();
            var notifications = Service<NotificationManager>.Get();
            var pluginManager = Service<PluginManager>.Get();

            var useTesting = pluginManager.UseTesting(manifest);
            var wasSeen = this.WasPluginSeen(manifest.InternalName);

            // Check for valid versions
            if ((useTesting && manifest.TestingAssemblyVersion == null) || manifest.AssemblyVersion == null)
            {
                // Without a valid version, quit
                return;
            }

            // Name
            var label = manifest.Name;

            // Testing
            if (useTesting)
            {
                label += Locs.PluginTitleMod_TestingVersion;
            }

            ImGui.PushID($"available{index}{manifest.InternalName}");

            var isThirdParty = manifest.SourceRepo.IsThirdParty;
            if (this.DrawPluginCollapsingHeader(label, null, manifest, isThirdParty, false, false, !wasSeen, () => this.DrawAvailablePluginContextMenu(manifest), index))
            {
                if (!wasSeen)
                    configuration.SeenPluginInternalName.Add(manifest.InternalName);

                ImGuiHelpers.ScaledDummy(5);

                ImGui.Indent();

                // Installable from
                if (manifest.SourceRepo.IsThirdParty)
                {
                    var repoText = Locs.PluginBody_Plugin3rdPartyRepo(manifest.SourceRepo.PluginMasterUrl);
                    ImGui.TextColored(ImGuiColors.DalamudGrey3, repoText);

                    ImGuiHelpers.ScaledDummy(2);
                }

                // Description
                if (!string.IsNullOrWhiteSpace(manifest.Description))
                {
                    ImGui.TextWrapped(manifest.Description);
                }

                ImGuiHelpers.ScaledDummy(5);

                // Controls
                var disabled = this.updateStatus == OperationStatus.InProgress || this.installStatus == OperationStatus.InProgress;

                var versionString = useTesting
                    ? $"{manifest.TestingAssemblyVersion}"
                    : $"{manifest.AssemblyVersion}";

                if (disabled)
                {
                    ImGuiComponents.DisabledButton(Locs.PluginButton_InstallVersion(versionString));
                }
                else
                {
                    var buttonText = Locs.PluginButton_InstallVersion(versionString);
                    if (ImGui.Button($"{buttonText}##{buttonText}{index}"))
                    {
                        this.installStatus = OperationStatus.InProgress;

                        Task.Run(() => pluginManager.InstallPluginAsync(manifest, useTesting, PluginLoadReason.Installer))
                            .ContinueWith(task =>
                            {
                                // There is no need to set as Complete for an individual plugin installation
                                this.installStatus = OperationStatus.Idle;
                                if (this.DisplayErrorContinuation(task, Locs.ErrorModal_InstallFail(manifest.Name)))
                                {
                                    if (task.Result.State == PluginState.Loaded)
                                    {
                                        notifications.AddNotification(Locs.Notifications_PluginInstalled(manifest.Name), Locs.Notifications_PluginInstalledTitle, NotificationType.Success);
                                    }
                                    else
                                    {
                                        notifications.AddNotification(Locs.Notifications_PluginNotInstalled(manifest.Name), Locs.Notifications_PluginNotInstalledTitle, NotificationType.Error);
                                        this.ShowErrorModal(Locs.ErrorModal_InstallFail(manifest.Name));
                                    }
                                }
                            });
                    }
                }

                this.DrawVisitRepoUrlButton(manifest.RepoUrl);

                if (!manifest.SourceRepo.IsThirdParty)
                {
                    this.DrawSendFeedbackButton(manifest);
                }

                ImGuiHelpers.ScaledDummy(5);

                if (this.DrawPluginImages(null, manifest, isThirdParty, index))
                    ImGuiHelpers.ScaledDummy(5);

                ImGui.Unindent();
            }

            ImGui.PopID();
        }

        private void DrawAvailablePluginContextMenu(PluginManifest manifest)
        {
            var configuration = Service<DalamudConfiguration>.Get();
            var pluginManager = Service<PluginManager>.Get();
            var startInfo = Service<DalamudStartInfo>.Get();

            if (ImGui.BeginPopupContextItem("ItemContextMenu"))
            {
                if (ImGui.Selectable(Locs.PluginContext_MarkAllSeen))
                {
                    configuration.SeenPluginInternalName.AddRange(this.pluginListAvailable.Select(x => x.InternalName));
                    configuration.Save();
                    pluginManager.RefilterPluginMasters();
                }

                if (ImGui.Selectable(Locs.PluginContext_HidePlugin))
                {
                    Log.Debug($"Adding {manifest.InternalName} to hidden plugins");
                    configuration.HiddenPluginInternalName.Add(manifest.InternalName);
                    configuration.Save();
                    pluginManager.RefilterPluginMasters();
                }

                if (ImGui.Selectable(Locs.PluginContext_DeletePluginConfig))
                {
                    Log.Debug($"Deleting config for {manifest.InternalName}");

                    this.installStatus = OperationStatus.InProgress;

                    Task.Run(() =>
                        {
                            pluginManager.PluginConfigs.Delete(manifest.InternalName);

                            var path = Path.Combine(startInfo.PluginDirectory, manifest.InternalName);
                            if (Directory.Exists(path))
                                Directory.Delete(path, true);
                        })
                        .ContinueWith(task =>
                        {
                            this.installStatus = OperationStatus.Idle;

                            this.DisplayErrorContinuation(task, Locs.ErrorModal_DeleteConfigFail(manifest.InternalName));
                        });
                }

                ImGui.EndPopup();
            }
        }

        private void DrawInstalledPlugin(LocalPlugin plugin, int index, bool showInstalled = false)
        {
            var configuration = Service<DalamudConfiguration>.Get();
            var commandManager = Service<CommandManager>.Get();
            var pluginManager = Service<PluginManager>.Get();
            var startInfo = Service<DalamudStartInfo>.Get();

            var trouble = false;

            // Name
            var label = plugin.Manifest.Name;

            // Testing
            if (plugin.Manifest.Testing)
            {
                label += Locs.PluginTitleMod_TestingVersion;
            }

            // Freshly installed
            if (showInstalled)
            {
                label += Locs.PluginTitleMod_Installed;
            }

            // Disabled
            if (plugin.IsDisabled)
            {
                label += Locs.PluginTitleMod_Disabled;
                trouble = true;
            }

            // Load error
            if (plugin.State == PluginState.LoadError)
            {
                label += Locs.PluginTitleMod_LoadError;
                trouble = true;
            }

            // Unload error
            if (plugin.State == PluginState.UnloadError)
            {
                label += Locs.PluginTitleMod_UnloadError;
                trouble = true;
            }

            var availablePluginUpdate = this.pluginListUpdatable.FirstOrDefault(up => up.InstalledPlugin == plugin);
            // Update available
            if (availablePluginUpdate != default)
            {
                label += Locs.PluginTitleMod_HasUpdate;
            }

            // Freshly updated
            var thisWasUpdated = false;
            if (this.updatedPlugins != null && !plugin.IsDev)
            {
                var update = this.updatedPlugins.FirstOrDefault(update => update.InternalName == plugin.Manifest.InternalName);
                if (update != default)
                {
                    if (update.WasUpdated)
                    {
                        thisWasUpdated = true;
                        label += Locs.PluginTitleMod_Updated;
                    }
                    else
                    {
                        label += Locs.PluginTitleMod_UpdateFailed;
                    }
                }
            }

            // Outdated API level
            if (plugin.IsOutdated)
            {
                label += Locs.PluginTitleMod_OutdatedError;
                trouble = true;
            }

            // Banned
            if (plugin.IsBanned)
            {
                label += Locs.PluginTitleMod_BannedError;
                trouble = true;
            }

            ImGui.PushID($"installed{index}{plugin.Manifest.InternalName}");

            if (this.DrawPluginCollapsingHeader(label, plugin, plugin.Manifest, plugin.Manifest.IsThirdParty, trouble, availablePluginUpdate != default, false, () => this.DrawInstalledPluginContextMenu(plugin), index))
            {
                if (!this.WasPluginSeen(plugin.Manifest.InternalName))
                    configuration.SeenPluginInternalName.Add(plugin.Manifest.InternalName);

                var manifest = plugin.Manifest;

                ImGui.Indent();

                // Name
                ImGui.Text(manifest.Name);

                // Download count
                var downloadText = plugin.IsDev
                    ? Locs.PluginBody_AuthorWithoutDownloadCount(manifest.Author)
                    : manifest.DownloadCount > 0
                    ? Locs.PluginBody_AuthorWithDownloadCount(manifest.Author, manifest.DownloadCount)
                    : Locs.PluginBody_AuthorWithDownloadCountUnavailable(manifest.Author);

                ImGui.SameLine();
                ImGui.TextColored(ImGuiColors.DalamudGrey3, downloadText);

                var isThirdParty = manifest.IsThirdParty;
                var canFeedback = !isThirdParty && !plugin.IsDev && plugin.Manifest.DalamudApiLevel == PluginManager.DalamudApiLevel;

                // Installed from
                if (plugin.IsDev)
                {
                    var fileText = Locs.PluginBody_DevPluginPath(plugin.DllFile.FullName);
                    ImGui.TextColored(ImGuiColors.DalamudGrey3, fileText);
                }
                else if (isThirdParty)
                {
                    var repoText = Locs.PluginBody_Plugin3rdPartyRepo(manifest.InstalledFromUrl);
                    ImGui.TextColored(ImGuiColors.DalamudGrey3, repoText);
                }

                // Description
                if (!string.IsNullOrWhiteSpace(manifest.Description))
                {
                    ImGui.TextWrapped(manifest.Description);
                }

                // Available commands (if loaded)
                if (plugin.IsLoaded)
                {
                    var commands = commandManager.Commands
                        .Where(cInfo => cInfo.Value.ShowInHelp && cInfo.Value.LoaderAssemblyName == plugin.Manifest.InternalName)
                        .ToArray();

                    if (commands.Any())
                    {
                        ImGui.Dummy(ImGuiHelpers.ScaledVector2(10f, 10f));
                        foreach (var command in commands)
                        {
                            ImGui.TextWrapped($"{command.Key} → {command.Value.HelpMessage}");
                        }
                    }
                }

                // Controls
                this.DrawPluginControlButton(plugin);
                this.DrawDevPluginButtons(plugin);
                this.DrawDeletePluginButton(plugin);
                this.DrawVisitRepoUrlButton(plugin.Manifest.RepoUrl);

                if (canFeedback)
                {
                    this.DrawSendFeedbackButton(plugin.Manifest);
                }

                if (availablePluginUpdate != default)
                    this.DrawUpdateSinglePluginButton(availablePluginUpdate);

                ImGui.SameLine();
                ImGui.TextColored(ImGuiColors.DalamudGrey3, $" v{plugin.Manifest.AssemblyVersion}");

                if (plugin.IsDev)
                {
                    ImGui.SameLine();
                    ImGui.TextColored(ImGuiColors.DalamudRed, Locs.PluginBody_DeleteDevPlugin);
                }

                ImGuiHelpers.ScaledDummy(5);

                if (this.DrawPluginImages(plugin, manifest, isThirdParty, index))
                    ImGuiHelpers.ScaledDummy(5);

                ImGui.Unindent();
            }

            if (thisWasUpdated && !plugin.Manifest.Changelog.IsNullOrEmpty())
            {
                ImGuiHelpers.ScaledDummy(5);

                ImGui.PushStyleColor(ImGuiCol.ChildBg, this.changelogBgColor);
                ImGui.PushStyleColor(ImGuiCol.Text, this.changelogTextColor);

                ImGui.PushStyleVar(ImGuiStyleVar.WindowPadding, new Vector2(7, 5));

                if (ImGui.BeginChild("##changelog", new Vector2(-1, 100), true, ImGuiWindowFlags.NoNavFocus | ImGuiWindowFlags.NoNavInputs | ImGuiWindowFlags.AlwaysAutoResize))
                {
                    ImGui.Text("Changelog:");
                    ImGuiHelpers.ScaledDummy(2);
                    ImGui.TextWrapped(plugin.Manifest.Changelog);
                }

                ImGui.EndChild();

                ImGui.PopStyleVar();
                ImGui.PopStyleColor(2);
            }

            ImGui.PopID();
        }

        private void DrawInstalledPluginContextMenu(LocalPlugin plugin)
        {
            var pluginManager = Service<PluginManager>.Get();

            if (ImGui.BeginPopupContextItem("InstalledItemContextMenu"))
            {
                if (ImGui.Selectable(Locs.PluginContext_DeletePluginConfigReload))
                {
                    Log.Debug($"Deleting config for {plugin.Manifest.InternalName}");

                    this.installStatus = OperationStatus.InProgress;

                    Task.Run(() => pluginManager.DeleteConfiguration(plugin))
                        .ContinueWith(task =>
                        {
                            this.installStatus = OperationStatus.Idle;

                            this.DisplayErrorContinuation(task, Locs.ErrorModal_DeleteConfigFail(plugin.Name));
                        });
                }

                ImGui.EndPopup();
            }
        }

        private void DrawPluginControlButton(LocalPlugin plugin)
        {
            var configuration = Service<DalamudConfiguration>.Get();
            var notifications = Service<NotificationManager>.Get();
            var pluginManager = Service<PluginManager>.Get();
            var startInfo = Service<DalamudStartInfo>.Get();

            // Disable everything if the updater is running or another plugin is operating
            var disabled = this.updateStatus == OperationStatus.InProgress || this.installStatus == OperationStatus.InProgress;

            // Disable everything if the plugin is outdated
            disabled = disabled || (plugin.IsOutdated && !configuration.LoadAllApiLevels) || plugin.IsBanned;

            if (plugin.State == PluginState.InProgress)
            {
                ImGuiComponents.DisabledButton(Locs.PluginButton_Working);
            }
            else if (plugin.State == PluginState.Loaded || plugin.State == PluginState.LoadError)
            {
                if (disabled)
                {
                    ImGuiComponents.DisabledButton(Locs.PluginButton_Disable);
                }
                else
                {
                    if (ImGui.Button(Locs.PluginButton_Disable))
                    {
                        Task.Run(() =>
                        {
                            var unloadTask = Task.Run(() => plugin.Unload())
                                .ContinueWith(this.DisplayErrorContinuation, Locs.ErrorModal_UnloadFail(plugin.Name));

                            unloadTask.Wait();
                            if (!unloadTask.Result)
                                return;

                            var disableTask = Task.Run(() => plugin.Disable())
                                .ContinueWith(this.DisplayErrorContinuation, Locs.ErrorModal_DisableFail(plugin.Name));

                            disableTask.Wait();
                            if (!disableTask.Result)
                                return;

                            if (!plugin.IsDev)
                            {
                                pluginManager.RemovePlugin(plugin);
                            }

                            notifications.AddNotification(Locs.Notifications_PluginDisabled(plugin.Manifest.Name), Locs.Notifications_PluginDisabledTitle, NotificationType.Success);
                        });
                    }
                }

                if (plugin.State == PluginState.Loaded)
                {
                    // Only if the plugin isn't broken.
                    this.DrawOpenPluginSettingsButton(plugin);
                }
            }
            else if (plugin.State == PluginState.Unloaded)
            {
                if (disabled)
                {
                    ImGuiComponents.DisabledButton(Locs.PluginButton_Load);
                }
                else
                {
                    if (ImGui.Button(Locs.PluginButton_Load))
                    {
                        Task.Run(() =>
                        {
                            var enableTask = Task.Run(() => plugin.Enable())
                                .ContinueWith(this.DisplayErrorContinuation, Locs.ErrorModal_EnableFail(plugin.Name));

                            enableTask.Wait();
                            if (!enableTask.Result)
                                return;

                            var loadTask = Task.Run(() => plugin.Load(PluginLoadReason.Installer))
                                .ContinueWith(this.DisplayErrorContinuation, Locs.ErrorModal_LoadFail(plugin.Name));

                            loadTask.Wait();
                            if (!loadTask.Result)
                                return;
                        });
                    }
                }
            }
            else if (plugin.State == PluginState.UnloadError)
            {
                ImGuiComponents.DisabledButton(FontAwesomeIcon.Frown);

                if (ImGui.IsItemHovered())
                    ImGui.SetTooltip(Locs.PluginButtonToolTip_UnloadFailed);
            }
        }

        private void DrawUpdateSinglePluginButton(AvailablePluginUpdate update)
        {
            var pluginManager = Service<PluginManager>.Get();

            ImGui.SameLine();

            if (ImGuiComponents.IconButton(FontAwesomeIcon.Download))
            {
                this.installStatus = OperationStatus.InProgress;

                Task.Run(async () => await pluginManager.UpdateSinglePluginAsync(update, true, false))
                    .ContinueWith(task =>
                    {
                        // There is no need to set as Complete for an individual plugin installation
                        this.installStatus = OperationStatus.Idle;

                        var errorMessage = Locs.ErrorModal_SingleUpdateFail(update.UpdateManifest.Name);
                        this.DisplayErrorContinuation(task, errorMessage);

                        if (!task.Result.WasUpdated)
                        {
                            this.ShowErrorModal(errorMessage);
                        }
                    });
            }

            if (ImGui.IsItemHovered())
            {
                var updateVersion = update.UseTesting
                    ? update.UpdateManifest.TestingAssemblyVersion
                    : update.UpdateManifest.AssemblyVersion;
                ImGui.SetTooltip(Locs.PluginButtonToolTip_UpdateSingle(updateVersion.ToString()));
            }
        }

        private void DrawOpenPluginSettingsButton(LocalPlugin plugin)
        {
            if (plugin.DalamudInterface?.UiBuilder?.HasConfigUi ?? false)
            {
                ImGui.SameLine();
                if (ImGuiComponents.IconButton(FontAwesomeIcon.Cog))
                {
                    try
                    {
                        plugin.DalamudInterface.UiBuilder.OpenConfig();
                    }
                    catch (Exception ex)
                    {
                        Log.Error(ex, $"Error during OpenConfigUi: {plugin.Name}");
                    }
                }

                if (ImGui.IsItemHovered())
                {
                    ImGui.SetTooltip(Locs.PluginButtonToolTip_OpenConfiguration);
                }
            }
        }

        private void DrawSendFeedbackButton(PluginManifest manifest)
        {
            ImGui.SameLine();
            if (ImGuiComponents.IconButton(FontAwesomeIcon.Comment))
            {
                this.feedbackPlugin = manifest;
                this.feedbackModalOnNextFrame = true;
            }

            if (ImGui.IsItemHovered())
            {
                ImGui.SetTooltip(Locs.FeedbackModal_Title);
            }
        }

        private void DrawDevPluginButtons(LocalPlugin localPlugin)
        {
            var configuration = Service<DalamudConfiguration>.Get();

            if (localPlugin is LocalDevPlugin plugin)
            {
                // https://colorswall.com/palette/2868/
                var greenColor = new Vector4(0x5C, 0xB8, 0x5C, 0xFF) / 0xFF;
                var redColor = new Vector4(0xD9, 0x53, 0x4F, 0xFF) / 0xFF;

                // Load on boot
                ImGui.PushStyleColor(ImGuiCol.Button, plugin.StartOnBoot ? greenColor : redColor);
                ImGui.PushStyleColor(ImGuiCol.ButtonHovered, plugin.StartOnBoot ? greenColor : redColor);

                ImGui.SameLine();
                if (ImGuiComponents.IconButton(FontAwesomeIcon.PowerOff))
                {
                    plugin.StartOnBoot ^= true;
                    configuration.Save();
                }

                ImGui.PopStyleColor(2);

                if (ImGui.IsItemHovered())
                {
                    ImGui.SetTooltip(Locs.PluginButtonToolTip_StartOnBoot);
                }

                // Automatic reload
                ImGui.PushStyleColor(ImGuiCol.Button, plugin.AutomaticReload ? greenColor : redColor);
                ImGui.PushStyleColor(ImGuiCol.ButtonHovered, plugin.AutomaticReload ? greenColor : redColor);

                ImGui.SameLine();
                if (ImGuiComponents.IconButton(FontAwesomeIcon.SyncAlt))
                {
                    plugin.AutomaticReload ^= true;
                    configuration.Save();
                }

                ImGui.PopStyleColor(2);

                if (ImGui.IsItemHovered())
                {
                    ImGui.SetTooltip(Locs.PluginButtonToolTip_AutomaticReloading);
                }
            }
        }

        private void DrawDeletePluginButton(LocalPlugin plugin)
        {
            var unloaded = plugin.State == PluginState.Unloaded;
            var showButton = unloaded && (plugin.IsDev || plugin.IsOutdated || plugin.IsBanned);

            if (!showButton)
                return;

            var pluginManager = Service<PluginManager>.Get();

            ImGui.SameLine();
            if (ImGuiComponents.IconButton(FontAwesomeIcon.TrashAlt))
            {
                try
                {
                    plugin.DllFile.Delete();
                    pluginManager.RemovePlugin(plugin);
                }
                catch (Exception ex)
                {
                    Log.Error(ex, $"Plugin installer threw an error during removal of {plugin.Name}");

                    this.errorModalMessage = Locs.ErrorModal_DeleteFail(plugin.Name);
                    this.errorModalDrawing = true;
                    this.errorModalOnNextFrame = true;
                }
            }

            if (ImGui.IsItemHovered())
            {
                ImGui.SetTooltip(Locs.PluginButtonToolTip_DeletePlugin);
            }
        }

        private void DrawVisitRepoUrlButton(string? repoUrl)
        {
            if (!string.IsNullOrEmpty(repoUrl) && repoUrl.StartsWith("https://"))
            {
                ImGui.SameLine();
                if (ImGuiComponents.IconButton(FontAwesomeIcon.Globe))
                {
                    try
                    {
                        _ = Process.Start(new ProcessStartInfo()
                        {
                            FileName = repoUrl,
                            UseShellExecute = true,
                        });
                    }
                    catch (Exception ex)
                    {
                        Log.Error(ex, $"Could not open repoUrl: {repoUrl}");
                    }
                }

                if (ImGui.IsItemHovered())
                    ImGui.SetTooltip(Locs.PluginButtonToolTip_VisitPluginUrl);
            }
        }

        private bool DrawPluginImages(LocalPlugin? plugin, PluginManifest manifest, bool isThirdParty, int index)
        {
            var hasImages = this.imageCache.TryGetImages(plugin, manifest, isThirdParty, out var imageTextures);
            if (!hasImages || imageTextures.Length == 0)
                return false;

            const float thumbFactor = 2.7f;

            var scrollBarSize = 15;
            ImGui.PushStyleVar(ImGuiStyleVar.ScrollbarSize, scrollBarSize);
            ImGui.PushStyleColor(ImGuiCol.ScrollbarBg, Vector4.Zero);

            var width = ImGui.GetWindowWidth();

            if (ImGui.BeginChild($"plugin{index}ImageScrolling", new Vector2(width - (70 * ImGuiHelpers.GlobalScale), (PluginImageCache.PluginImageHeight / thumbFactor) + scrollBarSize), false, ImGuiWindowFlags.HorizontalScrollbar | ImGuiWindowFlags.NoScrollWithMouse | ImGuiWindowFlags.NoBackground))
            {
                for (var i = 0; i < imageTextures.Length; i++)
                {
                    var image = imageTextures[i];
                    if (image == null)
                        continue;

                    ImGui.PushStyleVar(ImGuiStyleVar.PopupBorderSize, 0);
                    ImGui.PushStyleVar(ImGuiStyleVar.WindowPadding, Vector2.Zero);
                    ImGui.PushStyleVar(ImGuiStyleVar.FramePadding, Vector2.Zero);

                    var popupId = $"plugin{index}image{i}";
                    if (ImGui.BeginPopup(popupId))
                    {
                        if (ImGui.ImageButton(image.ImGuiHandle, new Vector2(image.Width, image.Height)))
                            ImGui.CloseCurrentPopup();

                        ImGui.EndPopup();
                    }

                    ImGui.PopStyleVar(3);

                    ImGui.PushStyleVar(ImGuiStyleVar.FramePadding, Vector2.Zero);

                    float xAct = image.Width;
                    float yAct = image.Height;
                    float xMax = PluginImageCache.PluginImageWidth;
                    float yMax = PluginImageCache.PluginImageHeight;

                    // scale image if undersized
                    if (xAct < xMax && yAct < yMax)
                    {
                        var scale = Math.Min(xMax / xAct, yMax / yAct);
                        xAct *= scale;
                        yAct *= scale;
                    }

                    var size = ImGuiHelpers.ScaledVector2(xAct / thumbFactor, yAct / thumbFactor);
                    if (ImGui.ImageButton(image.ImGuiHandle, size))
                        ImGui.OpenPopup(popupId);

                    ImGui.PopStyleVar();

                    if (i < imageTextures.Length - 1)
                    {
                        ImGui.SameLine();
                        ImGuiHelpers.ScaledDummy(5);
                        ImGui.SameLine();
                    }
                }
            }

            ImGui.EndChild();

            ImGui.PopStyleVar();
            ImGui.PopStyleColor();

            return true;
        }

        private bool IsManifestFiltered(PluginManifest manifest)
        {
            var searchString = this.searchText.ToLowerInvariant();
            var hasSearchString = !string.IsNullOrWhiteSpace(searchString);

            return hasSearchString && !(
                manifest.Name.ToLowerInvariant().Contains(searchString) ||
                manifest.Author.Equals(this.searchText, StringComparison.InvariantCultureIgnoreCase) ||
                (manifest.Tags != null && manifest.Tags.Contains(searchString, StringComparer.InvariantCultureIgnoreCase)));
        }

        private (bool IsInstalled, LocalPlugin Plugin) IsManifestInstalled(RemotePluginManifest manifest)
        {
            var plugin = this.pluginListInstalled.FirstOrDefault(plugin => plugin.Manifest.InternalName == manifest.InternalName);
            var isInstalled = plugin != default;

            return (isInstalled, plugin);
        }

        private void OnAvailablePluginsChanged()
        {
            var pluginManager = Service<PluginManager>.Get();

            // By removing installed plugins only when the available plugin list changes (basically when the window is
            // opened), plugins that have been newly installed remain in the available plugin list as installed.
            this.pluginListAvailable = pluginManager.AvailablePlugins
                .Where(manifest => !this.IsManifestInstalled(manifest).IsInstalled)
                .ToList();
            this.pluginListUpdatable = pluginManager.UpdatablePlugins.ToList();
            this.ResortPlugins();

            this.UpdateCategoriesOnPluginsChange();
        }

        private void OnInstalledPluginsChanged()
        {
            var pluginManager = Service<PluginManager>.Get();

            this.pluginListInstalled = pluginManager.InstalledPlugins.ToList();
            this.pluginListUpdatable = pluginManager.UpdatablePlugins.ToList();
            this.hasDevPlugins = this.pluginListInstalled.Any(plugin => plugin.IsDev);
            this.ResortPlugins();

            this.UpdateCategoriesOnPluginsChange();
        }

        private void ResortPlugins()
        {
            switch (this.sortKind)
            {
                case PluginSortKind.Alphabetical:
                    this.pluginListAvailable.Sort((p1, p2) => p1.Name.CompareTo(p2.Name));
                    this.pluginListInstalled.Sort((p1, p2) => p1.Manifest.Name.CompareTo(p2.Manifest.Name));
                    break;
                case PluginSortKind.DownloadCount:
                    this.pluginListAvailable.Sort((p1, p2) => p2.DownloadCount.CompareTo(p1.DownloadCount));
                    this.pluginListInstalled.Sort((p1, p2) => p2.Manifest.DownloadCount.CompareTo(p1.Manifest.DownloadCount));
                    break;
                case PluginSortKind.LastUpdate:
                    this.pluginListAvailable.Sort((p1, p2) => p2.LastUpdate.CompareTo(p1.LastUpdate));
                    this.pluginListInstalled.Sort((p1, p2) => p2.Manifest.LastUpdate.CompareTo(p1.Manifest.LastUpdate));
                    break;
                case PluginSortKind.NewOrNot:
                    this.pluginListAvailable.Sort((p1, p2) => this.WasPluginSeen(p1.InternalName)
                                                                  .CompareTo(this.WasPluginSeen(p2.InternalName)));
                    this.pluginListInstalled.Sort((p1, p2) => this.WasPluginSeen(p1.Manifest.InternalName)
                                                                  .CompareTo(this.WasPluginSeen(p2.Manifest.InternalName)));
                    break;
                default:
                    throw new InvalidEnumArgumentException("Unknown plugin sort type.");
            }
        }

        private bool WasPluginSeen(string internalName) =>
            Service<DalamudConfiguration>.Get().SeenPluginInternalName.Contains(internalName);

        /// <summary>
        /// A continuation task that displays any errors received into the error modal.
        /// </summary>
        /// <param name="task">The previous task.</param>
        /// <param name="state">An error message to be displayed.</param>
        /// <returns>A value indicating whether to continue with the next task.</returns>
        private bool DisplayErrorContinuation(Task task, object state)
        {
            if (task.IsFaulted)
            {
                var errorModalMessage = state as string;

                foreach (var ex in task.Exception.InnerExceptions)
                {
                    if (ex is PluginException)
                    {
                        Log.Error(ex, "Plugin installer threw an error");
#if DEBUG
                        if (!string.IsNullOrEmpty(ex.Message))
                            errorModalMessage += $"\n\n{ex.Message}";
#endif
                    }
                    else
                    {
                        Log.Error(ex, "Plugin installer threw an unexpected error");
#if DEBUG
                        if (!string.IsNullOrEmpty(ex.Message))
                            errorModalMessage += $"\n\n{ex.Message}";
#endif
                    }
                }

                this.ShowErrorModal(errorModalMessage);

                return false;
            }

            return true;
        }

        private void ShowErrorModal(string message)
        {
            this.errorModalMessage = message;
            this.errorModalDrawing = true;
            this.errorModalOnNextFrame = true;
        }

<<<<<<< HEAD
        private async Task DownloadPluginIconsAsync(RemotePluginManifest[] plugins)
        {
            Log.Verbose("Starting icon download...");
            foreach (var plugin in plugins.Where(x => !this.pluginIconMap.ContainsKey(x.InternalName)))
            {
                this.pluginIconMap[plugin.InternalName] = null;
                await this.DownloadPluginIconAsync(plugin, plugin.SourceRepo.IsThirdParty);
            }
        }

        private async Task DownloadPluginIconAsync(PluginManifest manifest, bool isThirdParty)
        {
            var interfaceManager = Service<InterfaceManager>.Get();
            var pluginManager = Service<PluginManager>.Get();

            static bool TryLoadIcon(byte[] bytes, string loc, PluginManifest manifest, InterfaceManager interfaceManager, out TextureWrap icon)
            {
                icon = interfaceManager.LoadImage(bytes);

                if (icon == null)
                {
                    Log.Error($"Could not load icon for {manifest.InternalName} at {loc}");
                    return false;
                }

                if (icon.Width > PluginIconWidth || icon.Height > PluginIconHeight)
                {
                    Log.Error($"Icon for {manifest.InternalName} at {loc} was larger than the maximum allowed resolution ({PluginIconWidth}x{PluginIconHeight}).");
                    return false;
                }

                if (icon.Height != icon.Width)
                {
                    Log.Error($"Icon for {manifest.InternalName} at {loc} was not square.");
                    return false;
                }

                return true;
            }

            var useTesting = pluginManager.UseTesting(manifest);
            var url = this.GetPluginIconUrl(manifest, isThirdParty, useTesting);
            if (url != null)
            {
                Log.Verbose($"Downloading icon for {manifest.InternalName} from {Util.FuckGFW(url)}");

                HttpResponseMessage data;
                try
                {
                    data = await this.httpClient.GetAsync(Util.FuckGFW(url));
                }
                catch (InvalidOperationException)
                {
                    Log.Error($"Plugin icon for {manifest.InternalName} has an Invalid URI");
                    return;
                }
                catch (Exception ex)
                {
                    Log.Error(ex, $"An unexpected error occurred with the icon for {manifest.InternalName}");
                    return;
                }

                if (data.StatusCode == HttpStatusCode.NotFound)
                    return;

                data.EnsureSuccessStatusCode();

                var bytes = await data.Content.ReadAsByteArrayAsync();
                if (!TryLoadIcon(bytes, url, manifest, interfaceManager, out var icon))
                    return;

                this.pluginIconMap[manifest.InternalName] = icon;
                Log.Verbose($"Plugin icon for {manifest.InternalName} downloaded");

                return;
            }

            Log.Verbose($"Plugin icon for {manifest.InternalName} is not available");
        }

        private async Task DownloadPluginImagesAsync(LocalPlugin? plugin, PluginManifest manifest, bool isThirdParty)
        {
            var interfaceManager = Service<InterfaceManager>.Get();
            var pluginManager = Service<PluginManager>.Get();

            static bool TryLoadImage(int i, byte[] bytes, string loc, PluginManifest manifest, InterfaceManager interfaceManager, out TextureWrap image)
            {
                image = interfaceManager.LoadImage(bytes);

                if (image == null)
                {
                    Log.Error($"Could not load image{i + 1} for {manifest.InternalName} at {loc}");
                    return false;
                }

                if (image.Width > PluginImageWidth || image.Height > PluginImageHeight)
                {
                    Log.Error($"Plugin image{i + 1} for {manifest.InternalName} at {loc} was larger than the maximum allowed resolution ({PluginImageWidth}x{PluginImageHeight}).");
                    return false;
                }

                return true;
            }

            if (plugin != null && plugin.IsDev)
            {
                var files = this.GetPluginImageFileInfos(plugin);
                if (files != null)
                {
                    var didAny = false;
                    var pluginImages = new TextureWrap[files.Count];
                    for (var i = 0; i < files.Count; i++)
                    {
                        var file = files[i];

                        if (file == null)
                            continue;

                        Log.Verbose($"Loading image{i + 1} for {manifest.InternalName} from {file.FullName}");
                        var bytes = await File.ReadAllBytesAsync(file.FullName);

                        if (!TryLoadImage(i, bytes, file.FullName, manifest, interfaceManager, out var image))
                            continue;

                        Log.Verbose($"Plugin image{i + 1} for {manifest.InternalName} loaded from disk");
                        pluginImages[i] = image;

                        didAny = true;
                    }

                    if (didAny)
                    {
                        Log.Verbose($"Plugin images for {manifest.InternalName} loaded from disk");

                        if (pluginImages.Contains(null))
                            pluginImages = pluginImages.Where(image => image != null).ToArray();

                        this.pluginImagesMap[manifest.InternalName] = pluginImages;

                        return;
                    }
                }

                // Dev plugins are likely going to look like a main repo plugin, the InstalledFrom field is going to be null.
                // So instead, set the value manually so we download from the urls specified.
                isThirdParty = true;
            }

            var useTesting = pluginManager.UseTesting(manifest);
            var urls = this.GetPluginImageUrls(manifest, isThirdParty, useTesting);
            if (urls != null)
            {
                var didAny = false;
                var pluginImages = new TextureWrap[urls.Count];
                for (var i = 0; i < urls.Count; i++)
                {
                    var url = urls[i];

                    Log.Verbose($"Downloading image{i + 1} for {manifest.InternalName} from {Util.FuckGFW(url)}");

                    HttpResponseMessage data;
                    try
                    {
                        data = await this.httpClient.GetAsync(Util.FuckGFW(url));
                    }
                    catch (InvalidOperationException)
                    {
                        Log.Error($"Plugin image{i + 1} for {manifest.InternalName} has an Invalid URI");
                        continue;
                    }
                    catch (Exception ex)
                    {
                        Log.Error(ex, $"An unexpected error occurred with image{i + 1} for {manifest.InternalName}");
                        continue;
                    }

                    if (data.StatusCode == HttpStatusCode.NotFound)
                        continue;

                    data.EnsureSuccessStatusCode();

                    var bytes = await data.Content.ReadAsByteArrayAsync();
                    if (!TryLoadImage(i, bytes, url, manifest, interfaceManager, out var image))
                        continue;

                    Log.Verbose($"Plugin image{i + 1} for {manifest.InternalName} downloaded");
                    pluginImages[i] = image;

                    didAny = true;
                }

                if (didAny)
                {
                    Log.Verbose($"Plugin images for {manifest.InternalName} downloaded");

                    if (pluginImages.Contains(null))
                        pluginImages = pluginImages.Where(image => image != null).ToArray();

                    this.pluginImagesMap[manifest.InternalName] = pluginImages;

                    return;
                }
            }

            Log.Verbose($"Images for {manifest.InternalName} are not available");
        }

        private string? GetPluginIconUrl(PluginManifest manifest, bool isThirdParty, bool isTesting)
        {
            if (isThirdParty)
                return manifest.IconUrl;

            return MainRepoImageUrl.Format(isTesting ? "testing" : "plugins", manifest.InternalName, "icon.png");
        }

        private List<string?>? GetPluginImageUrls(PluginManifest manifest, bool isThirdParty, bool isTesting)
        {
            if (isThirdParty)
            {
                if (manifest.ImageUrls?.Count > 5)
                {
                    Log.Warning($"Plugin {manifest.InternalName} has too many images");
                    return manifest.ImageUrls.Take(5).ToList();
                }

                return manifest.ImageUrls;
            }

            var output = new List<string>();
            for (var i = 1; i <= 5; i++)
            {
                output.Add(MainRepoImageUrl.Format(isTesting ? "testing" : "plugins", manifest.InternalName, $"image{i}.png"));
            }

            return output;
        }

        private FileInfo? GetPluginIconFileInfo(LocalPlugin? plugin)
        {
            var pluginDir = plugin.DllFile.Directory;

            var devUrl = new FileInfo(Path.Combine(pluginDir.FullName, "images", "icon.png"));
            if (devUrl.Exists)
                return devUrl;

            return null;
        }

        private List<FileInfo?> GetPluginImageFileInfos(LocalPlugin? plugin)
        {
            var pluginDir = plugin.DllFile.Directory;
            var output = new List<FileInfo>();
            for (var i = 1; i <= 5; i++)
            {
                var devUrl = new FileInfo(Path.Combine(pluginDir.FullName, "images", $"image{i}.png"));
                if (devUrl.Exists)
                {
                    output.Add(devUrl);
                    continue;
                }

                output.Add(null);
            }

            return output;
        }

=======
>>>>>>> fe08eb63
        private void UpdateCategoriesOnSearchChange()
        {
            if (string.IsNullOrEmpty(this.searchText))
            {
                this.categoryManager.SetCategoryHighlightsForPlugins(null);
            }
            else
            {
                var pluginsMatchingSearch = this.pluginListAvailable.Where(rm => !this.IsManifestFiltered(rm));
                this.categoryManager.SetCategoryHighlightsForPlugins(pluginsMatchingSearch);
            }
        }

        private void UpdateCategoriesOnPluginsChange()
        {
            this.categoryManager.BuildCategories(this.pluginListAvailable);
            this.UpdateCategoriesOnSearchChange();
        }

        [SuppressMessage("StyleCop.CSharp.OrderingRules", "SA1201:Elements should appear in the correct order", Justification = "Disregard here")]
        private static class Locs
        {
            #region Window Title

            public static string WindowTitle => Loc.Localize("InstallerHeader", "Plugin Installer");

            public static string WindowTitleMod_Testing => Loc.Localize("InstallerHeaderTesting", " (TESTING)");

            #endregion

            #region Header

            public static string Header_Hint => Loc.Localize("InstallerHint", "This window allows you to install and remove in-game plugins.\nThey are made by third-party developers.");

            public static string Header_SearchPlaceholder => Loc.Localize("InstallerSearch", "Search");

            #endregion

            #region SortBy

            public static string SortBy_Alphabetical => Loc.Localize("InstallerAlphabetical", "Alphabetical");

            public static string SortBy_DownloadCounts => Loc.Localize("InstallerDownloadCount", "Download Count");

            public static string SortBy_LastUpdate => Loc.Localize("InstallerLastUpdate", "Last Update");

            public static string SortBy_NewOrNot => Loc.Localize("InstallerNewOrNot", "New or not");

            public static string SortBy_Label => Loc.Localize("InstallerSortBy", "Sort By");

            #endregion

            #region Tabs

            public static string TabTitle_AvailablePlugins => Loc.Localize("InstallerAvailablePlugins", "Available Plugins");

            public static string TabTitle_InstalledPlugins => Loc.Localize("InstallerInstalledPlugins", "Installed Plugins");

            public static string TabTitle_InstalledDevPlugins => Loc.Localize("InstallerInstalledDevPlugins", "Installed Dev Plugins");

            #endregion

            #region Tab body

            public static string TabBody_LoadingPlugins => Loc.Localize("InstallerLoading", "Loading plugins...");

            public static string TabBody_DownloadFailed => Loc.Localize("InstallerDownloadFailed", "Download failed.");

            public static string TabBody_SafeMode => Loc.Localize("InstallerSafeMode", "Dalamud is running in Plugin Safe Mode, restart to activate plugins.");

            #endregion

            #region Search text

            public static string TabBody_SearchNoMatching => Loc.Localize("InstallerNoMatching", "No plugins were found matching your search.");

            public static string TabBody_SearchNoCompatible => Loc.Localize("InstallerNoCompatible", "No compatible plugins were found :( Please restart your game and try again.");

            public static string TabBody_SearchNoInstalled => Loc.Localize("InstallerNoInstalled", "No plugins are currently installed. You can install them from the Available Plugins tab.");

            #endregion

            #region Plugin title text

            public static string PluginTitleMod_Installed => Loc.Localize("InstallerInstalled", " (installed)");

            public static string PluginTitleMod_Disabled => Loc.Localize("InstallerDisabled", " (disabled)");

            public static string PluginTitleMod_Unloaded => Loc.Localize("InstallerUnloaded", " (unloaded)");

            public static string PluginTitleMod_HasUpdate => Loc.Localize("InstallerHasUpdate", " (has update)");

            public static string PluginTitleMod_Updated => Loc.Localize("InstallerUpdated", " (updated)");

            public static string PluginTitleMod_TestingVersion => Loc.Localize("InstallerTestingVersion", " (testing version)");

            public static string PluginTitleMod_UpdateFailed => Loc.Localize("InstallerUpdateFailed", " (update failed)");

            public static string PluginTitleMod_LoadError => Loc.Localize("InstallerLoadError", " (load error)");

            public static string PluginTitleMod_UnloadError => Loc.Localize("InstallerUnloadError", " (unload error)");

            public static string PluginTitleMod_OutdatedError => Loc.Localize("InstallerOutdatedError", " (outdated)");

            public static string PluginTitleMod_BannedError => Loc.Localize("InstallerBannedError", " (banned)");

            public static string PluginTitleMod_New => Loc.Localize("InstallerNewPlugin ", " New!");

            #endregion

            #region Plugin context menu

            public static string PluginContext_MarkAllSeen => Loc.Localize("InstallerMarkAllSeen", "Mark all as seen");

            public static string PluginContext_HidePlugin => Loc.Localize("InstallerHidePlugin", "Hide from installer");

            public static string PluginContext_DeletePluginConfig => Loc.Localize("InstallerDeletePluginConfig", "Reset plugin");

            public static string PluginContext_DeletePluginConfigReload => Loc.Localize("InstallerDeletePluginConfigReload", "Reset plugin settings & reload");

            #endregion

            #region Plugin body

            public static string PluginBody_AuthorWithoutDownloadCount(string author) => Loc.Localize("InstallerAuthorWithoutDownloadCount", " by {0}").Format(author);

            public static string PluginBody_AuthorWithDownloadCount(string author, long count) => Loc.Localize("InstallerAuthorWithDownloadCount", " by {0}, {1} downloads").Format(author, count);

            public static string PluginBody_AuthorWithDownloadCountUnavailable(string author) => Loc.Localize("InstallerAuthorWithDownloadCountUnavailable", " by {0}, download count unavailable").Format(author);

            public static string PluginBody_DevPluginPath(string path) => Loc.Localize("InstallerDevPluginPath", "From {0}").Format(path);

            public static string PluginBody_Plugin3rdPartyRepo(string url) => Loc.Localize("InstallerPlugin3rdPartyRepo", "From custom plugin repository {0}").Format(url);

            public static string PluginBody_AvailableDevPlugin => Loc.Localize("InstallerDevPlugin", " This plugin is available in one of your repos, please remove it from the devPlugins folder.");

            public static string PluginBody_DeleteDevPlugin => Loc.Localize("InstallerDeleteDevPlugin ", " To delete this plugin, please remove it from the devPlugins folder.");

            public static string PluginBody_Outdated => Loc.Localize("InstallerOutdatedPluginBody ", "This plugin is outdated and incompatible at the moment. Please wait for it to be updated by its author.");

            public static string PluginBody_Banned => Loc.Localize("InstallerBannedPluginBody ", "This plugin version is banned due to incompatibilities and not available at the moment. Please wait for it to be updated by its author.");

            public static string PluginBody_BannedReason(string message) =>
                Loc.Localize("InstallerBannedPluginBodyReason ", "This plugin is banned: {0}").Format(message);

            #endregion

            #region Plugin buttons

            public static string PluginButton_InstallVersion(string version) => Loc.Localize("InstallerInstall", "Install v{0}").Format(version);

            public static string PluginButton_Working => Loc.Localize("InstallerWorking", "Working");

            public static string PluginButton_Disable => Loc.Localize("InstallerDisable", "Disable");

            public static string PluginButton_Load => Loc.Localize("InstallerLoad", "Load");

            public static string PluginButton_Unload => Loc.Localize("InstallerUnload", "Unload");

            #endregion

            #region Plugin button tooltips

            public static string PluginButtonToolTip_OpenConfiguration => Loc.Localize("InstallerOpenConfig", "Open Configuration");

            public static string PluginButtonToolTip_StartOnBoot => Loc.Localize("InstallerStartOnBoot", "Start on boot");

            public static string PluginButtonToolTip_AutomaticReloading => Loc.Localize("InstallerAutomaticReloading", "Automatic reloading");

            public static string PluginButtonToolTip_DeletePlugin => Loc.Localize("InstallerDeletePlugin ", "Delete plugin");

            public static string PluginButtonToolTip_VisitPluginUrl => Loc.Localize("InstallerVisitPluginUrl", "Visit plugin URL");

            public static string PluginButtonToolTip_UpdateSingle(string version) => Loc.Localize("InstallerUpdateSingle", "Update to {0}").Format(version);

            public static string PluginButtonToolTip_UnloadFailed => Loc.Localize("InstallerUnloadFailedTooltip", "Plugin unload failed, please restart your game and try again.");

            #endregion

            #region Notifications

            public static string Notifications_PluginInstalledTitle => Loc.Localize("NotificationsPluginInstalledTitle", "Plugin installed!");

            public static string Notifications_PluginInstalled(string name) => Loc.Localize("NotificationsPluginInstalled", "'{0}' was successfully installed.").Format(name);

            public static string Notifications_PluginNotInstalledTitle => Loc.Localize("NotificationsPluginNotInstalledTitle", "Plugin not installed!");

            public static string Notifications_PluginNotInstalled(string name) => Loc.Localize("NotificationsPluginNotInstalled", "'{0}' failed to install.").Format(name);

            public static string Notifications_NoUpdatesFoundTitle => Loc.Localize("NotificationsNoUpdatesFoundTitle", "No updates found!");

            public static string Notifications_NoUpdatesFound => Loc.Localize("NotificationsNoUpdatesFound", "No updates were found.");

            public static string Notifications_UpdatesInstalledTitle => Loc.Localize("NotificationsUpdatesInstalledTitle", "Updates installed!");

            public static string Notifications_UpdatesInstalled(int count) => Loc.Localize("NotificationsUpdatesInstalled", "Updates for {0} of your plugins were installed.").Format(count);

            public static string Notifications_PluginDisabledTitle => Loc.Localize("NotificationsPluginDisabledTitle", "Plugin disabled!");

            public static string Notifications_PluginDisabled(string name) => Loc.Localize("NotificationsPluginDisabled", "'{0}' was disabled.").Format(name);

            #endregion

            #region Footer

            public static string FooterButton_UpdatePlugins => Loc.Localize("InstallerUpdatePlugins", "Update plugins");

            public static string FooterButton_InProgress => Loc.Localize("InstallerInProgress", "Install in progress...");

            public static string FooterButton_NoUpdates => Loc.Localize("InstallerNoUpdates", "No updates found!");

            public static string FooterButton_UpdateComplete(int count) => Loc.Localize("InstallerUpdateComplete", "{0} plugins updated!").Format(count);

            public static string FooterButton_Settings => Loc.Localize("InstallerSettings", "Settings");

            public static string FooterButton_ScanDevPlugins => Loc.Localize("InstallerScanDevPlugins", "Scan Dev Plugins");

            public static string FooterButton_Close => Loc.Localize("InstallerClose", "Close");

            #endregion

            #region Error modal

            public static string ErrorModal_Title => Loc.Localize("InstallerError", "Installer Error");

            public static string ErrorModal_InstallContactAuthor => Loc.Localize(
                "InstallerContactAuthor",
                "Please restart your game and try again. If this error occurs again, please contact the plugin author.");

            public static string ErrorModal_InstallFail(string name) => Loc.Localize("InstallerInstallFail", "Failed to install plugin {0}.\n{1}").Format(name, ErrorModal_InstallContactAuthor);

            public static string ErrorModal_SingleUpdateFail(string name) => Loc.Localize("InstallerSingleUpdateFail", "Failed to update plugin {0}.\n{1}").Format(name, ErrorModal_InstallContactAuthor);

            public static string ErrorModal_DeleteConfigFail(string name) => Loc.Localize("InstallerDeleteConfigFail", "Failed to reset the plugin {0}.\n\nThe plugin may not support this action. You can try deleting the configuration manually while the game is shut down - please see the FAQ.").Format(name);

            public static string ErrorModal_EnableFail(string name) => Loc.Localize("InstallerEnableFail", "Failed to enable plugin {0}.\n{1}").Format(name, ErrorModal_InstallContactAuthor);

            public static string ErrorModal_DisableFail(string name) => Loc.Localize("InstallerDisableFail", "Failed to disable plugin {0}.\n{1}").Format(name, ErrorModal_InstallContactAuthor);

            public static string ErrorModal_UnloadFail(string name) => Loc.Localize("InstallerUnloadFail", "Failed to unload plugin {0}.\n{1}").Format(name, ErrorModal_InstallContactAuthor);

            public static string ErrorModal_LoadFail(string name) => Loc.Localize("InstallerLoadFail", "Failed to load plugin {0}.\n{1}").Format(name, ErrorModal_InstallContactAuthor);

            public static string ErrorModal_DeleteFail(string name) => Loc.Localize("InstallerDeleteFail", "Failed to delete plugin {0}.\n{1}").Format(name, ErrorModal_InstallContactAuthor);

            public static string ErrorModal_UpdaterFatal => Loc.Localize("InstallerUpdaterFatal", "Failed to update plugins.\nPlease restart your game and try again. If this error occurs again, please complain.");

            public static string ErrorModal_UpdaterFail(int failCount) => Loc.Localize("InstallerUpdaterFail", "Failed to update {0} plugins.\nPlease restart your game and try again. If this error occurs again, please complain.").Format(failCount);

            public static string ErrorModal_UpdaterFailPartial(int successCount, int failCount) => Loc.Localize("InstallerUpdaterFailPartial", "Updated {0} plugins, failed to update {1}.\nPlease restart your game and try again. If this error occurs again, please complain.").Format(successCount, failCount);

            public static string ErrorModal_HintBlame(string plugins) => Loc.Localize("InstallerErrorPluginInfo", "\n\nThe following plugins caused these issues:\n\n{0}\nYou may try removing these plugins manually and reinstalling them.").Format(plugins);

            // public static string ErrorModal_Hint => Loc.Localize("InstallerErrorHint", "The plugin installer ran into an issue or the plugin is incompatible.\nPlease restart the game and report this error on our discord.");

            #endregion

            #region Feedback Modal

            public static string FeedbackModal_Title => Loc.Localize("InstallerFeedback", "Send Feedback");

            public static string FeedbackModal_Text(string pluginName) => Loc.Localize("InstallerFeedbackInfo", "You can send feedback to the developer of \"{0}\" here.\nYou can include your Discord tag or email address if you wish to give them the opportunity to answer.").Format(pluginName);

            public static string FeedbackModal_HasUpdate => Loc.Localize("InstallerFeedbackHasUpdate", "A new version of this plugin is available, please update before reporting bugs.");

            public static string FeedbackModal_ContactInformation => Loc.Localize("InstallerFeedbackContactInfo", "Contact information");

            public static string FeedbackModal_IncludeLastError => Loc.Localize("InstallerFeedbackIncludeLastError", "Include last error message");

            public static string FeedbackModal_IncludeLastErrorHint => Loc.Localize("InstallerFeedbackIncludeLastErrorHint", "This option can give the plugin developer useful feedback on what exactly went wrong.");

            public static string FeedbackModal_Hint => Loc.Localize("InstallerFeedbackHint", "All plugin developers will be able to see your feedback.\nPlease never include any personal or revealing information.\nIf you chose to include the last error message, information like your Windows username may be included.\n\nThe collected feedback is not stored on our end and immediately relayed to Discord.");

            public static string FeedbackModal_NotificationSuccess => Loc.Localize("InstallerFeedbackNotificationSuccess", "Your feedback was sent successfully!");

            public static string FeedbackModal_NotificationError => Loc.Localize("InstallerFeedbackNotificationError", "Your feedback could not be sent.");

            #endregion

            #region Plugin Update chatbox

            public static string PluginUpdateHeader_Chatbox => Loc.Localize("DalamudPluginUpdates", "Updates:");

            #endregion

            #region Error modal buttons

            public static string ErrorModalButton_Ok => Loc.Localize("OK", "OK");

            #endregion
        }
    }
}<|MERGE_RESOLUTION|>--- conflicted
+++ resolved
@@ -32,19 +32,6 @@
     /// </summary>
     internal class PluginInstallerWindow : Window, IDisposable
     {
-<<<<<<< HEAD
-        private const int PluginImageWidth = 730;
-        private const int PluginImageHeight = 380;
-
-        private const int PluginIconWidth = 512;
-        private const int PluginIconHeight = 512;
-
-        // TODO: Change back to master after release
-        // private const string MainRepoImageUrl = "https://raw.githubusercontent.com/goatcorp/DalamudPlugins/api4/{0}/{1}/images/{2}";
-        private const string MainRepoImageUrl = "https://dalamudplugins-1253720819.cos.ap-nanjing.myqcloud.com/cn-api4/plugins/{1}/images/{2}";
-
-=======
->>>>>>> fe08eb63
         private static readonly ModuleLog Log = new("PLUGINW");
 
         private readonly Vector4 changelogBgColor = new(0.114f, 0.584f, 0.192f, 0.678f);
@@ -2009,276 +1996,6 @@
             this.errorModalOnNextFrame = true;
         }
 
-<<<<<<< HEAD
-        private async Task DownloadPluginIconsAsync(RemotePluginManifest[] plugins)
-        {
-            Log.Verbose("Starting icon download...");
-            foreach (var plugin in plugins.Where(x => !this.pluginIconMap.ContainsKey(x.InternalName)))
-            {
-                this.pluginIconMap[plugin.InternalName] = null;
-                await this.DownloadPluginIconAsync(plugin, plugin.SourceRepo.IsThirdParty);
-            }
-        }
-
-        private async Task DownloadPluginIconAsync(PluginManifest manifest, bool isThirdParty)
-        {
-            var interfaceManager = Service<InterfaceManager>.Get();
-            var pluginManager = Service<PluginManager>.Get();
-
-            static bool TryLoadIcon(byte[] bytes, string loc, PluginManifest manifest, InterfaceManager interfaceManager, out TextureWrap icon)
-            {
-                icon = interfaceManager.LoadImage(bytes);
-
-                if (icon == null)
-                {
-                    Log.Error($"Could not load icon for {manifest.InternalName} at {loc}");
-                    return false;
-                }
-
-                if (icon.Width > PluginIconWidth || icon.Height > PluginIconHeight)
-                {
-                    Log.Error($"Icon for {manifest.InternalName} at {loc} was larger than the maximum allowed resolution ({PluginIconWidth}x{PluginIconHeight}).");
-                    return false;
-                }
-
-                if (icon.Height != icon.Width)
-                {
-                    Log.Error($"Icon for {manifest.InternalName} at {loc} was not square.");
-                    return false;
-                }
-
-                return true;
-            }
-
-            var useTesting = pluginManager.UseTesting(manifest);
-            var url = this.GetPluginIconUrl(manifest, isThirdParty, useTesting);
-            if (url != null)
-            {
-                Log.Verbose($"Downloading icon for {manifest.InternalName} from {Util.FuckGFW(url)}");
-
-                HttpResponseMessage data;
-                try
-                {
-                    data = await this.httpClient.GetAsync(Util.FuckGFW(url));
-                }
-                catch (InvalidOperationException)
-                {
-                    Log.Error($"Plugin icon for {manifest.InternalName} has an Invalid URI");
-                    return;
-                }
-                catch (Exception ex)
-                {
-                    Log.Error(ex, $"An unexpected error occurred with the icon for {manifest.InternalName}");
-                    return;
-                }
-
-                if (data.StatusCode == HttpStatusCode.NotFound)
-                    return;
-
-                data.EnsureSuccessStatusCode();
-
-                var bytes = await data.Content.ReadAsByteArrayAsync();
-                if (!TryLoadIcon(bytes, url, manifest, interfaceManager, out var icon))
-                    return;
-
-                this.pluginIconMap[manifest.InternalName] = icon;
-                Log.Verbose($"Plugin icon for {manifest.InternalName} downloaded");
-
-                return;
-            }
-
-            Log.Verbose($"Plugin icon for {manifest.InternalName} is not available");
-        }
-
-        private async Task DownloadPluginImagesAsync(LocalPlugin? plugin, PluginManifest manifest, bool isThirdParty)
-        {
-            var interfaceManager = Service<InterfaceManager>.Get();
-            var pluginManager = Service<PluginManager>.Get();
-
-            static bool TryLoadImage(int i, byte[] bytes, string loc, PluginManifest manifest, InterfaceManager interfaceManager, out TextureWrap image)
-            {
-                image = interfaceManager.LoadImage(bytes);
-
-                if (image == null)
-                {
-                    Log.Error($"Could not load image{i + 1} for {manifest.InternalName} at {loc}");
-                    return false;
-                }
-
-                if (image.Width > PluginImageWidth || image.Height > PluginImageHeight)
-                {
-                    Log.Error($"Plugin image{i + 1} for {manifest.InternalName} at {loc} was larger than the maximum allowed resolution ({PluginImageWidth}x{PluginImageHeight}).");
-                    return false;
-                }
-
-                return true;
-            }
-
-            if (plugin != null && plugin.IsDev)
-            {
-                var files = this.GetPluginImageFileInfos(plugin);
-                if (files != null)
-                {
-                    var didAny = false;
-                    var pluginImages = new TextureWrap[files.Count];
-                    for (var i = 0; i < files.Count; i++)
-                    {
-                        var file = files[i];
-
-                        if (file == null)
-                            continue;
-
-                        Log.Verbose($"Loading image{i + 1} for {manifest.InternalName} from {file.FullName}");
-                        var bytes = await File.ReadAllBytesAsync(file.FullName);
-
-                        if (!TryLoadImage(i, bytes, file.FullName, manifest, interfaceManager, out var image))
-                            continue;
-
-                        Log.Verbose($"Plugin image{i + 1} for {manifest.InternalName} loaded from disk");
-                        pluginImages[i] = image;
-
-                        didAny = true;
-                    }
-
-                    if (didAny)
-                    {
-                        Log.Verbose($"Plugin images for {manifest.InternalName} loaded from disk");
-
-                        if (pluginImages.Contains(null))
-                            pluginImages = pluginImages.Where(image => image != null).ToArray();
-
-                        this.pluginImagesMap[manifest.InternalName] = pluginImages;
-
-                        return;
-                    }
-                }
-
-                // Dev plugins are likely going to look like a main repo plugin, the InstalledFrom field is going to be null.
-                // So instead, set the value manually so we download from the urls specified.
-                isThirdParty = true;
-            }
-
-            var useTesting = pluginManager.UseTesting(manifest);
-            var urls = this.GetPluginImageUrls(manifest, isThirdParty, useTesting);
-            if (urls != null)
-            {
-                var didAny = false;
-                var pluginImages = new TextureWrap[urls.Count];
-                for (var i = 0; i < urls.Count; i++)
-                {
-                    var url = urls[i];
-
-                    Log.Verbose($"Downloading image{i + 1} for {manifest.InternalName} from {Util.FuckGFW(url)}");
-
-                    HttpResponseMessage data;
-                    try
-                    {
-                        data = await this.httpClient.GetAsync(Util.FuckGFW(url));
-                    }
-                    catch (InvalidOperationException)
-                    {
-                        Log.Error($"Plugin image{i + 1} for {manifest.InternalName} has an Invalid URI");
-                        continue;
-                    }
-                    catch (Exception ex)
-                    {
-                        Log.Error(ex, $"An unexpected error occurred with image{i + 1} for {manifest.InternalName}");
-                        continue;
-                    }
-
-                    if (data.StatusCode == HttpStatusCode.NotFound)
-                        continue;
-
-                    data.EnsureSuccessStatusCode();
-
-                    var bytes = await data.Content.ReadAsByteArrayAsync();
-                    if (!TryLoadImage(i, bytes, url, manifest, interfaceManager, out var image))
-                        continue;
-
-                    Log.Verbose($"Plugin image{i + 1} for {manifest.InternalName} downloaded");
-                    pluginImages[i] = image;
-
-                    didAny = true;
-                }
-
-                if (didAny)
-                {
-                    Log.Verbose($"Plugin images for {manifest.InternalName} downloaded");
-
-                    if (pluginImages.Contains(null))
-                        pluginImages = pluginImages.Where(image => image != null).ToArray();
-
-                    this.pluginImagesMap[manifest.InternalName] = pluginImages;
-
-                    return;
-                }
-            }
-
-            Log.Verbose($"Images for {manifest.InternalName} are not available");
-        }
-
-        private string? GetPluginIconUrl(PluginManifest manifest, bool isThirdParty, bool isTesting)
-        {
-            if (isThirdParty)
-                return manifest.IconUrl;
-
-            return MainRepoImageUrl.Format(isTesting ? "testing" : "plugins", manifest.InternalName, "icon.png");
-        }
-
-        private List<string?>? GetPluginImageUrls(PluginManifest manifest, bool isThirdParty, bool isTesting)
-        {
-            if (isThirdParty)
-            {
-                if (manifest.ImageUrls?.Count > 5)
-                {
-                    Log.Warning($"Plugin {manifest.InternalName} has too many images");
-                    return manifest.ImageUrls.Take(5).ToList();
-                }
-
-                return manifest.ImageUrls;
-            }
-
-            var output = new List<string>();
-            for (var i = 1; i <= 5; i++)
-            {
-                output.Add(MainRepoImageUrl.Format(isTesting ? "testing" : "plugins", manifest.InternalName, $"image{i}.png"));
-            }
-
-            return output;
-        }
-
-        private FileInfo? GetPluginIconFileInfo(LocalPlugin? plugin)
-        {
-            var pluginDir = plugin.DllFile.Directory;
-
-            var devUrl = new FileInfo(Path.Combine(pluginDir.FullName, "images", "icon.png"));
-            if (devUrl.Exists)
-                return devUrl;
-
-            return null;
-        }
-
-        private List<FileInfo?> GetPluginImageFileInfos(LocalPlugin? plugin)
-        {
-            var pluginDir = plugin.DllFile.Directory;
-            var output = new List<FileInfo>();
-            for (var i = 1; i <= 5; i++)
-            {
-                var devUrl = new FileInfo(Path.Combine(pluginDir.FullName, "images", $"image{i}.png"));
-                if (devUrl.Exists)
-                {
-                    output.Add(devUrl);
-                    continue;
-                }
-
-                output.Add(null);
-            }
-
-            return output;
-        }
-
-=======
->>>>>>> fe08eb63
         private void UpdateCategoriesOnSearchChange()
         {
             if (string.IsNullOrEmpty(this.searchText))
