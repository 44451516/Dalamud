--- conflicted
+++ resolved
@@ -282,12 +282,7 @@
             clipper = new ImGuiListClipperPtr(ImGuiNative.ImGuiListClipper_ImGuiListClipper());
         }
 
-<<<<<<< HEAD
-            ImGui.PushFont(InterfaceManager.MonoFont);
-            ImGui.PushFont(InterfaceManager.DefaultFont);
-=======
         ImGui.PushFont(InterfaceManager.MonoFont);
->>>>>>> a49e9eb5
 
         var childPos = ImGui.GetWindowPos();
         var childDrawList = ImGui.GetWindowDrawList();
@@ -335,13 +330,8 @@
                 }
             }
 
-<<<<<<< HEAD
-            ImGui.PopFont();
-            ImGui.PopFont();
-=======
             clipper.End();
         }
->>>>>>> a49e9eb5
 
         ImGui.PopFont();
 
