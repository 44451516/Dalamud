--- conflicted
+++ resolved
@@ -84,35 +84,8 @@
 
         this.fontBuildSignal = new ManualResetEvent(false);
 
-<<<<<<< HEAD
-        private readonly ManualResetEvent fontBuildSignal;
-        private readonly SwapChainVtableResolver address;
-        private readonly Hook<DispatchMessageWDelegate> dispatchMessageWHook;
-        private readonly Hook<SetCursorDelegate> setCursorHook;
-        private Hook<ProcessMessageDelegate> processMessageHook;
-        private RawDX11Scene? scene;
-
-        private Hook<PresentDelegate>? presentHook;
-        private Hook<ResizeBuffersDelegate>? resizeBuffersHook;
-
-        // can't access imgui IO before first present call
-        private bool lastWantCapture = false;
-        private bool isRebuildingFonts = false;
-        private bool isOverrideGameCursor = true;
-
-        [ServiceManager.ServiceConstructor]
-        private InterfaceManager()
-        {
-            this.dispatchMessageWHook = Hook<DispatchMessageWDelegate>.FromImport(
-                null, "user32.dll", "DispatchMessageW", 0, this.DispatchMessageWDetour);
-            this.setCursorHook = Hook<SetCursorDelegate>.FromImport(
-                null, "user32.dll", "SetCursor", 0, this.SetCursorDetour);
-
-            this.fontBuildSignal = new ManualResetEvent(false);
-=======
         this.address = new SwapChainVtableResolver();
     }
->>>>>>> a49e9eb5
 
     [UnmanagedFunctionPointer(CallingConvention.ThisCall)]
     private delegate IntPtr PresentDelegate(IntPtr swapChain, uint syncInterval, uint presentFlags);
@@ -129,20 +102,10 @@
     [UnmanagedFunctionPointer(CallingConvention.ThisCall)]
     private delegate IntPtr ProcessMessageDelegate(IntPtr hWnd, uint msg, ulong wParam, ulong lParam, IntPtr handeled);
 
-<<<<<<< HEAD
-        [UnmanagedFunctionPointer(CallingConvention.ThisCall)]
-        private delegate IntPtr ProcessMessageDelegate(IntPtr hWnd, uint msg, ulong wParam, ulong lParam, IntPtr handeled);
-
-        /// <summary>
-        /// This event gets called each frame to facilitate ImGui drawing.
-        /// </summary>
-        public event RawDX11Scene.BuildUIDelegate Draw;
-=======
     /// <summary>
     /// This event gets called each frame to facilitate ImGui drawing.
     /// </summary>
     public event RawDX11Scene.BuildUIDelegate Draw;
->>>>>>> a49e9eb5
 
     /// <summary>
     /// This event gets called when ResizeBuffers is called.
@@ -255,19 +218,6 @@
     {
         this.framework.RunOnFrameworkThread(() =>
         {
-<<<<<<< HEAD
-            this.framework.RunOnFrameworkThread(() =>
-            {
-                this.setCursorHook.Dispose();
-                this.presentHook?.Dispose();
-                this.resizeBuffersHook?.Dispose();
-                this.dispatchMessageWHook.Dispose();
-                this.processMessageHook?.Dispose();
-            }).Wait();
-
-            this.scene?.Dispose();
-        }
-=======
             this.setCursorHook.Dispose();
             this.presentHook?.Dispose();
             this.resizeBuffersHook?.Dispose();
@@ -277,7 +227,6 @@
 
         this.scene?.Dispose();
     }
->>>>>>> a49e9eb5
 
 #nullable enable
 
@@ -667,19 +616,12 @@
             fontConfig.OversampleH = 1;
             fontConfig.OversampleV = 1;
 
-            var fontPathJp = Path.Combine(dalamud.AssetDirectory.FullName, "UIRes", "NotoSansCJKjp-Regular.otf");
-            if (!File.Exists(fontPathJp))
-                fontPathJp = Path.Combine(dalamud.AssetDirectory.FullName, "UIRes", "NotoSansCJKjp-Medium.otf");
-            if (!File.Exists(fontPathJp))
-                ShowFontError(fontPathJp);
-            Log.Verbose("[FONT] fontPathJp = {0}", fontPathJp);
-
-            var fontPathKr = Path.Combine(dalamud.AssetDirectory.FullName, "UIRes", "NotoSansCJKkr-Regular.otf");
-            if (!File.Exists(fontPathKr))
-                fontPathKr = Path.Combine(dalamud.AssetDirectory.FullName, "UIRes", "NotoSansKR-Regular.otf");
-            if (!File.Exists(fontPathKr))
-                fontPathKr = null;
-            Log.Verbose("[FONT] fontPathKr = {0}", fontPathKr);
+            var fontPathSc = Path.Combine(dalamud.AssetDirectory.FullName, "UIRes", "NotoSansCJKsc-Regular.otf");
+            if (!File.Exists(fontPathSc))
+                fontPathSc = Path.Combine(dalamud.AssetDirectory.FullName, "UIRes", "NotoSansCJKsc-Medium.otf");
+            if (!File.Exists(fontPathSc))
+                ShowFontError(fontPathSc);
+            Log.Verbose("[FONT] fontPathSc = {0}", fontPathSc);
 
             // Default font
             Log.Verbose("[FONT] SetupFonts - Default font");
@@ -692,55 +634,6 @@
             fontConfig.SizePixels = fontInfo.TargetSizePx * io.FontGlobalScale;
             if (this.UseAxis)
             {
-<<<<<<< HEAD
-                var dummyRangeHandle = GCHandle.Alloc(new ushort[] { '0', '0', 0 }, GCHandleType.Pinned);
-                garbageList.Add(dummyRangeHandle);
-
-                fontConfig = ImGuiNative.ImFontConfig_ImFontConfig();
-                fontConfig.OversampleH = 1;
-                fontConfig.OversampleV = 1;
-
-                var fontPathSc = Path.Combine(dalamud.AssetDirectory.FullName, "UIRes", "NotoSansCJKsc-Regular.otf");
-                if (!File.Exists(fontPathSc))
-                    fontPathSc = Path.Combine(dalamud.AssetDirectory.FullName, "UIRes", "NotoSansCJKsc-Medium.otf");
-                if (!File.Exists(fontPathSc))
-                    ShowFontError(fontPathSc);
-                Log.Verbose("[FONT] fontPathSc = {0}", fontPathSc);
-
-                // Default font
-                Log.Verbose("[FONT] SetupFonts - Default font");
-                var fontInfo = new TargetFontModification(
-                    "Default",
-                    this.UseAxis ? TargetFontModification.AxisMode.Overwrite : TargetFontModification.AxisMode.GameGlyphsOnly,
-                    this.UseAxis ? DefaultFontSizePx : DefaultFontSizePx + 1,
-                    io.FontGlobalScale);
-                Log.Verbose("[FONT] SetupFonts - Default corresponding AXIS size: {0}pt ({1}px)", fontInfo.SourceAxis.Style.BaseSizePt, fontInfo.SourceAxis.Style.BaseSizePx);
-                fontConfig.SizePixels = fontInfo.TargetSizePx * io.FontGlobalScale;
-                if (this.UseAxis)
-                {
-                    fontConfig.GlyphRanges = dummyRangeHandle.AddrOfPinnedObject();
-                    fontConfig.PixelSnapH = false;
-                    DefaultFont = ioFonts.AddFontDefault(fontConfig);
-                    this.loadedFontInfo[DefaultFont] = fontInfo;
-                }
-                else
-                {
-                    var chineseRangeHandle = GCHandle.Alloc(GlyphRangesChinese.GlyphRanges, GCHandleType.Pinned);
-                    garbageList.Add(chineseRangeHandle);
-
-                    fontConfig.GlyphRanges = chineseRangeHandle.AddrOfPinnedObject();
-                    fontConfig.PixelSnapH = true;
-                    DefaultFont = ioFonts.AddFontFromFileTTF(fontPathSc, fontConfig.SizePixels, fontConfig);
-                    this.loadedFontInfo[DefaultFont] = fontInfo;
-                }
-
-                // FontAwesome icon font
-                Log.Verbose("[FONT] SetupFonts - FontAwesome icon font");
-                {
-                    var fontPathIcon = Path.Combine(dalamud.AssetDirectory.FullName, "UIRes", "FontAwesome5FreeSolid.otf");
-                    if (!File.Exists(fontPathIcon))
-                        ShowFontError(fontPathIcon);
-=======
                 fontConfig.GlyphRanges = dummyRangeHandle.AddrOfPinnedObject();
                 fontConfig.PixelSnapH = false;
                 DefaultFont = ioFonts.AddFontDefault(fontConfig);
@@ -751,28 +644,27 @@
                 var japaneseRangeHandle = GCHandle.Alloc(GlyphRangesJapanese.GlyphRanges, GCHandleType.Pinned);
                 garbageList.Add(japaneseRangeHandle);
 
-                fontConfig.GlyphRanges = japaneseRangeHandle.AddrOfPinnedObject();
-                fontConfig.PixelSnapH = true;
-                DefaultFont = ioFonts.AddFontFromFileTTF(fontPathJp, fontConfig.SizePixels, fontConfig);
-                this.loadedFontInfo[DefaultFont] = fontInfo;
-            }
-
-            if (fontPathKr != null && Service<DalamudConfiguration>.Get().EffectiveLanguage == "ko")
-            {
-                fontConfig.MergeMode = true;
-                fontConfig.GlyphRanges = ioFonts.GetGlyphRangesKorean();
-                fontConfig.PixelSnapH = true;
-                ioFonts.AddFontFromFileTTF(fontPathKr, fontConfig.SizePixels, fontConfig);
-                fontConfig.MergeMode = false;
-            }
-
-            // FontAwesome icon font
-            Log.Verbose("[FONT] SetupFonts - FontAwesome icon font");
-            {
-                var fontPathIcon = Path.Combine(dalamud.AssetDirectory.FullName, "UIRes", "FontAwesome5FreeSolid.otf");
-                if (!File.Exists(fontPathIcon))
-                    ShowFontError(fontPathIcon);
->>>>>>> a49e9eb5
+                    fontConfig.GlyphRanges = japaneseRangeHandle.AddrOfPinnedObject();
+                    fontConfig.PixelSnapH = true;
+                    DefaultFont = ioFonts.AddFontFromFileTTF(fontPathJp, fontConfig.SizePixels, fontConfig);
+                    this.loadedFontInfo[DefaultFont] = fontInfo;
+                }
+
+                if (fontPathKr != null && Service<DalamudConfiguration>.Get().EffectiveLanguage == "ko")
+                {
+                    fontConfig.MergeMode = true;
+                    fontConfig.GlyphRanges = ioFonts.GetGlyphRangesKorean();
+                    fontConfig.PixelSnapH = true;
+                    ioFonts.AddFontFromFileTTF(fontPathKr, fontConfig.SizePixels, fontConfig);
+                    fontConfig.MergeMode = false;
+                }
+
+                // FontAwesome icon font
+                Log.Verbose("[FONT] SetupFonts - FontAwesome icon font");
+                {
+                    var fontPathIcon = Path.Combine(dalamud.AssetDirectory.FullName, "UIRes", "FontAwesome5FreeSolid.otf");
+                    if (!File.Exists(fontPathIcon))
+                        ShowFontError(fontPathIcon);
 
                 var iconRangeHandle = GCHandle.Alloc(new ushort[] { 0xE000, 0xF8FF, 0, }, GCHandleType.Pinned);
                 garbageList.Add(iconRangeHandle);
@@ -841,35 +733,6 @@
 
                     flattenedRanges.Add(0);
 
-<<<<<<< HEAD
-                        fontInfo = new(
-                            $"Requested({fontSize}px)",
-                            this.UseAxis ? TargetFontModification.AxisMode.Overwrite : TargetFontModification.AxisMode.GameGlyphsOnly,
-                            fontSize,
-                            io.FontGlobalScale);
-                        if (this.UseAxis)
-                        {
-                            fontConfig.GlyphRanges = dummyRangeHandle.AddrOfPinnedObject();
-                            fontConfig.SizePixels = fontInfo.SourceAxis.Style.BaseSizePx;
-                            fontConfig.PixelSnapH = false;
-
-                            var sizedFont = ioFonts.AddFontDefault(fontConfig);
-                            this.loadedFontInfo[sizedFont] = fontInfo;
-                            foreach (var request in requests)
-                                request.FontInternal = sizedFont;
-                        }
-                        else
-                        {
-                            var rangeHandle = GCHandle.Alloc(flattenedRanges.ToArray(), GCHandleType.Pinned);
-                            garbageList.Add(rangeHandle);
-                            fontConfig.PixelSnapH = true;
-
-                            var sizedFont = ioFonts.AddFontFromFileTTF(fontPathSc, fontSize * io.FontGlobalScale, fontConfig, rangeHandle.AddrOfPinnedObject());
-                            this.loadedFontInfo[sizedFont] = fontInfo;
-                            foreach (var request in requests)
-                                request.FontInternal = sizedFont;
-                        }
-=======
                     fontInfo = new(
                         $"Requested({fontSize}px)",
                         this.UseAxis ? TargetFontModification.AxisMode.Overwrite : TargetFontModification.AxisMode.GameGlyphsOnly,
@@ -892,14 +755,13 @@
                         garbageList.Add(rangeHandle);
                         fontConfig.PixelSnapH = true;
 
-                        var sizedFont = ioFonts.AddFontFromFileTTF(fontPathJp, fontSize * io.FontGlobalScale, fontConfig, rangeHandle.AddrOfPinnedObject());
-                        this.loadedFontInfo[sizedFont] = fontInfo;
-                        foreach (var request in requests)
-                            request.FontInternal = sizedFont;
->>>>>>> a49e9eb5
+                            var sizedFont = ioFonts.AddFontFromFileTTF(fontPathJp, fontSize * io.FontGlobalScale, fontConfig, rangeHandle.AddrOfPinnedObject());
+                            this.loadedFontInfo[sizedFont] = fontInfo;
+                            foreach (var request in requests)
+                                request.FontInternal = sizedFont;
+                        }
                     }
                 }
-            }
 
             gameFontManager.BuildFonts();
 
@@ -1065,31 +927,12 @@
             Log.Verbose($"Present address 0x{this.presentHook!.Address.ToInt64():X}");
             Log.Verbose($"ResizeBuffers address 0x{this.resizeBuffersHook!.Address.ToInt64():X}");
 
-<<<<<<< HEAD
-                var wndProcAddress = sigScanner.ScanText("E8 ?? ?? ?? ?? 80 7C 24 ?? ?? 74 ?? B8");
-                Log.Verbose($"WndProc address 0x{wndProcAddress.ToInt64():X}");
-                this.processMessageHook = Hook<ProcessMessageDelegate>.FromAddress(wndProcAddress, this.ProcessMessageDetour);
-
                 this.setCursorHook.Enable();
                 this.presentHook.Enable();
                 this.resizeBuffersHook.Enable();
                 this.dispatchMessageWHook.Enable();
-                this.processMessageHook.Enable();
             });
         }
-=======
-            var wndProcAddress = sigScanner.ScanText("E8 ?? ?? ?? ?? 80 7C 24 ?? ?? 74 ?? B8");
-            Log.Verbose($"WndProc address 0x{wndProcAddress.ToInt64():X}");
-            this.processMessageHook = Hook<ProcessMessageDelegate>.FromAddress(wndProcAddress, this.ProcessMessageDetour);
->>>>>>> a49e9eb5
-
-            this.setCursorHook.Enable();
-            this.presentHook.Enable();
-            this.resizeBuffersHook.Enable();
-            this.dispatchMessageWHook.Enable();
-            this.processMessageHook.Enable();
-        });
-    }
 
     // This is intended to only be called as a handler attached to scene.OnNewRenderFrame
     private void RebuildFontsInternal()
@@ -1105,26 +948,13 @@
 
         Log.Verbose("[FONT] Font Rebuild OK!");
 
-<<<<<<< HEAD
-        private unsafe IntPtr ProcessMessageDetour(IntPtr hWnd, uint msg, ulong wParam, ulong lParam, IntPtr handeled)
-        {
-            var ime = Service<DalamudIME>.GetNullable();
-            var res = ime?.ProcessWndProcW(hWnd, (User32.WindowMessage)msg, (void*)wParam, (void*)lParam);
-            return this.processMessageHook.Original(hWnd, msg, wParam, lParam, handeled);
-        }
+        this.isRebuildingFonts = false;
+    }
 
         private unsafe IntPtr DispatchMessageWDetour(ref User32.MSG msg)
         {
-            if (msg.hwnd == this.GameWindowHandle && this.scene != null)
-            {
-                var res = this.scene.ProcessWndProcW(msg.hwnd, msg.message, (void*)msg.wParam, (void*)msg.lParam);
-                if (res != null)
-                    return res.Value;
-            }
-=======
         this.isRebuildingFonts = false;
     }
->>>>>>> a49e9eb5
 
     private unsafe IntPtr ProcessMessageDetour(IntPtr hWnd, uint msg, ulong wParam, ulong lParam, IntPtr handeled)
     {
@@ -1134,13 +964,11 @@
     }
 
     private unsafe IntPtr DispatchMessageWDetour(ref User32.MSG msg)
-    {
-        if (msg.hwnd == this.GameWindowHandle && this.scene != null)
-        {
-            var res = this.scene.ProcessWndProcW(msg.hwnd, msg.message, (void*)msg.wParam, (void*)msg.lParam);
-            if (res != null)
-                return res.Value;
-        }
+
+                res = this.scene.ProcessWndProcW(msg.hwnd, msg.message, (void*)msg.wParam, (void*)msg.lParam);
+                if (res != null)
+                    return res.Value;
+            }
 
         return this.dispatchMessageWHook.IsDisposed ? User32.DispatchMessage(ref msg) : this.dispatchMessageWHook.Original(ref msg);
     }
@@ -1152,6 +980,8 @@
 #endif
 
         this.ResizeBuffers?.InvokeSafely();
+
+        // We have to ensure we're working with the main swapchain,
 
         // We have to ensure we're working with the main swapchain,
         // as viewports might be resizing as well
