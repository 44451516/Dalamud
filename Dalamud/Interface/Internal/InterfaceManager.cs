using System.Collections.Concurrent;
using System.Collections.Generic;
using System.Diagnostics;
using System.IO;
using System.Linq;
using System.Runtime.CompilerServices;
using System.Runtime.InteropServices;
using System.Threading;
using System.Threading.Tasks;

using Dalamud.Configuration.Internal;
using Dalamud.Game;
using Dalamud.Game.ClientState.GamePad;
using Dalamud.Game.ClientState.Keys;
using Dalamud.Game.Internal.DXGI;
using Dalamud.Hooking;
using Dalamud.Hooking.WndProcHook;
using Dalamud.Interface.ImGuiNotification.Internal;
using Dalamud.Interface.Internal.ManagedAsserts;
using Dalamud.Interface.Internal.Notifications;
using Dalamud.Interface.ManagedFontAtlas;
using Dalamud.Interface.ManagedFontAtlas.Internals;
using Dalamud.Interface.Style;
using Dalamud.Interface.Utility;
using Dalamud.Interface.Windowing;
using Dalamud.Utility;
using Dalamud.Utility.Timing;
using ImGuiNET;
using ImGuiScene;
using PInvoke;
using Serilog;
using SharpDX;
using SharpDX.Direct3D;
using SharpDX.Direct3D11;
using SharpDX.DXGI;

// general dev notes, here because it's easiest

/*
 * - Hooking ResizeBuffers seemed to be unnecessary, though I'm not sure why.  Left out for now since it seems to work without it.
 * - We may want to build our ImGui command list in a thread to keep it divorced from present.  We'd still have to block in present to
 *   synchronize on the list and render it, but ideally the overall delay we add to present would then be shorter.  This may cause minor
 *   timing issues with anything animated inside ImGui, but that is probably rare and may not even be noticeable.
 * - Our hook is too low level to really work well with debugging, as we only have access to the 'real' dx objects and not any
 *   that have been hooked/wrapped by tools.
 * - Might eventually want to render to a separate target and composite, especially with reshade etc in the mix.
 */

namespace Dalamud.Interface.Internal;

/// <summary>
/// This class manages interaction with the ImGui interface.
/// </summary>
[ServiceManager.BlockingEarlyLoadedService]
internal class InterfaceManager : IInternalDisposableService
{
    /// <summary>
    /// The default font size, in points.
    /// </summary>
    public const float DefaultFontSizePt = 12.0f;

    /// <summary>
    /// The default font size, in pixels.
    /// </summary>
    public const float DefaultFontSizePx = (DefaultFontSizePt * 4.0f) / 3.0f;

    private readonly ConcurrentBag<IDeferredDisposable> deferredDisposeTextures = new();
    private readonly ConcurrentBag<ILockedImFont> deferredDisposeImFontLockeds = new();

    [ServiceManager.ServiceDependency]
    private readonly WndProcHookManager wndProcHookManager = Service<WndProcHookManager>.Get();
<<<<<<< HEAD
=======

    [ServiceManager.ServiceDependency]
    private readonly Framework framework = Service<Framework>.Get();
>>>>>>> fa111c3a

    private readonly SwapChainVtableResolver address = new();
    private RawDX11Scene? scene;

    private Hook<SetCursorDelegate>? setCursorHook;
    private Hook<PresentDelegate>? presentHook;
    private Hook<ResizeBuffersDelegate>? resizeBuffersHook;

    private IFontAtlas? dalamudAtlas;
    private ILockedImFont? defaultFontResourceLock;

    // can't access imgui IO before first present call
    private bool lastWantCapture = false;
    private bool isOverrideGameCursor = true;
    private IntPtr gameWindowHandle;

    [ServiceManager.ServiceConstructor]
    private InterfaceManager()
    {
    }

    [UnmanagedFunctionPointer(CallingConvention.ThisCall)]
    private delegate IntPtr PresentDelegate(IntPtr swapChain, uint syncInterval, uint presentFlags);

    [UnmanagedFunctionPointer(CallingConvention.ThisCall)]
    private delegate IntPtr ResizeBuffersDelegate(IntPtr swapChain, uint bufferCount, uint width, uint height, uint newFormat, uint swapChainFlags);

    [UnmanagedFunctionPointer(CallingConvention.StdCall)]
    private delegate IntPtr SetCursorDelegate(IntPtr hCursor);

    /// <summary>
    /// This event gets called each frame to facilitate ImGui drawing.
    /// </summary>
    public event RawDX11Scene.BuildUIDelegate? Draw;

    /// <summary>
    /// This event gets called when ResizeBuffers is called.
    /// </summary>
    public event Action? ResizeBuffers;

    /// <summary>
    /// Gets or sets an action that is executed right after fonts are rebuilt.
    /// </summary>
    public event Action? AfterBuildFonts;

    /// <summary>
    /// Gets the default ImGui font.<br />
    /// <strong>Accessing this static property outside of the main thread is dangerous and not supported.</strong>
    /// </summary>
    public static ImFontPtr DefaultFont =>
        WhenFontsReady().DefaultFontHandle!.LockUntilPostFrame().OrElse(ImGui.GetIO().FontDefault);

    /// <summary>
    /// Gets an included FontAwesome icon font.<br />
    /// <strong>Accessing this static property outside of the main thread is dangerous and not supported.</strong>
    /// </summary>
    public static ImFontPtr IconFont =>
        WhenFontsReady().IconFontHandle!.LockUntilPostFrame().OrElse(ImGui.GetIO().FontDefault);

    /// <summary>
    /// Gets an included monospaced font.<br />
    /// <strong>Accessing this static property outside of the main thread is dangerous and not supported.</strong>
    /// </summary>
    public static ImFontPtr MonoFont =>
        WhenFontsReady().MonoFontHandle!.LockUntilPostFrame().OrElse(ImGui.GetIO().FontDefault);

    /// <summary>
    /// Gets the default font handle.
    /// </summary>
    public FontHandle? DefaultFontHandle { get; private set; }

    /// <summary>
    /// Gets the icon font handle.
    /// </summary>
    public FontHandle? IconFontHandle { get; private set; }

    /// <summary>
    /// Gets the mono font handle.
    /// </summary>
    public FontHandle? MonoFontHandle { get; private set; }

    /// <summary>
    /// Gets or sets the pointer to ImGui.IO(), when it was last used.
    /// </summary>
    public ImGuiIOPtr LastImGuiIoPtr { get; set; }

    /// <summary>
    /// Gets the DX11 scene.
    /// </summary>
    public RawDX11Scene? Scene => this.scene;

    /// <summary>
    /// Gets the D3D11 device instance.
    /// </summary>
    public SharpDX.Direct3D11.Device? Device => this.scene?.Device;

    /// <summary>
    /// Gets the address handle to the main process window.
    /// </summary>
    public IntPtr WindowHandlePtr => this.scene?.WindowHandlePtr ?? IntPtr.Zero;

    /// <summary>
    /// Gets or sets a value indicating whether or not the game's cursor should be overridden with the ImGui cursor.
    /// </summary>
    public bool OverrideGameCursor
    {
        get => this.scene?.UpdateCursor ?? this.isOverrideGameCursor;
        set
        {
            this.isOverrideGameCursor = value;
            if (this.scene != null)
                this.scene.UpdateCursor = value;
        }
    }

    /// <summary>
    /// Gets a value indicating whether the Dalamud interface ready to use.
    /// </summary>
    public bool IsReady => this.scene != null;

    /// <summary>
    /// Gets or sets a value indicating whether or not Draw events should be dispatched.
    /// </summary>
    public bool IsDispatchingEvents { get; set; } = true;

    /// <summary>
    /// Gets a value indicating the native handle of the game main window.
    /// </summary>
    public IntPtr GameWindowHandle
    {
        get
        {
            if (this.gameWindowHandle == 0)
            {
                nint gwh = 0;
                while ((gwh = NativeFunctions.FindWindowEx(0, gwh, "FFXIVGAME", 0)) != 0)
                {
                    _ = User32.GetWindowThreadProcessId(gwh, out var pid);
                    if (pid == Environment.ProcessId && User32.IsWindowVisible(gwh))
                    {
                        this.gameWindowHandle = gwh;
                        break;
                    }
                }
            }

            return this.gameWindowHandle;
        }
    }

    /// <summary>
    /// Gets the font build task.
    /// </summary>
    public Task FontBuildTask => WhenFontsReady().dalamudAtlas!.BuildTask;

    /// <summary>
    /// Gets the number of calls to <see cref="PresentDetour"/> so far.
    /// </summary>
    public long CumulativePresentCalls { get; private set; }

    /// <summary>
    /// Dispose of managed and unmanaged resources.
    /// </summary>
    void IInternalDisposableService.DisposeService()
    {
        // Unload hooks from the framework thread if possible.
        // We're currently off the framework thread, as this function can only be called from
        // ServiceManager.UnloadAllServices, which is called from EntryPoint.RunThread.
        // The functions being unhooked are mostly called from the main thread, so unhooking from the main thread when
        // possible would avoid any chance of unhooking a function that currently is being called.
        // If unloading is initiated from "Unload Dalamud" /xldev menu, then the framework would still be running, as
        // Framework.Destroy has never been called and thus Framework.IsFrameworkUnloading cannot be true, and this
        // function will actually run the destroy from the framework thread.
        // Otherwise, as Framework.IsFrameworkUnloading should have been set, this code should run immediately.
        this.framework.RunOnFrameworkThread(ClearHooks).Wait();

        // Below this point, hooks are guaranteed to be no longer called.

        // A font resource lock outlives the parent handle and the owner atlas. It should be disposed.
        Interlocked.Exchange(ref this.defaultFontResourceLock, null)?.Dispose();

        // Font handles become invalid after disposing the atlas, but just to be safe.
        this.DefaultFontHandle?.Dispose();
        this.DefaultFontHandle = null;

        this.MonoFontHandle?.Dispose();
        this.MonoFontHandle = null;

        this.IconFontHandle?.Dispose();
        this.IconFontHandle = null;

        Interlocked.Exchange(ref this.dalamudAtlas, null)?.Dispose();
        Interlocked.Exchange(ref this.scene, null)?.Dispose();

        return;

        void ClearHooks()
        {
            this.wndProcHookManager.PreWndProc -= this.WndProcHookManagerOnPreWndProc;
            Interlocked.Exchange(ref this.setCursorHook, null)?.Dispose();
            Interlocked.Exchange(ref this.presentHook, null)?.Dispose();
            Interlocked.Exchange(ref this.resizeBuffersHook, null)?.Dispose();
        }
    }

#nullable enable

    /// <summary>
    /// Load an image from disk.
    /// </summary>
    /// <param name="filePath">The filepath to load.</param>
    /// <returns>A texture, ready to use in ImGui.</returns>
    public IDalamudTextureWrap? LoadImage(string filePath)
    {
        if (this.scene == null)
            throw new InvalidOperationException("Scene isn't ready.");

        try
        {
            var wrap = this.scene?.LoadImage(filePath);
            return wrap != null ? new DalamudTextureWrap(wrap) : null;
        }
        catch (Exception ex)
        {
            Log.Error(ex, $"Failed to load image from {filePath}");
        }

        return null;
    }

    /// <summary>
    /// Load an image from an array of bytes.
    /// </summary>
    /// <param name="imageData">The data to load.</param>
    /// <returns>A texture, ready to use in ImGui.</returns>
    public IDalamudTextureWrap? LoadImage(byte[] imageData)
    {
        if (this.scene == null)
            throw new InvalidOperationException("Scene isn't ready.");

        try
        {
            var wrap = this.scene?.LoadImage(imageData);
            return wrap != null ? new DalamudTextureWrap(wrap) : null;
        }
        catch (Exception ex)
        {
            Log.Error(ex, "Failed to load image from memory");
        }

        return null;
    }

    /// <summary>
    /// Load an image from an array of bytes.
    /// </summary>
    /// <param name="imageData">The data to load.</param>
    /// <param name="width">The width in pixels.</param>
    /// <param name="height">The height in pixels.</param>
    /// <param name="numChannels">The number of channels.</param>
    /// <returns>A texture, ready to use in ImGui.</returns>
    public IDalamudTextureWrap? LoadImageRaw(byte[] imageData, int width, int height, int numChannels)
    {
        if (this.scene == null)
            throw new InvalidOperationException("Scene isn't ready.");

        try
        {
            var wrap = this.scene?.LoadImageRaw(imageData, width, height, numChannels);
            return wrap != null ? new DalamudTextureWrap(wrap) : null;
        }
        catch (Exception ex)
        {
            Log.Error(ex, "Failed to load image from raw data");
        }

        return null;
    }

    /// <summary>
    /// Check whether the current D3D11 Device supports the given DXGI format.
    /// </summary>
    /// <param name="dxgiFormat">DXGI format to check.</param>
    /// <returns>Whether it is supported.</returns>
    public bool SupportsDxgiFormat(Format dxgiFormat) => this.scene is null
        ? throw new InvalidOperationException("Scene isn't ready.")
        : this.scene.Device.CheckFormatSupport(dxgiFormat).HasFlag(FormatSupport.Texture2D);

    /// <summary>
    /// Load an image from a span of bytes of specified format.
    /// </summary>
    /// <param name="data">The data to load.</param>
    /// <param name="pitch">The pitch(stride) in bytes.</param>
    /// <param name="width">The width in pixels.</param>
    /// <param name="height">The height in pixels.</param>
    /// <param name="dxgiFormat">Format of the texture.</param>
    /// <returns>A texture, ready to use in ImGui.</returns>
    public DalamudTextureWrap LoadImageFromDxgiFormat(Span<byte> data, int pitch, int width, int height, Format dxgiFormat)
    {
        if (this.scene == null)
            throw new InvalidOperationException("Scene isn't ready.");

        ShaderResourceView resView;
        unsafe
        {
            fixed (void* pData = data)
            {
                var texDesc = new Texture2DDescription
                {
                    Width = width,
                    Height = height,
                    MipLevels = 1,
                    ArraySize = 1,
                    Format = dxgiFormat,
                    SampleDescription = new(1, 0),
                    Usage = ResourceUsage.Immutable,
                    BindFlags = BindFlags.ShaderResource,
                    CpuAccessFlags = CpuAccessFlags.None,
                    OptionFlags = ResourceOptionFlags.None,
                };

                using var texture = new Texture2D(this.Device, texDesc, new DataRectangle(new(pData), pitch));
                resView = new(this.Device, texture, new()
                {
                    Format = texDesc.Format,
                    Dimension = ShaderResourceViewDimension.Texture2D,
                    Texture2D = { MipLevels = texDesc.MipLevels },
                });
            }
        }
        
        // no sampler for now because the ImGui implementation we copied doesn't allow for changing it
        return new DalamudTextureWrap(new D3DTextureWrap(resView, width, height));
    }

#nullable restore

    /// <summary>
    /// Sets up a deferred invocation of font rebuilding, before the next render frame.
    /// </summary>
    public void RebuildFonts()
    {
        Log.Verbose("[FONT] RebuildFonts() called");
        this.dalamudAtlas?.BuildFontsAsync();
    }

    /// <summary>
    /// Enqueue a texture to be disposed at the end of the frame.
    /// </summary>
    /// <param name="wrap">The texture.</param>
    public void EnqueueDeferredDispose(IDeferredDisposable wrap)
    {
        this.deferredDisposeTextures.Add(wrap);
    }

    /// <summary>
    /// Enqueue an <see cref="ILockedImFont"/> to be disposed at the end of the frame.
    /// </summary>
    /// <param name="locked">The disposable.</param>
    public void EnqueueDeferredDispose(in ILockedImFont locked)
    {
        this.deferredDisposeImFontLockeds.Add(locked);
    }

    /// <summary>
    /// Get video memory information.
    /// </summary>
    /// <returns>The currently used video memory, or null if not available.</returns>
    public (long Used, long Available)? GetD3dMemoryInfo()
    {
        if (this.Device == null)
            return null;

        try
        {
            var dxgiDev = this.Device.QueryInterfaceOrNull<SharpDX.DXGI.Device>();
            var dxgiAdapter = dxgiDev?.Adapter.QueryInterfaceOrNull<Adapter4>();
            if (dxgiAdapter == null)
                return null;

            var memInfo = dxgiAdapter.QueryVideoMemoryInfo(0, MemorySegmentGroup.Local);
            return (memInfo.CurrentUsage, memInfo.CurrentReservation);
        }
        catch
        {
            // ignored
        }

        return null;
    }

    /// <summary>
    /// Clear font, style, and color stack. Dangerous, only use when you know
    /// no one else has something pushed they may try to pop.
    /// </summary>
    public void ClearStacks()
    {
        this.scene?.ClearStacksOnContext();
    }

    /// <summary>
    /// Toggle Windows 11 immersive mode on the game window.
    /// </summary>
    /// <param name="enabled">Value.</param>
    internal void SetImmersiveMode(bool enabled)
    {
        if (this.GameWindowHandle == 0)
            throw new InvalidOperationException("Game window is not yet ready.");
        var value = enabled ? 1 : 0;
        ((Result)NativeFunctions.DwmSetWindowAttribute(
                    this.GameWindowHandle,
                    NativeFunctions.DWMWINDOWATTRIBUTE.DWMWA_USE_IMMERSIVE_DARK_MODE,
                    ref value,
                    sizeof(int))).CheckError();
    }

    private static InterfaceManager WhenFontsReady()
    {
        var im = Service<InterfaceManager>.GetNullable();
        if (im?.dalamudAtlas is not { } atlas)
            throw new InvalidOperationException($"Tried to access fonts before {nameof(ContinueConstruction)} call.");

        if (!atlas.HasBuiltAtlas)
            atlas.BuildTask.GetAwaiter().GetResult();
        return im;
    }
    
    [MethodImpl(MethodImplOptions.AggressiveInlining)]
    private static void RenderImGui(RawDX11Scene scene)
    {
        var conf = Service<DalamudConfiguration>.Get();

        // Process information needed by ImGuiHelpers each frame.
        ImGuiHelpers.NewFrame();

        // Enable viewports if there are no issues.
        if (conf.IsDisableViewport || scene.SwapChain.IsFullScreen || ImGui.GetPlatformIO().Monitors.Size == 1)
            ImGui.GetIO().ConfigFlags &= ~ImGuiConfigFlags.ViewportsEnable;
        else
            ImGui.GetIO().ConfigFlags |= ImGuiConfigFlags.ViewportsEnable;

        scene.Render();
    }

    private void InitScene(IntPtr swapChain)
    {
        RawDX11Scene newScene;
        using (Timings.Start("IM Scene Init"))
        {
            try
            {
                newScene = new RawDX11Scene(swapChain);
            }
            catch (DllNotFoundException ex)
            {
                Service<InterfaceManagerWithScene>.ProvideException(ex);
                Log.Error(ex, "Could not load ImGui dependencies.");

                var res = User32.MessageBox(
                    IntPtr.Zero,
                    "Dalamud plugins require the Microsoft Visual C++ Redistributable to be installed.\nPlease install the runtime from the official Microsoft website or disable Dalamud.\n\nDo you want to download the redistributable now?",
                    "Dalamud Error",
                    User32.MessageBoxOptions.MB_YESNO | User32.MessageBoxOptions.MB_TOPMOST | User32.MessageBoxOptions.MB_ICONERROR);

                if (res == User32.MessageBoxResult.IDYES)
                {
                    var psi = new ProcessStartInfo
                    {
                        FileName = "https://aka.ms/vs/16/release/vc_redist.x64.exe",
                        UseShellExecute = true,
                    };
                    Process.Start(psi);
                }

                Environment.Exit(-1);

                // Doesn't reach here, but to make the compiler not complain
                return;
            }

            var startInfo = Service<Dalamud>.Get().StartInfo;
            var configuration = Service<DalamudConfiguration>.Get();

            var iniFileInfo = new FileInfo(Path.Combine(Path.GetDirectoryName(startInfo.ConfigurationPath)!, "dalamudUI.ini"));

            try
            {
                if (iniFileInfo.Length > 1200000)
                {
                    Log.Warning("dalamudUI.ini was over 1mb, deleting");
                    iniFileInfo.CopyTo(Path.Combine(iniFileInfo.DirectoryName!, $"dalamudUI-{DateTimeOffset.Now.ToUnixTimeSeconds()}.ini"));
                    iniFileInfo.Delete();
                }
            }
            catch (Exception ex)
            {
                Log.Error(ex, "Could not delete dalamudUI.ini");
            }

            newScene.UpdateCursor = this.isOverrideGameCursor;
            newScene.ImGuiIniPath = iniFileInfo.FullName;
            newScene.OnBuildUI += this.Display;
            newScene.OnNewInputFrame += this.OnNewInputFrame;

            StyleModel.TransferOldModels();

            if (configuration.SavedStyles == null || configuration.SavedStyles.All(x => x.Name != StyleModelV1.DalamudStandard.Name))
            {
                configuration.SavedStyles = new List<StyleModel> { StyleModelV1.DalamudStandard, StyleModelV1.DalamudClassic };
                configuration.ChosenStyle = StyleModelV1.DalamudStandard.Name;
            }
            else if (configuration.SavedStyles.Count == 1)
            {
                configuration.SavedStyles.Add(StyleModelV1.DalamudClassic);
            }
            else if (configuration.SavedStyles[1].Name != StyleModelV1.DalamudClassic.Name)
            {
                configuration.SavedStyles.Insert(1, StyleModelV1.DalamudClassic);
            }

            configuration.SavedStyles[0] = StyleModelV1.DalamudStandard;
            configuration.SavedStyles[1] = StyleModelV1.DalamudClassic;

            var style = configuration.SavedStyles.FirstOrDefault(x => x.Name == configuration.ChosenStyle);
            if (style == null)
            {
                style = StyleModelV1.DalamudStandard;
                configuration.ChosenStyle = style.Name;
                configuration.QueueSave();
            }

            style.Apply();

            ImGui.GetIO().FontGlobalScale = configuration.GlobalUiScale;

            if (!configuration.IsDocking)
            {
                ImGui.GetIO().ConfigFlags &= ~ImGuiConfigFlags.DockingEnable;
            }
            else
            {
                ImGui.GetIO().ConfigFlags |= ImGuiConfigFlags.DockingEnable;
            }

            // NOTE (Chiv) Toggle gamepad navigation via setting
            if (!configuration.IsGamepadNavigationEnabled)
            {
                ImGui.GetIO().BackendFlags &= ~ImGuiBackendFlags.HasGamepad;
                ImGui.GetIO().ConfigFlags &= ~ImGuiConfigFlags.NavEnableSetMousePos;
            }
            else
            {
                ImGui.GetIO().BackendFlags |= ImGuiBackendFlags.HasGamepad;
                ImGui.GetIO().ConfigFlags |= ImGuiConfigFlags.NavEnableSetMousePos;
            }

            // NOTE (Chiv) Explicitly deactivate on dalamud boot
            ImGui.GetIO().ConfigFlags &= ~ImGuiConfigFlags.NavEnableGamepad;

            ImGuiHelpers.MainViewport = ImGui.GetMainViewport();

            Log.Information("[IM] Scene & ImGui setup OK!");
        }

        this.scene = newScene;
        Service<InterfaceManagerWithScene>.Provide(new(this));

        this.wndProcHookManager.PreWndProc += this.WndProcHookManagerOnPreWndProc;
    }

    private unsafe void WndProcHookManagerOnPreWndProc(WndProcEventArgs args)
    {
        var r = this.scene?.ProcessWndProcW(args.Hwnd, (User32.WindowMessage)args.Message, args.WParam, args.LParam);
        if (r is not null)
            args.SuppressWithValue(r.Value);
    }

    /*
     * NOTE(goat): When hooking ReShade DXGISwapChain::runtime_present, this is missing the syncInterval arg.
     *             Seems to work fine regardless, I guess, so whatever.
     */
    private IntPtr PresentDetour(IntPtr swapChain, uint syncInterval, uint presentFlags)
    {
        this.CumulativePresentCalls++;

        Debug.Assert(this.presentHook is not null, "How did PresentDetour get called when presentHook is null?");
        Debug.Assert(this.dalamudAtlas is not null, "dalamudAtlas should have been set already");

        if (this.scene != null && swapChain != this.scene.SwapChain.NativePointer)
            return this.presentHook!.Original(swapChain, syncInterval, presentFlags);

        if (this.scene == null)
            this.InitScene(swapChain);

        Debug.Assert(this.scene is not null, "InitScene did not set the scene field, but did not throw an exception.");

        if (!this.dalamudAtlas!.HasBuiltAtlas)
            return this.presentHook!.Original(swapChain, syncInterval, presentFlags);

        if (this.address.IsReshade)
        {
            var pRes = this.presentHook!.Original(swapChain, syncInterval, presentFlags);

            RenderImGui(this.scene!);
            this.CleanupPostImGuiRender();

            return pRes;
        }

        RenderImGui(this.scene!);
        this.CleanupPostImGuiRender();

        return this.presentHook!.Original(swapChain, syncInterval, presentFlags);
    }

    private void CleanupPostImGuiRender()
    {
        if (!this.deferredDisposeTextures.IsEmpty)
        {
            var count = 0;
            while (this.deferredDisposeTextures.TryTake(out var d))
            {
                count++;
                d.RealDispose();
            }

            Log.Verbose("[IM] Disposing {Count} textures", count);
        }

        if (!this.deferredDisposeImFontLockeds.IsEmpty)
        {
            // Not logging; the main purpose of this is to keep resources used for rendering the frame to be kept
            // referenced until the resources are actually done being used, and it is expected that this will be
            // frequent.
            while (this.deferredDisposeImFontLockeds.TryTake(out var d))
                d.Dispose();
        }
    }

    [ServiceManager.CallWhenServicesReady(
        "InterfaceManager accepts event registration and stuff even when the game window is not ready.")]
    private void ContinueConstruction(
        TargetSigScanner sigScanner,
        FontAtlasFactory fontAtlasFactory)
    {
        this.dalamudAtlas = fontAtlasFactory
            .CreateFontAtlas(nameof(InterfaceManager), FontAtlasAutoRebuildMode.Disable);
        using (this.dalamudAtlas.SuppressAutoRebuild())
        {
            this.DefaultFontHandle = (FontHandle)this.dalamudAtlas.NewDelegateFontHandle(
                e => e.OnPreBuild(tk => tk.AddDalamudDefaultFont(-1)));
            this.IconFontHandle = (FontHandle)this.dalamudAtlas.NewDelegateFontHandle(
                e => e.OnPreBuild(
                    tk => tk.AddFontAwesomeIconFont(
                        new()
                        {
                            SizePx = Service<FontAtlasFactory>.Get().DefaultFontSpec.SizePx,
                            GlyphMinAdvanceX = DefaultFontSizePx,
                            GlyphMaxAdvanceX = DefaultFontSizePx,
                        })));
            this.MonoFontHandle = (FontHandle)this.dalamudAtlas.NewDelegateFontHandle(
                e => e.OnPreBuild(
                    tk => tk.AddDalamudAssetFont(
                        DalamudAsset.InconsolataRegular,
                        new()
                        {
                            SizePx = Service<FontAtlasFactory>.Get().DefaultFontSpec.SizePx,
                        })));
            this.dalamudAtlas.BuildStepChange += e => e.OnPostBuild(
                tk =>
                {
                    // Fill missing glyphs in MonoFont from DefaultFont.
                    tk.CopyGlyphsAcrossFonts(
                        tk.GetFont(this.DefaultFontHandle),
                        tk.GetFont(this.MonoFontHandle),
                        missingOnly: true);
                });
            this.DefaultFontHandle.ImFontChanged += (_, font) =>
            {
                var fontLocked = font.NewRef();
                this.framework.RunOnFrameworkThread(
                    () =>
                    {
                        // Update the ImGui default font.
                        unsafe
                        {
                            ImGui.GetIO().NativePtr->FontDefault = fontLocked.ImFont;
                        }

                        // Update the reference to the resources of the default font.
                        this.defaultFontResourceLock?.Dispose();
                        this.defaultFontResourceLock = fontLocked;

                        // Broadcast to auto-rebuilding instances.
                        this.AfterBuildFonts?.Invoke();
                    });
            };
        }

        // This will wait for scene on its own. We just wait for this.dalamudAtlas.BuildTask in this.InitScene.
        _ = this.dalamudAtlas.BuildFontsAsync();

        this.address.Setup(sigScanner);

        try
        {
            if (Service<DalamudConfiguration>.Get().WindowIsImmersive)
                this.SetImmersiveMode(true);
        }
        catch (Exception ex)
        {
            Log.Error(ex, "Could not enable immersive mode");
        }

        this.setCursorHook = Hook<SetCursorDelegate>.FromImport(null, "user32.dll", "SetCursor", 0, this.SetCursorDetour);
        this.presentHook = Hook<PresentDelegate>.FromAddress(this.address.Present, this.PresentDetour);
        this.resizeBuffersHook = Hook<ResizeBuffersDelegate>.FromAddress(this.address.ResizeBuffers, this.ResizeBuffersDetour);

        Log.Verbose("===== S W A P C H A I N =====");
        Log.Verbose($"Present address 0x{this.presentHook!.Address.ToInt64():X}");
        Log.Verbose($"ResizeBuffers address 0x{this.resizeBuffersHook!.Address.ToInt64():X}");

        this.setCursorHook.Enable();
        this.presentHook.Enable();
        this.resizeBuffersHook.Enable();
    }

    private IntPtr ResizeBuffersDetour(IntPtr swapChain, uint bufferCount, uint width, uint height, uint newFormat, uint swapChainFlags)
    {
#if DEBUG
        Log.Verbose($"Calling resizebuffers swap@{swapChain.ToInt64():X}{bufferCount} {width} {height} {newFormat} {swapChainFlags}");
#endif

        this.ResizeBuffers?.InvokeSafely();

        // We have to ensure we're working with the main swapchain,
        // as viewports might be resizing as well
        if (this.scene == null || swapChain != this.scene.SwapChain.NativePointer)
            return this.resizeBuffersHook!.Original(swapChain, bufferCount, width, height, newFormat, swapChainFlags);

        this.scene?.OnPreResize();

        var ret = this.resizeBuffersHook!.Original(swapChain, bufferCount, width, height, newFormat, swapChainFlags);
        if (ret.ToInt64() == 0x887A0001)
        {
            Log.Error("invalid call to resizeBuffers");
        }

        this.scene?.OnPostResize((int)width, (int)height);

        return ret;
    }

    private IntPtr SetCursorDetour(IntPtr hCursor)
    {
        if (this.lastWantCapture && (!this.scene?.IsImGuiCursor(hCursor) ?? false) && this.OverrideGameCursor)
            return IntPtr.Zero;

        return this.setCursorHook?.IsDisposed is not false
                   ? User32.SetCursor(new(hCursor, false)).DangerousGetHandle()
                   : this.setCursorHook.Original(hCursor);
    }

    private void OnNewInputFrame()
    {
        var io = ImGui.GetIO();
        var dalamudInterface = Service<DalamudInterface>.GetNullable();
        var gamepadState = Service<GamepadState>.GetNullable();
        var keyState = Service<KeyState>.GetNullable();

        if (dalamudInterface == null || gamepadState == null || keyState == null)
            return;

        // Prevent setting the footgun from ImGui Demo; the Space key isn't removing the flag at the moment.
        io.ConfigFlags &= ~ImGuiConfigFlags.NoMouse;

        // fix for keys in game getting stuck, if you were holding a game key (like run)
        // and then clicked on an imgui textbox - imgui would swallow the keyup event,
        // so the game would think the key remained pressed continuously until you left
        // imgui and pressed and released the key again
        if (io.WantTextInput)
        {
            keyState.ClearAll();
        }

        // TODO: mouse state?

        var gamepadEnabled = (io.BackendFlags & ImGuiBackendFlags.HasGamepad) > 0;

        // NOTE (Chiv) Activate ImGui navigation  via L1+L3 press
        // (mimicking how mouse navigation is activated via L1+R3 press in game).
        if (gamepadEnabled
            && gamepadState.Raw(GamepadButtons.L1) > 0
            && gamepadState.Pressed(GamepadButtons.L3) > 0)
        {
            io.ConfigFlags ^= ImGuiConfigFlags.NavEnableGamepad;
            gamepadState.NavEnableGamepad ^= true;
            dalamudInterface.ToggleGamepadModeNotifierWindow();
        }

        if (gamepadEnabled && (io.ConfigFlags & ImGuiConfigFlags.NavEnableGamepad) > 0)
        {
            var northButton = gamepadState.Raw(GamepadButtons.North) != 0;
            var eastButton = gamepadState.Raw(GamepadButtons.East) != 0;
            var southButton = gamepadState.Raw(GamepadButtons.South) != 0;
            var westButton = gamepadState.Raw(GamepadButtons.West) != 0;
            var dPadUp = gamepadState.Raw(GamepadButtons.DpadUp) != 0;
            var dPadRight = gamepadState.Raw(GamepadButtons.DpadRight) != 0;
            var dPadDown = gamepadState.Raw(GamepadButtons.DpadDown) != 0;
            var dPadLeft = gamepadState.Raw(GamepadButtons.DpadLeft) != 0;
            var leftStickUp = gamepadState.LeftStick.Y > 0 ? gamepadState.LeftStick.Y / 100f : 0;
            var leftStickRight = gamepadState.LeftStick.X > 0 ? gamepadState.LeftStick.X / 100f : 0;
            var leftStickDown = gamepadState.LeftStick.Y < 0 ? -gamepadState.LeftStick.Y / 100f : 0;
            var leftStickLeft = gamepadState.LeftStick.X < 0 ? -gamepadState.LeftStick.X / 100f : 0;
            var l1Button = gamepadState.Raw(GamepadButtons.L1) != 0;
            var l2Button = gamepadState.Raw(GamepadButtons.L2) != 0;
            var r1Button = gamepadState.Raw(GamepadButtons.R1) != 0;
            var r2Button = gamepadState.Raw(GamepadButtons.R2) != 0;

            io.AddKeyEvent(ImGuiKey.GamepadFaceUp, northButton);
            io.AddKeyEvent(ImGuiKey.GamepadFaceRight, eastButton);
            io.AddKeyEvent(ImGuiKey.GamepadFaceDown, southButton);
            io.AddKeyEvent(ImGuiKey.GamepadFaceLeft, westButton);

            io.AddKeyEvent(ImGuiKey.GamepadDpadUp, dPadUp);
            io.AddKeyEvent(ImGuiKey.GamepadDpadRight, dPadRight);
            io.AddKeyEvent(ImGuiKey.GamepadDpadDown, dPadDown);
            io.AddKeyEvent(ImGuiKey.GamepadDpadLeft, dPadLeft);

            io.AddKeyAnalogEvent(ImGuiKey.GamepadLStickUp, leftStickUp != 0, leftStickUp);
            io.AddKeyAnalogEvent(ImGuiKey.GamepadLStickRight, leftStickRight != 0, leftStickRight);
            io.AddKeyAnalogEvent(ImGuiKey.GamepadLStickDown, leftStickDown != 0, leftStickDown);
            io.AddKeyAnalogEvent(ImGuiKey.GamepadLStickLeft, leftStickLeft != 0, leftStickLeft);

            io.AddKeyEvent(ImGuiKey.GamepadL1, l1Button);
            io.AddKeyEvent(ImGuiKey.GamepadL2, l2Button);
            io.AddKeyEvent(ImGuiKey.GamepadR1, r1Button);
            io.AddKeyEvent(ImGuiKey.GamepadR2, r2Button);

            if (gamepadState.Pressed(GamepadButtons.R3) > 0)
            {
                var configuration = Service<DalamudConfiguration>.Get();
                dalamudInterface.TogglePluginInstallerWindowTo(configuration.PluginInstallerOpen);
            }
        }
    }

    private void Display()
    {
        // this is more or less part of what reshade/etc do to avoid having to manually
        // set the cursor inside the ui
        // This will just tell ImGui to draw its own software cursor instead of using the hardware cursor
        // The scene internally will handle hiding and showing the hardware (game) cursor
        // If the player has the game software cursor enabled, we can't really do anything about that and
        // they will see both cursors.
        // Doing this here because it's somewhat application-specific behavior
        // ImGui.GetIO().MouseDrawCursor = ImGui.GetIO().WantCaptureMouse;
        this.LastImGuiIoPtr = ImGui.GetIO();
        this.lastWantCapture = this.LastImGuiIoPtr.WantCaptureMouse;

        WindowSystem.HasAnyWindowSystemFocus = false;
        WindowSystem.FocusedWindowSystemNamespace = string.Empty;

        var snap = ImGuiManagedAsserts.GetSnapshot();

        if (this.IsDispatchingEvents)
        {
            this.Draw?.Invoke();
            Service<NotificationManager>.GetNullable()?.Draw();
        }

        ImGuiManagedAsserts.ReportProblems("Dalamud Core", snap);
    }

    /// <summary>
    /// Represents an instance of InstanceManager with scene ready for use.
    /// </summary>
    [ServiceManager.ProvidedService]
    public class InterfaceManagerWithScene : IServiceType
    {
        /// <summary>
        /// Initializes a new instance of the <see cref="InterfaceManagerWithScene"/> class.
        /// </summary>
        /// <param name="interfaceManager">An instance of <see cref="InterfaceManager"/>.</param>
        internal InterfaceManagerWithScene(InterfaceManager interfaceManager)
        {
            this.Manager = interfaceManager;
        }

        /// <summary>
        /// Gets the associated InterfaceManager.
        /// </summary>
        public InterfaceManager Manager { get; init; }
    }
}<|MERGE_RESOLUTION|>--- conflicted
+++ resolved
@@ -69,12 +69,9 @@
 
     [ServiceManager.ServiceDependency]
     private readonly WndProcHookManager wndProcHookManager = Service<WndProcHookManager>.Get();
-<<<<<<< HEAD
-=======
 
     [ServiceManager.ServiceDependency]
     private readonly Framework framework = Service<Framework>.Get();
->>>>>>> fa111c3a
 
     private readonly SwapChainVtableResolver address = new();
     private RawDX11Scene? scene;
