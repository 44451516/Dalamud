namespace Dalamud.Interface.GameFonts;

/// <summary>
/// Enum of available game fonts in specific sizes.
/// </summary>
public enum GameFontFamilyAndSize
{
    /// <summary>
    /// Placeholder meaning unused.
    /// </summary>
    Undefined,

    /// <summary>
    /// AXIS (9.6pt)
    ///
    /// Contains Japanese characters in addition to Latin characters. Used in game for the whole UI.
    /// </summary>
    [GameFontFamilyAndSize("common/font/AXIS_96.fdt", "common/font/font{0}.tex", -1)]
    Axis96,

    /// <summary>
    /// AXIS (12pt)
    ///
    /// Contains Japanese characters in addition to Latin characters. Used in game for the whole UI.
    /// </summary>
    [GameFontFamilyAndSize("common/font/AXIS_12.fdt", "common/font/font{0}.tex", -1)]
    Axis12,

    /// <summary>
    /// AXIS (14pt)
    ///
    /// Contains Japanese characters in addition to Latin characters. Used in game for the whole UI.
    /// </summary>
    [GameFontFamilyAndSize("common/font/AXIS_14.fdt", "common/font/font{0}.tex", -1)]
    Axis14,

    /// <summary>
    /// AXIS (18pt)
    ///
    /// Contains Japanese characters in addition to Latin characters. Used in game for the whole UI.
    /// </summary>
    [GameFontFamilyAndSize("common/font/AXIS_18.fdt", "common/font/font{0}.tex", -1)]
    Axis18,

    /// <summary>
    /// AXIS (36pt)
    ///
    /// Contains Japanese characters in addition to Latin characters. Used in game for the whole UI.
    /// </summary>
    [GameFontFamilyAndSize("common/font/AXIS_36.fdt", "common/font/font{0}.tex", -4)]
    Axis36,

<<<<<<< HEAD
        /// <summary>
        /// CHNAXIS (120pt)
        ///
        /// Contains Chinese characters in addition to Latin characters. Used in game for the whole UI.
        /// </summary>
        ChnAxis120,

        /// <summary>
        /// CHNAXIS (140pt)
        ///
        /// Contains Chinese characters in addition to Latin characters. Used in game for the whole UI.
        /// </summary>
        ChnAxis140,

        /// <summary>
        /// CHNAXIS (180pt)
        ///
        /// Contains Chinese characters in addition to Latin characters. Used in game for the whole UI.
        /// </summary>
        ChnAxis180,

        /// <summary>
        /// Jupiter (16pt)
        ///
        /// Serif font. Contains mostly ASCII range. Used in game for job names.
        /// </summary>
        Jupiter16,
=======
    /// <summary>
    /// Jupiter (16pt)
    ///
    /// Serif font. Contains mostly ASCII range. Used in game for job names.
    /// </summary>
    [GameFontFamilyAndSize("common/font/Jupiter_16.fdt", "common/font/font{0}.tex", -1)]
    Jupiter16,
>>>>>>> 5f62c703

    /// <summary>
    /// Jupiter (20pt)
    ///
    /// Serif font. Contains mostly ASCII range. Used in game for job names.
    /// </summary>
    [GameFontFamilyAndSize("common/font/Jupiter_20.fdt", "common/font/font{0}.tex", -1)]
    Jupiter20,

    /// <summary>
    /// Jupiter (23pt)
    ///
    /// Serif font. Contains mostly ASCII range. Used in game for job names.
    /// </summary>
    [GameFontFamilyAndSize("common/font/Jupiter_23.fdt", "common/font/font{0}.tex", -1)]
    Jupiter23,

    /// <summary>
    /// Jupiter (45pt)
    ///
    /// Serif font. Contains mostly numbers. Used in game for flying texts.
    /// </summary>
    [GameFontFamilyAndSize("common/font/Jupiter_45.fdt", "common/font/font{0}.tex", -2)]
    Jupiter45,

    /// <summary>
    /// Jupiter (46pt)
    ///
    /// Serif font. Contains mostly ASCII range. Used in game for job names.
    /// </summary>
    [GameFontFamilyAndSize("common/font/Jupiter_46.fdt", "common/font/font{0}.tex", -2)]
    Jupiter46,

    /// <summary>
    /// Jupiter (90pt)
    ///
    /// Serif font. Contains mostly numbers. Used in game for flying texts.
    /// </summary>
    [GameFontFamilyAndSize("common/font/Jupiter_90.fdt", "common/font/font{0}.tex", -4)]
    Jupiter90,

    /// <summary>
    /// Meidinger (16pt)
    ///
    /// Horizontally wide. Contains mostly numbers. Used in game for HP/MP/IL stuff.
    /// </summary>
    [GameFontFamilyAndSize("common/font/Meidinger_16.fdt", "common/font/font{0}.tex", -1)]
    Meidinger16,

    /// <summary>
    /// Meidinger (20pt)
    ///
    /// Horizontally wide. Contains mostly numbers. Used in game for HP/MP/IL stuff.
    /// </summary>
    [GameFontFamilyAndSize("common/font/Meidinger_20.fdt", "common/font/font{0}.tex", -1)]
    Meidinger20,

    /// <summary>
    /// Meidinger (40pt)
    ///
    /// Horizontally wide. Contains mostly numbers. Used in game for HP/MP/IL stuff.
    /// </summary>
    [GameFontFamilyAndSize("common/font/Meidinger_40.fdt", "common/font/font{0}.tex", -4)]
    Meidinger40,

    /// <summary>
    /// MiedingerMid (10pt)
    ///
    /// Horizontally wide. Contains mostly ASCII range.
    /// </summary>
    [GameFontFamilyAndSize("common/font/MiedingerMid_10.fdt", "common/font/font{0}.tex", -1)]
    MiedingerMid10,

    /// <summary>
    /// MiedingerMid (12pt)
    ///
    /// Horizontally wide. Contains mostly ASCII range.
    /// </summary>
    [GameFontFamilyAndSize("common/font/MiedingerMid_12.fdt", "common/font/font{0}.tex", -1)]
    MiedingerMid12,

    /// <summary>
    /// MiedingerMid (14pt)
    ///
    /// Horizontally wide. Contains mostly ASCII range.
    /// </summary>
    [GameFontFamilyAndSize("common/font/MiedingerMid_14.fdt", "common/font/font{0}.tex", -1)]
    MiedingerMid14,

    /// <summary>
    /// MiedingerMid (18pt)
    ///
    /// Horizontally wide. Contains mostly ASCII range.
    /// </summary>
    [GameFontFamilyAndSize("common/font/MiedingerMid_18.fdt", "common/font/font{0}.tex", -1)]
    MiedingerMid18,

    /// <summary>
    /// MiedingerMid (36pt)
    ///
    /// Horizontally wide. Contains mostly ASCII range.
    /// </summary>
    [GameFontFamilyAndSize("common/font/MiedingerMid_36.fdt", "common/font/font{0}.tex", -2)]
    MiedingerMid36,

    /// <summary>
    /// TrumpGothic (18.4pt)
    ///
    /// Horizontally narrow. Contains mostly ASCII range. Used for addon titles.
    /// </summary>
    [GameFontFamilyAndSize("common/font/TrumpGothic_184.fdt", "common/font/font{0}.tex", -1)]
    TrumpGothic184,

    /// <summary>
    /// TrumpGothic (23pt)
    ///
    /// Horizontally narrow. Contains mostly ASCII range. Used for addon titles.
    /// </summary>
    [GameFontFamilyAndSize("common/font/TrumpGothic_23.fdt", "common/font/font{0}.tex", -1)]
    TrumpGothic23,

    /// <summary>
    /// TrumpGothic (34pt)
    ///
    /// Horizontally narrow. Contains mostly ASCII range. Used for addon titles.
    /// </summary>
    [GameFontFamilyAndSize("common/font/TrumpGothic_34.fdt", "common/font/font{0}.tex", -1)]
    TrumpGothic34,

    /// <summary>
    /// TrumpGothic (688pt)
    ///
    /// Horizontally narrow. Contains mostly ASCII range. Used for addon titles.
    /// </summary>
    [GameFontFamilyAndSize("common/font/TrumpGothic_68.fdt", "common/font/font{0}.tex", -3)]
    TrumpGothic68,
}<|MERGE_RESOLUTION|>--- conflicted
+++ resolved
@@ -50,35 +50,6 @@
     [GameFontFamilyAndSize("common/font/AXIS_36.fdt", "common/font/font{0}.tex", -4)]
     Axis36,
 
-<<<<<<< HEAD
-        /// <summary>
-        /// CHNAXIS (120pt)
-        ///
-        /// Contains Chinese characters in addition to Latin characters. Used in game for the whole UI.
-        /// </summary>
-        ChnAxis120,
-
-        /// <summary>
-        /// CHNAXIS (140pt)
-        ///
-        /// Contains Chinese characters in addition to Latin characters. Used in game for the whole UI.
-        /// </summary>
-        ChnAxis140,
-
-        /// <summary>
-        /// CHNAXIS (180pt)
-        ///
-        /// Contains Chinese characters in addition to Latin characters. Used in game for the whole UI.
-        /// </summary>
-        ChnAxis180,
-
-        /// <summary>
-        /// Jupiter (16pt)
-        ///
-        /// Serif font. Contains mostly ASCII range. Used in game for job names.
-        /// </summary>
-        Jupiter16,
-=======
     /// <summary>
     /// Jupiter (16pt)
     ///
@@ -86,7 +57,34 @@
     /// </summary>
     [GameFontFamilyAndSize("common/font/Jupiter_16.fdt", "common/font/font{0}.tex", -1)]
     Jupiter16,
->>>>>>> 5f62c703
+    
+        /// <summary>
+        /// CHNAXIS (120pt)
+        ///
+        /// Contains Chinese characters in addition to Latin characters. Used in game for the whole UI.
+        /// </summary>
+        ChnAxis120,
+
+        /// <summary>
+        /// CHNAXIS (140pt)
+        ///
+        /// Contains Chinese characters in addition to Latin characters. Used in game for the whole UI.
+        /// </summary>
+        ChnAxis140,
+
+        /// <summary>
+        /// CHNAXIS (180pt)
+        ///
+        /// Contains Chinese characters in addition to Latin characters. Used in game for the whole UI.
+        /// </summary>
+        ChnAxis180,
+
+        /// <summary>
+        /// Jupiter (16pt)
+        ///
+        /// Serif font. Contains mostly ASCII range. Used in game for job names.
+        /// </summary>
+        Jupiter16,
 
     /// <summary>
     /// Jupiter (20pt)
