namespace Dalamud.Interface.GameFonts;

/// <summary>
/// Enum of available game fonts in specific sizes.
/// </summary>
public enum GameFontFamilyAndSize : int
{
    /// <summary>
<<<<<<< HEAD
    /// Enum of available game fonts in specific sizes.
    /// </summary>
    public enum GameFontFamilyAndSize : int
    {
        /// <summary>
        /// Placeholder meaning unused.
        /// </summary>
        Undefined,

        /// <summary>
        /// AXIS (9.6pt)
        ///
        /// Contains Japanese characters in addition to Latin characters. Used in game for the whole UI.
        /// </summary>
        Axis96,

        /// <summary>
        /// AXIS (12pt)
        ///
        /// Contains Japanese characters in addition to Latin characters. Used in game for the whole UI.
        /// </summary>
        Axis12,

        /// <summary>
        /// AXIS (14pt)
        ///
        /// Contains Japanese characters in addition to Latin characters. Used in game for the whole UI.
        /// </summary>
        Axis14,

        /// <summary>
        /// AXIS (18pt)
        ///
        /// Contains Japanese characters in addition to Latin characters. Used in game for the whole UI.
        /// </summary>
        Axis18,

        /// <summary>
        /// AXIS (36pt)
        ///
        /// Contains Japanese characters in addition to Latin characters. Used in game for the whole UI.
        /// </summary>
        Axis36,

        /// <summary>
        /// CHNAXIS (120pt)
        ///
        /// Contains Chinese characters in addition to Latin characters. Used in game for the whole UI.
        /// </summary>
        ChnAxis120,

        /// <summary>
        /// CHNAXIS (140pt)
        ///
        /// Contains Chinese characters in addition to Latin characters. Used in game for the whole UI.
        /// </summary>
        ChnAxis140,

        /// <summary>
        /// CHNAXIS (180pt)
        ///
        /// Contains Chinese characters in addition to Latin characters. Used in game for the whole UI.
        /// </summary>
        ChnAxis180,

        /// <summary>
        /// Jupiter (16pt)
        ///
        /// Serif font. Contains mostly ASCII range. Used in game for job names.
        /// </summary>
        Jupiter16,

        /// <summary>
        /// Jupiter (20pt)
        ///
        /// Serif font. Contains mostly ASCII range. Used in game for job names.
        /// </summary>
        Jupiter20,

        /// <summary>
        /// Jupiter (23pt)
        ///
        /// Serif font. Contains mostly ASCII range. Used in game for job names.
        /// </summary>
        Jupiter23,

        /// <summary>
        /// Jupiter (45pt)
        ///
        /// Serif font. Contains mostly numbers. Used in game for flying texts.
        /// </summary>
        Jupiter45,

        /// <summary>
        /// Jupiter (46pt)
        ///
        /// Serif font. Contains mostly ASCII range. Used in game for job names.
        /// </summary>
        Jupiter46,

        /// <summary>
        /// Jupiter (90pt)
        ///
        /// Serif font. Contains mostly numbers. Used in game for flying texts.
        /// </summary>
        Jupiter90,

        /// <summary>
        /// Meidinger (16pt)
        ///
        /// Horizontally wide. Contains mostly numbers. Used in game for HP/MP/IL stuff.
        /// </summary>
        Meidinger16,

        /// <summary>
        /// Meidinger (20pt)
        ///
        /// Horizontally wide. Contains mostly numbers. Used in game for HP/MP/IL stuff.
        /// </summary>
        Meidinger20,

        /// <summary>
        /// Meidinger (40pt)
        ///
        /// Horizontally wide. Contains mostly numbers. Used in game for HP/MP/IL stuff.
        /// </summary>
        Meidinger40,

        /// <summary>
        /// MiedingerMid (10pt)
        ///
        /// Horizontally wide. Contains mostly ASCII range.
        /// </summary>
        MiedingerMid10,

        /// <summary>
        /// MiedingerMid (12pt)
        ///
        /// Horizontally wide. Contains mostly ASCII range.
        /// </summary>
        MiedingerMid12,

        /// <summary>
        /// MiedingerMid (14pt)
        ///
        /// Horizontally wide. Contains mostly ASCII range.
        /// </summary>
        MiedingerMid14,

        /// <summary>
        /// MiedingerMid (18pt)
        ///
        /// Horizontally wide. Contains mostly ASCII range.
        /// </summary>
        MiedingerMid18,

        /// <summary>
        /// MiedingerMid (36pt)
        ///
        /// Horizontally wide. Contains mostly ASCII range.
        /// </summary>
        MiedingerMid36,

        /// <summary>
        /// TrumpGothic (18.4pt)
        ///
        /// Horizontally narrow. Contains mostly ASCII range. Used for addon titles.
        /// </summary>
        TrumpGothic184,

        /// <summary>
        /// TrumpGothic (23pt)
        ///
        /// Horizontally narrow. Contains mostly ASCII range. Used for addon titles.
        /// </summary>
        TrumpGothic23,

        /// <summary>
        /// TrumpGothic (34pt)
        ///
        /// Horizontally narrow. Contains mostly ASCII range. Used for addon titles.
        /// </summary>
        TrumpGothic34,

        /// <summary>
        /// TrumpGothic (688pt)
        ///
        /// Horizontally narrow. Contains mostly ASCII range. Used for addon titles.
        /// </summary>
        TrumpGothic68,
    }
=======
    /// Placeholder meaning unused.
    /// </summary>
    Undefined,

    /// <summary>
    /// AXIS (9.6pt)
    ///
    /// Contains Japanese characters in addition to Latin characters. Used in game for the whole UI.
    /// </summary>
    Axis96,

    /// <summary>
    /// AXIS (12pt)
    ///
    /// Contains Japanese characters in addition to Latin characters. Used in game for the whole UI.
    /// </summary>
    Axis12,

    /// <summary>
    /// AXIS (14pt)
    ///
    /// Contains Japanese characters in addition to Latin characters. Used in game for the whole UI.
    /// </summary>
    Axis14,

    /// <summary>
    /// AXIS (18pt)
    ///
    /// Contains Japanese characters in addition to Latin characters. Used in game for the whole UI.
    /// </summary>
    Axis18,

    /// <summary>
    /// AXIS (36pt)
    ///
    /// Contains Japanese characters in addition to Latin characters. Used in game for the whole UI.
    /// </summary>
    Axis36,

    /// <summary>
    /// Jupiter (16pt)
    ///
    /// Serif font. Contains mostly ASCII range. Used in game for job names.
    /// </summary>
    Jupiter16,

    /// <summary>
    /// Jupiter (20pt)
    ///
    /// Serif font. Contains mostly ASCII range. Used in game for job names.
    /// </summary>
    Jupiter20,

    /// <summary>
    /// Jupiter (23pt)
    ///
    /// Serif font. Contains mostly ASCII range. Used in game for job names.
    /// </summary>
    Jupiter23,

    /// <summary>
    /// Jupiter (45pt)
    ///
    /// Serif font. Contains mostly numbers. Used in game for flying texts.
    /// </summary>
    Jupiter45,

    /// <summary>
    /// Jupiter (46pt)
    ///
    /// Serif font. Contains mostly ASCII range. Used in game for job names.
    /// </summary>
    Jupiter46,

    /// <summary>
    /// Jupiter (90pt)
    ///
    /// Serif font. Contains mostly numbers. Used in game for flying texts.
    /// </summary>
    Jupiter90,

    /// <summary>
    /// Meidinger (16pt)
    ///
    /// Horizontally wide. Contains mostly numbers. Used in game for HP/MP/IL stuff.
    /// </summary>
    Meidinger16,

    /// <summary>
    /// Meidinger (20pt)
    ///
    /// Horizontally wide. Contains mostly numbers. Used in game for HP/MP/IL stuff.
    /// </summary>
    Meidinger20,

    /// <summary>
    /// Meidinger (40pt)
    ///
    /// Horizontally wide. Contains mostly numbers. Used in game for HP/MP/IL stuff.
    /// </summary>
    Meidinger40,

    /// <summary>
    /// MiedingerMid (10pt)
    ///
    /// Horizontally wide. Contains mostly ASCII range.
    /// </summary>
    MiedingerMid10,

    /// <summary>
    /// MiedingerMid (12pt)
    ///
    /// Horizontally wide. Contains mostly ASCII range.
    /// </summary>
    MiedingerMid12,

    /// <summary>
    /// MiedingerMid (14pt)
    ///
    /// Horizontally wide. Contains mostly ASCII range.
    /// </summary>
    MiedingerMid14,

    /// <summary>
    /// MiedingerMid (18pt)
    ///
    /// Horizontally wide. Contains mostly ASCII range.
    /// </summary>
    MiedingerMid18,

    /// <summary>
    /// MiedingerMid (36pt)
    ///
    /// Horizontally wide. Contains mostly ASCII range.
    /// </summary>
    MiedingerMid36,

    /// <summary>
    /// TrumpGothic (18.4pt)
    ///
    /// Horizontally narrow. Contains mostly ASCII range. Used for addon titles.
    /// </summary>
    TrumpGothic184,

    /// <summary>
    /// TrumpGothic (23pt)
    ///
    /// Horizontally narrow. Contains mostly ASCII range. Used for addon titles.
    /// </summary>
    TrumpGothic23,

    /// <summary>
    /// TrumpGothic (34pt)
    ///
    /// Horizontally narrow. Contains mostly ASCII range. Used for addon titles.
    /// </summary>
    TrumpGothic34,

    /// <summary>
    /// TrumpGothic (688pt)
    ///
    /// Horizontally narrow. Contains mostly ASCII range. Used for addon titles.
    /// </summary>
    TrumpGothic68,
>>>>>>> a49e9eb5
}<|MERGE_RESOLUTION|>--- conflicted
+++ resolved
@@ -6,199 +6,6 @@
 public enum GameFontFamilyAndSize : int
 {
     /// <summary>
-<<<<<<< HEAD
-    /// Enum of available game fonts in specific sizes.
-    /// </summary>
-    public enum GameFontFamilyAndSize : int
-    {
-        /// <summary>
-        /// Placeholder meaning unused.
-        /// </summary>
-        Undefined,
-
-        /// <summary>
-        /// AXIS (9.6pt)
-        ///
-        /// Contains Japanese characters in addition to Latin characters. Used in game for the whole UI.
-        /// </summary>
-        Axis96,
-
-        /// <summary>
-        /// AXIS (12pt)
-        ///
-        /// Contains Japanese characters in addition to Latin characters. Used in game for the whole UI.
-        /// </summary>
-        Axis12,
-
-        /// <summary>
-        /// AXIS (14pt)
-        ///
-        /// Contains Japanese characters in addition to Latin characters. Used in game for the whole UI.
-        /// </summary>
-        Axis14,
-
-        /// <summary>
-        /// AXIS (18pt)
-        ///
-        /// Contains Japanese characters in addition to Latin characters. Used in game for the whole UI.
-        /// </summary>
-        Axis18,
-
-        /// <summary>
-        /// AXIS (36pt)
-        ///
-        /// Contains Japanese characters in addition to Latin characters. Used in game for the whole UI.
-        /// </summary>
-        Axis36,
-
-        /// <summary>
-        /// CHNAXIS (120pt)
-        ///
-        /// Contains Chinese characters in addition to Latin characters. Used in game for the whole UI.
-        /// </summary>
-        ChnAxis120,
-
-        /// <summary>
-        /// CHNAXIS (140pt)
-        ///
-        /// Contains Chinese characters in addition to Latin characters. Used in game for the whole UI.
-        /// </summary>
-        ChnAxis140,
-
-        /// <summary>
-        /// CHNAXIS (180pt)
-        ///
-        /// Contains Chinese characters in addition to Latin characters. Used in game for the whole UI.
-        /// </summary>
-        ChnAxis180,
-
-        /// <summary>
-        /// Jupiter (16pt)
-        ///
-        /// Serif font. Contains mostly ASCII range. Used in game for job names.
-        /// </summary>
-        Jupiter16,
-
-        /// <summary>
-        /// Jupiter (20pt)
-        ///
-        /// Serif font. Contains mostly ASCII range. Used in game for job names.
-        /// </summary>
-        Jupiter20,
-
-        /// <summary>
-        /// Jupiter (23pt)
-        ///
-        /// Serif font. Contains mostly ASCII range. Used in game for job names.
-        /// </summary>
-        Jupiter23,
-
-        /// <summary>
-        /// Jupiter (45pt)
-        ///
-        /// Serif font. Contains mostly numbers. Used in game for flying texts.
-        /// </summary>
-        Jupiter45,
-
-        /// <summary>
-        /// Jupiter (46pt)
-        ///
-        /// Serif font. Contains mostly ASCII range. Used in game for job names.
-        /// </summary>
-        Jupiter46,
-
-        /// <summary>
-        /// Jupiter (90pt)
-        ///
-        /// Serif font. Contains mostly numbers. Used in game for flying texts.
-        /// </summary>
-        Jupiter90,
-
-        /// <summary>
-        /// Meidinger (16pt)
-        ///
-        /// Horizontally wide. Contains mostly numbers. Used in game for HP/MP/IL stuff.
-        /// </summary>
-        Meidinger16,
-
-        /// <summary>
-        /// Meidinger (20pt)
-        ///
-        /// Horizontally wide. Contains mostly numbers. Used in game for HP/MP/IL stuff.
-        /// </summary>
-        Meidinger20,
-
-        /// <summary>
-        /// Meidinger (40pt)
-        ///
-        /// Horizontally wide. Contains mostly numbers. Used in game for HP/MP/IL stuff.
-        /// </summary>
-        Meidinger40,
-
-        /// <summary>
-        /// MiedingerMid (10pt)
-        ///
-        /// Horizontally wide. Contains mostly ASCII range.
-        /// </summary>
-        MiedingerMid10,
-
-        /// <summary>
-        /// MiedingerMid (12pt)
-        ///
-        /// Horizontally wide. Contains mostly ASCII range.
-        /// </summary>
-        MiedingerMid12,
-
-        /// <summary>
-        /// MiedingerMid (14pt)
-        ///
-        /// Horizontally wide. Contains mostly ASCII range.
-        /// </summary>
-        MiedingerMid14,
-
-        /// <summary>
-        /// MiedingerMid (18pt)
-        ///
-        /// Horizontally wide. Contains mostly ASCII range.
-        /// </summary>
-        MiedingerMid18,
-
-        /// <summary>
-        /// MiedingerMid (36pt)
-        ///
-        /// Horizontally wide. Contains mostly ASCII range.
-        /// </summary>
-        MiedingerMid36,
-
-        /// <summary>
-        /// TrumpGothic (18.4pt)
-        ///
-        /// Horizontally narrow. Contains mostly ASCII range. Used for addon titles.
-        /// </summary>
-        TrumpGothic184,
-
-        /// <summary>
-        /// TrumpGothic (23pt)
-        ///
-        /// Horizontally narrow. Contains mostly ASCII range. Used for addon titles.
-        /// </summary>
-        TrumpGothic23,
-
-        /// <summary>
-        /// TrumpGothic (34pt)
-        ///
-        /// Horizontally narrow. Contains mostly ASCII range. Used for addon titles.
-        /// </summary>
-        TrumpGothic34,
-
-        /// <summary>
-        /// TrumpGothic (688pt)
-        ///
-        /// Horizontally narrow. Contains mostly ASCII range. Used for addon titles.
-        /// </summary>
-        TrumpGothic68,
-    }
-=======
     /// Placeholder meaning unused.
     /// </summary>
     Undefined,
@@ -238,12 +45,33 @@
     /// </summary>
     Axis36,
 
-    /// <summary>
-    /// Jupiter (16pt)
-    ///
-    /// Serif font. Contains mostly ASCII range. Used in game for job names.
-    /// </summary>
-    Jupiter16,
+        /// <summary>
+        /// CHNAXIS (120pt)
+        ///
+        /// Contains Chinese characters in addition to Latin characters. Used in game for the whole UI.
+        /// </summary>
+        ChnAxis120,
+
+        /// <summary>
+        /// CHNAXIS (140pt)
+        ///
+        /// Contains Chinese characters in addition to Latin characters. Used in game for the whole UI.
+        /// </summary>
+        ChnAxis140,
+
+        /// <summary>
+        /// CHNAXIS (180pt)
+        ///
+        /// Contains Chinese characters in addition to Latin characters. Used in game for the whole UI.
+        /// </summary>
+        ChnAxis180,
+
+        /// <summary>
+        /// Jupiter (16pt)
+        ///
+        /// Serif font. Contains mostly ASCII range. Used in game for job names.
+        /// </summary>
+        Jupiter16,
 
     /// <summary>
     /// Jupiter (20pt)
@@ -363,5 +191,4 @@
     /// Horizontally narrow. Contains mostly ASCII range. Used for addon titles.
     /// </summary>
     TrumpGothic68,
->>>>>>> a49e9eb5
 }