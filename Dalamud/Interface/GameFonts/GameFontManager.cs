--- conflicted
+++ resolved
@@ -28,6 +28,7 @@
     {
         null,
         "AXIS_96", "AXIS_12", "AXIS_14", "AXIS_18", "AXIS_36",
+        "chnaxis_120", "chnaxis_140", "chnaxis_180",
         "Jupiter_16", "Jupiter_20", "Jupiter_23", "Jupiter_45", "Jupiter_46", "Jupiter_90",
         "Meidinger_16", "Meidinger_20", "Meidinger_40",
         "MiedingerMid_10", "MiedingerMid_12", "MiedingerMid_14", "MiedingerMid_18", "MiedingerMid_36",
@@ -61,7 +62,7 @@
                                              .Where(x => x != null)
                                              .Select(x => x.Glyphs.Select(y => y.TextureFileIndex).Max())
                                              .Max())
-                           .Select(x => dataManager.GetFile<TexFile>($"common/font/font{x}.tex")!)
+                           .Select(x => dataManager.GetFile<TexFile>($"common/font/font_chn_{x}.tex")!)
                            .Select(x => new Task<byte[]>(Timings.AttachTimingHandle(() => x.ImageData!)))
                            .ToArray();
             foreach (var task in texTasks)
@@ -79,21 +80,15 @@
     {
         return font switch
         {
-<<<<<<< HEAD
-            null,
-            "AXIS_96", "AXIS_12", "AXIS_14", "AXIS_18", "AXIS_36",
-            "chnaxis_120", "chnaxis_140", "chnaxis_180",
-            "Jupiter_16", "Jupiter_20", "Jupiter_23", "Jupiter_45", "Jupiter_46", "Jupiter_90",
-            "Meidinger_16", "Meidinger_20", "Meidinger_40",
-            "MiedingerMid_10", "MiedingerMid_12", "MiedingerMid_14", "MiedingerMid_18", "MiedingerMid_36",
-            "TrumpGothic_184", "TrumpGothic_23", "TrumpGothic_34", "TrumpGothic_68",
-=======
             GameFontFamilyAndSize.Undefined => "-",
             GameFontFamilyAndSize.Axis96 => "AXIS (9.6pt)",
             GameFontFamilyAndSize.Axis12 => "AXIS (12pt)",
             GameFontFamilyAndSize.Axis14 => "AXIS (14pt)",
             GameFontFamilyAndSize.Axis18 => "AXIS (18pt)",
             GameFontFamilyAndSize.Axis36 => "AXIS (36pt)",
+            GameFontFamilyAndSize.ChnAxis120 => "CHNAXIS (120pt)",
+            GameFontFamilyAndSize.ChnAxis140 => "CHNAXIS (140pt)",
+            GameFontFamilyAndSize.ChnAxis180 => "CHNAXIS (180pt)",
             GameFontFamilyAndSize.Jupiter16 => "Jupiter (16pt)",
             GameFontFamilyAndSize.Jupiter20 => "Jupiter (20pt)",
             GameFontFamilyAndSize.Jupiter23 => "Jupiter (23pt)",
@@ -113,7 +108,6 @@
             GameFontFamilyAndSize.TrumpGothic34 => "Trump Gothic (34pt)",
             GameFontFamilyAndSize.TrumpGothic68 => "Trump Gothic (68pt)",
             _ => throw new ArgumentOutOfRangeException(nameof(font), font, "Invalid argument"),
->>>>>>> a49e9eb5
         };
     }
 
@@ -131,6 +125,9 @@
             GameFontFamilyAndSize.Axis14 => true,
             GameFontFamilyAndSize.Axis18 => true,
             GameFontFamilyAndSize.Axis36 => true,
+            GameFontFamilyAndSize.ChnAxis120 => true,
+            GameFontFamilyAndSize.ChnAxis140 => true,
+            GameFontFamilyAndSize.ChnAxis180 => true,
             _ => false,
         };
     }
@@ -163,73 +160,18 @@
             var glyphs = (ImFontGlyphReal*)font->Glyphs.Data;
             for (int i = 0, i_ = font->Glyphs.Size; i < i_; i++)
             {
-<<<<<<< HEAD
-                var texTasks = Enumerable
-                               .Range(1, 1 + this.fdts
-                                                 .Where(x => x != null)
-                                                 .Select(x => x.Glyphs.Select(y => y.TextureFileIndex).Max())
-                                                 .Max())
-                               .Select(x => dataManager.GetFile<TexFile>($"common/font/font_chn_{x}.tex")!)
-                               .Select(x => new Task<byte[]>(Timings.AttachTimingHandle(() => x.ImageData!)))
-                               .ToArray();
-                foreach (var task in texTasks)
-                    task.Start();
-                this.texturePixels = texTasks.Select(x => x.GetAwaiter().GetResult()).ToList();
-=======
                 var glyph = &glyphs[i];
                 glyph->X0 /= fontScale;
                 glyph->X1 /= fontScale;
                 glyph->Y0 /= fontScale;
                 glyph->Y1 /= fontScale;
                 glyph->AdvanceX /= fontScale;
->>>>>>> a49e9eb5
-            }
-
-<<<<<<< HEAD
-        /// <summary>
-        /// Describe font into a string.
-        /// </summary>
-        /// <param name="font">Font to describe.</param>
-        /// <returns>A string in a form of "FontName (NNNpt)".</returns>
-        public static string DescribeFont(GameFontFamilyAndSize font)
-        {
-            return font switch
-            {
-                GameFontFamilyAndSize.Undefined => "-",
-                GameFontFamilyAndSize.Axis96 => "AXIS (9.6pt)",
-                GameFontFamilyAndSize.Axis12 => "AXIS (12pt)",
-                GameFontFamilyAndSize.Axis14 => "AXIS (14pt)",
-                GameFontFamilyAndSize.Axis18 => "AXIS (18pt)",
-                GameFontFamilyAndSize.Axis36 => "AXIS (36pt)",
-                GameFontFamilyAndSize.ChnAxis120 => "CHNAXIS (120pt)",
-                GameFontFamilyAndSize.ChnAxis140 => "CHNAXIS (140pt)",
-                GameFontFamilyAndSize.ChnAxis180 => "CHNAXIS (180pt)",
-                GameFontFamilyAndSize.Jupiter16 => "Jupiter (16pt)",
-                GameFontFamilyAndSize.Jupiter20 => "Jupiter (20pt)",
-                GameFontFamilyAndSize.Jupiter23 => "Jupiter (23pt)",
-                GameFontFamilyAndSize.Jupiter45 => "Jupiter Numeric (45pt)",
-                GameFontFamilyAndSize.Jupiter46 => "Jupiter (46pt)",
-                GameFontFamilyAndSize.Jupiter90 => "Jupiter Numeric (90pt)",
-                GameFontFamilyAndSize.Meidinger16 => "Meidinger Numeric (16pt)",
-                GameFontFamilyAndSize.Meidinger20 => "Meidinger Numeric (20pt)",
-                GameFontFamilyAndSize.Meidinger40 => "Meidinger Numeric (40pt)",
-                GameFontFamilyAndSize.MiedingerMid10 => "MiedingerMid (10pt)",
-                GameFontFamilyAndSize.MiedingerMid12 => "MiedingerMid (12pt)",
-                GameFontFamilyAndSize.MiedingerMid14 => "MiedingerMid (14pt)",
-                GameFontFamilyAndSize.MiedingerMid18 => "MiedingerMid (18pt)",
-                GameFontFamilyAndSize.MiedingerMid36 => "MiedingerMid (36pt)",
-                GameFontFamilyAndSize.TrumpGothic184 => "Trump Gothic (18.4pt)",
-                GameFontFamilyAndSize.TrumpGothic23 => "Trump Gothic (23pt)",
-                GameFontFamilyAndSize.TrumpGothic34 => "Trump Gothic (34pt)",
-                GameFontFamilyAndSize.TrumpGothic68 => "Trump Gothic (68pt)",
-                _ => throw new ArgumentOutOfRangeException(nameof(font), font, "Invalid argument"),
-            };
-=======
+            }
+
             for (int i = 0, i_ = font->KerningPairs.Size; i < i_; i++)
                 font->KerningPairs.Ref<ImFontKerningPair>(i).AdvanceXAdjustment /= fontScale;
             for (int i = 0, i_ = font->FrequentKerningPairs.Size; i < i_; i++)
                 font->FrequentKerningPairs.Ref<float>(i) /= fontScale;
->>>>>>> a49e9eb5
         }
 
         if (rebuildLookupTable && fontPtr.Glyphs.Size > 0)
@@ -248,22 +190,7 @@
 
         lock (this.syncRoot)
         {
-<<<<<<< HEAD
-            return font switch
-            {
-                GameFontFamilyAndSize.Axis96 => true,
-                GameFontFamilyAndSize.Axis12 => true,
-                GameFontFamilyAndSize.Axis14 => true,
-                GameFontFamilyAndSize.Axis18 => true,
-                GameFontFamilyAndSize.Axis36 => true,
-                GameFontFamilyAndSize.ChnAxis120 => true,
-                GameFontFamilyAndSize.ChnAxis140 => true,
-                GameFontFamilyAndSize.ChnAxis180 => true,
-                _ => false,
-            };
-=======
             this.fontUseCounter[style] = this.fontUseCounter.GetValueOrDefault(style, 0) + 1;
->>>>>>> a49e9eb5
         }
 
         needRebuild = !this.fonts.ContainsKey(style);
