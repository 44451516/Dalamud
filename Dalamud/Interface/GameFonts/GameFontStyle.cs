using System;

namespace Dalamud.Interface.GameFonts;

/// <summary>
/// Describes a font based on game resource file.
/// </summary>
public struct GameFontStyle
{
    /// <summary>
    /// Font family of the font.
    /// </summary>
    public GameFontFamilyAndSize FamilyAndSize;

    /// <summary>
    /// Size of the font in pixels unit.
    /// </summary>
    public float SizePx;

    /// <summary>
    /// Weight of the font.
    ///
    /// 0 is unaltered.
    /// Any value greater than 0 will make it bolder.
    /// </summary>
    public float Weight;

    /// <summary>
    /// Skewedness of the font.
    ///
    /// 0 is unaltered.
    /// Greater than 1 will make upper part go rightwards.
    /// Less than 1 will make lower part go rightwards.
    /// </summary>
    public float SkewStrength;

    /// <summary>
    /// Initializes a new instance of the <see cref="GameFontStyle"/> struct.
    /// </summary>
    /// <param name="family">Font family.</param>
    /// <param name="sizePx">Size in pixels.</param>
    public GameFontStyle(GameFontFamily family, float sizePx)
    {
        this.FamilyAndSize = GetRecommendedFamilyAndSize(family, sizePx * 3 / 4);
        this.Weight = this.SkewStrength = 0f;
        this.SizePx = sizePx;
    }

    /// <summary>
    /// Initializes a new instance of the <see cref="GameFontStyle"/> struct.
    /// </summary>
    /// <param name="familyAndSize">Font family and size.</param>
    public GameFontStyle(GameFontFamilyAndSize familyAndSize)
    {
        this.FamilyAndSize = familyAndSize;
        this.Weight = this.SkewStrength = 0f;

        // Dummy assignment to satisfy requirements
        this.SizePx = 0;

        this.SizePx = this.BaseSizePx;
    }

    /// <summary>
    /// Gets or sets the size of the font in points unit.
    /// </summary>
    public float SizePt
    {
        get => this.SizePx * 3 / 4;
        set => this.SizePx = value * 4 / 3;
    }

    /// <summary>
    /// Gets or sets the base skew strength.
    /// </summary>
    public float BaseSkewStrength
    {
        get => this.SkewStrength * this.BaseSizePx / this.SizePx;
        set => this.SkewStrength = value * this.SizePx / this.BaseSizePx;
    }

<<<<<<< HEAD
        /// <summary>
        /// Gets the font family.
        /// </summary>
        public GameFontFamily Family => this.FamilyAndSize switch
        {
            GameFontFamilyAndSize.Undefined => GameFontFamily.Undefined,
            GameFontFamilyAndSize.Axis96 => GameFontFamily.Axis,
            GameFontFamilyAndSize.Axis12 => GameFontFamily.Axis,
            GameFontFamilyAndSize.Axis14 => GameFontFamily.Axis,
            GameFontFamilyAndSize.Axis18 => GameFontFamily.Axis,
            GameFontFamilyAndSize.Axis36 => GameFontFamily.Axis,
            GameFontFamilyAndSize.ChnAxis120 => GameFontFamily.Axis,
            GameFontFamilyAndSize.ChnAxis140 => GameFontFamily.Axis,
            GameFontFamilyAndSize.ChnAxis180 => GameFontFamily.Axis,
            GameFontFamilyAndSize.Jupiter16 => GameFontFamily.Jupiter,
            GameFontFamilyAndSize.Jupiter20 => GameFontFamily.Jupiter,
            GameFontFamilyAndSize.Jupiter23 => GameFontFamily.Jupiter,
            GameFontFamilyAndSize.Jupiter45 => GameFontFamily.JupiterNumeric,
            GameFontFamilyAndSize.Jupiter46 => GameFontFamily.Jupiter,
            GameFontFamilyAndSize.Jupiter90 => GameFontFamily.JupiterNumeric,
            GameFontFamilyAndSize.Meidinger16 => GameFontFamily.Meidinger,
            GameFontFamilyAndSize.Meidinger20 => GameFontFamily.Meidinger,
            GameFontFamilyAndSize.Meidinger40 => GameFontFamily.Meidinger,
            GameFontFamilyAndSize.MiedingerMid10 => GameFontFamily.MiedingerMid,
            GameFontFamilyAndSize.MiedingerMid12 => GameFontFamily.MiedingerMid,
            GameFontFamilyAndSize.MiedingerMid14 => GameFontFamily.MiedingerMid,
            GameFontFamilyAndSize.MiedingerMid18 => GameFontFamily.MiedingerMid,
            GameFontFamilyAndSize.MiedingerMid36 => GameFontFamily.MiedingerMid,
            GameFontFamilyAndSize.TrumpGothic184 => GameFontFamily.TrumpGothic,
            GameFontFamilyAndSize.TrumpGothic23 => GameFontFamily.TrumpGothic,
            GameFontFamilyAndSize.TrumpGothic34 => GameFontFamily.TrumpGothic,
            GameFontFamilyAndSize.TrumpGothic68 => GameFontFamily.TrumpGothic,
            _ => throw new InvalidOperationException(),
        };

        /// <summary>
        /// Gets the corresponding GameFontFamilyAndSize but with minimum possible font sizes.
        /// </summary>
        public GameFontFamilyAndSize FamilyWithMinimumSize => this.Family switch
        {
            GameFontFamily.Axis => GameFontFamilyAndSize.ChnAxis120,
            GameFontFamily.Jupiter => GameFontFamilyAndSize.Jupiter16,
            GameFontFamily.JupiterNumeric => GameFontFamilyAndSize.Jupiter45,
            GameFontFamily.Meidinger => GameFontFamilyAndSize.Meidinger16,
            GameFontFamily.MiedingerMid => GameFontFamilyAndSize.MiedingerMid10,
            GameFontFamily.TrumpGothic => GameFontFamilyAndSize.TrumpGothic184,
            _ => GameFontFamilyAndSize.Undefined,
        };

        /// <summary>
        /// Gets the base font size in point unit.
        /// </summary>
        public float BaseSizePt => this.FamilyAndSize switch
        {
            GameFontFamilyAndSize.Undefined => 0,
            GameFontFamilyAndSize.Axis96 => 9.6f,
            GameFontFamilyAndSize.Axis12 => 12,
            GameFontFamilyAndSize.Axis14 => 14,
            GameFontFamilyAndSize.Axis18 => 18,
            GameFontFamilyAndSize.Axis36 => 36,
            GameFontFamilyAndSize.ChnAxis120 => 12,
            GameFontFamilyAndSize.ChnAxis140 => 14,
            GameFontFamilyAndSize.ChnAxis180 => 18,
            GameFontFamilyAndSize.Jupiter16 => 16,
            GameFontFamilyAndSize.Jupiter20 => 20,
            GameFontFamilyAndSize.Jupiter23 => 23,
            GameFontFamilyAndSize.Jupiter45 => 45,
            GameFontFamilyAndSize.Jupiter46 => 46,
            GameFontFamilyAndSize.Jupiter90 => 90,
            GameFontFamilyAndSize.Meidinger16 => 16,
            GameFontFamilyAndSize.Meidinger20 => 20,
            GameFontFamilyAndSize.Meidinger40 => 40,
            GameFontFamilyAndSize.MiedingerMid10 => 10,
            GameFontFamilyAndSize.MiedingerMid12 => 12,
            GameFontFamilyAndSize.MiedingerMid14 => 14,
            GameFontFamilyAndSize.MiedingerMid18 => 18,
            GameFontFamilyAndSize.MiedingerMid36 => 36,
            GameFontFamilyAndSize.TrumpGothic184 => 18.4f,
            GameFontFamilyAndSize.TrumpGothic23 => 23,
            GameFontFamilyAndSize.TrumpGothic34 => 34,
            GameFontFamilyAndSize.TrumpGothic68 => 8,
            _ => throw new InvalidOperationException(),
        };
=======
    /// <summary>
    /// Gets the font family.
    /// </summary>
    public GameFontFamily Family => this.FamilyAndSize switch
    {
        GameFontFamilyAndSize.Undefined => GameFontFamily.Undefined,
        GameFontFamilyAndSize.Axis96 => GameFontFamily.Axis,
        GameFontFamilyAndSize.Axis12 => GameFontFamily.Axis,
        GameFontFamilyAndSize.Axis14 => GameFontFamily.Axis,
        GameFontFamilyAndSize.Axis18 => GameFontFamily.Axis,
        GameFontFamilyAndSize.Axis36 => GameFontFamily.Axis,
        GameFontFamilyAndSize.Jupiter16 => GameFontFamily.Jupiter,
        GameFontFamilyAndSize.Jupiter20 => GameFontFamily.Jupiter,
        GameFontFamilyAndSize.Jupiter23 => GameFontFamily.Jupiter,
        GameFontFamilyAndSize.Jupiter45 => GameFontFamily.JupiterNumeric,
        GameFontFamilyAndSize.Jupiter46 => GameFontFamily.Jupiter,
        GameFontFamilyAndSize.Jupiter90 => GameFontFamily.JupiterNumeric,
        GameFontFamilyAndSize.Meidinger16 => GameFontFamily.Meidinger,
        GameFontFamilyAndSize.Meidinger20 => GameFontFamily.Meidinger,
        GameFontFamilyAndSize.Meidinger40 => GameFontFamily.Meidinger,
        GameFontFamilyAndSize.MiedingerMid10 => GameFontFamily.MiedingerMid,
        GameFontFamilyAndSize.MiedingerMid12 => GameFontFamily.MiedingerMid,
        GameFontFamilyAndSize.MiedingerMid14 => GameFontFamily.MiedingerMid,
        GameFontFamilyAndSize.MiedingerMid18 => GameFontFamily.MiedingerMid,
        GameFontFamilyAndSize.MiedingerMid36 => GameFontFamily.MiedingerMid,
        GameFontFamilyAndSize.TrumpGothic184 => GameFontFamily.TrumpGothic,
        GameFontFamilyAndSize.TrumpGothic23 => GameFontFamily.TrumpGothic,
        GameFontFamilyAndSize.TrumpGothic34 => GameFontFamily.TrumpGothic,
        GameFontFamilyAndSize.TrumpGothic68 => GameFontFamily.TrumpGothic,
        _ => throw new InvalidOperationException(),
    };

    /// <summary>
    /// Gets the corresponding GameFontFamilyAndSize but with minimum possible font sizes.
    /// </summary>
    public GameFontFamilyAndSize FamilyWithMinimumSize => this.Family switch
    {
        GameFontFamily.Axis => GameFontFamilyAndSize.Axis96,
        GameFontFamily.Jupiter => GameFontFamilyAndSize.Jupiter16,
        GameFontFamily.JupiterNumeric => GameFontFamilyAndSize.Jupiter45,
        GameFontFamily.Meidinger => GameFontFamilyAndSize.Meidinger16,
        GameFontFamily.MiedingerMid => GameFontFamilyAndSize.MiedingerMid10,
        GameFontFamily.TrumpGothic => GameFontFamilyAndSize.TrumpGothic184,
        _ => GameFontFamilyAndSize.Undefined,
    };

    /// <summary>
    /// Gets the base font size in point unit.
    /// </summary>
    public float BaseSizePt => this.FamilyAndSize switch
    {
        GameFontFamilyAndSize.Undefined => 0,
        GameFontFamilyAndSize.Axis96 => 9.6f,
        GameFontFamilyAndSize.Axis12 => 12,
        GameFontFamilyAndSize.Axis14 => 14,
        GameFontFamilyAndSize.Axis18 => 18,
        GameFontFamilyAndSize.Axis36 => 36,
        GameFontFamilyAndSize.Jupiter16 => 16,
        GameFontFamilyAndSize.Jupiter20 => 20,
        GameFontFamilyAndSize.Jupiter23 => 23,
        GameFontFamilyAndSize.Jupiter45 => 45,
        GameFontFamilyAndSize.Jupiter46 => 46,
        GameFontFamilyAndSize.Jupiter90 => 90,
        GameFontFamilyAndSize.Meidinger16 => 16,
        GameFontFamilyAndSize.Meidinger20 => 20,
        GameFontFamilyAndSize.Meidinger40 => 40,
        GameFontFamilyAndSize.MiedingerMid10 => 10,
        GameFontFamilyAndSize.MiedingerMid12 => 12,
        GameFontFamilyAndSize.MiedingerMid14 => 14,
        GameFontFamilyAndSize.MiedingerMid18 => 18,
        GameFontFamilyAndSize.MiedingerMid36 => 36,
        GameFontFamilyAndSize.TrumpGothic184 => 18.4f,
        GameFontFamilyAndSize.TrumpGothic23 => 23,
        GameFontFamilyAndSize.TrumpGothic34 => 34,
        GameFontFamilyAndSize.TrumpGothic68 => 8,
        _ => throw new InvalidOperationException(),
    };
>>>>>>> a49e9eb5

    /// <summary>
    /// Gets the base font size in pixel unit.
    /// </summary>
    public float BaseSizePx => this.BaseSizePt * 4 / 3;

    /// <summary>
    /// Gets or sets a value indicating whether this font is bold.
    /// </summary>
    public bool Bold
    {
        get => this.Weight > 0f;
        set => this.Weight = value ? 1f : 0f;
    }

    /// <summary>
    /// Gets or sets a value indicating whether this font is italic.
    /// </summary>
    public bool Italic
    {
        get => this.SkewStrength != 0;
        set => this.SkewStrength = value ? this.SizePx / 7 : 0;
    }

    /// <summary>
    /// Gets the recommend GameFontFamilyAndSize given family and size.
    /// </summary>
    /// <param name="family">Font family.</param>
    /// <param name="size">Font size in points.</param>
    /// <returns>Recommended GameFontFamilyAndSize.</returns>
    public static GameFontFamilyAndSize GetRecommendedFamilyAndSize(GameFontFamily family, float size)
    {
        if (size <= 0)
            return GameFontFamilyAndSize.Undefined;

        switch (family)
        {
            case GameFontFamily.Undefined:
                return GameFontFamilyAndSize.Undefined;

<<<<<<< HEAD
            switch (family)
            {
                case GameFontFamily.Undefined:
                    return GameFontFamilyAndSize.Undefined;

                case GameFontFamily.Axis:
                    if (size <= 12.001)
                        return GameFontFamilyAndSize.ChnAxis120;
                    else if (size <= 14.001)
                        return GameFontFamilyAndSize.ChnAxis140;
                    else
                        return GameFontFamilyAndSize.ChnAxis180;
=======
            case GameFontFamily.Axis:
                if (size <= 9.601)
                    return GameFontFamilyAndSize.Axis96;
                else if (size <= 12.001)
                    return GameFontFamilyAndSize.Axis12;
                else if (size <= 14.001)
                    return GameFontFamilyAndSize.Axis14;
                else if (size <= 18.001)
                    return GameFontFamilyAndSize.Axis18;
                else
                    return GameFontFamilyAndSize.Axis36;
>>>>>>> a49e9eb5

            case GameFontFamily.Jupiter:
                if (size <= 16.001)
                    return GameFontFamilyAndSize.Jupiter16;
                else if (size <= 20.001)
                    return GameFontFamilyAndSize.Jupiter20;
                else if (size <= 23.001)
                    return GameFontFamilyAndSize.Jupiter23;
                else
                    return GameFontFamilyAndSize.Jupiter46;

            case GameFontFamily.JupiterNumeric:
                if (size <= 45.001)
                    return GameFontFamilyAndSize.Jupiter45;
                else
                    return GameFontFamilyAndSize.Jupiter90;

            case GameFontFamily.Meidinger:
                if (size <= 16.001)
                    return GameFontFamilyAndSize.Meidinger16;
                else if (size <= 20.001)
                    return GameFontFamilyAndSize.Meidinger20;
                else
                    return GameFontFamilyAndSize.Meidinger40;

            case GameFontFamily.MiedingerMid:
                if (size <= 10.001)
                    return GameFontFamilyAndSize.MiedingerMid10;
                else if (size <= 12.001)
                    return GameFontFamilyAndSize.MiedingerMid12;
                else if (size <= 14.001)
                    return GameFontFamilyAndSize.MiedingerMid14;
                else if (size <= 18.001)
                    return GameFontFamilyAndSize.MiedingerMid18;
                else
                    return GameFontFamilyAndSize.MiedingerMid36;

            case GameFontFamily.TrumpGothic:
                if (size <= 18.401)
                    return GameFontFamilyAndSize.TrumpGothic184;
                else if (size <= 23.001)
                    return GameFontFamilyAndSize.TrumpGothic23;
                else if (size <= 34.001)
                    return GameFontFamilyAndSize.TrumpGothic34;
                else
                    return GameFontFamilyAndSize.TrumpGothic68;

            default:
                return GameFontFamilyAndSize.Undefined;
        }
    }

    /// <summary>
    /// Calculates the adjustment to width resulting fron Weight and SkewStrength.
    /// </summary>
    /// <param name="reader">Font information.</param>
    /// <param name="glyph">Glyph.</param>
    /// <returns>Width adjustment in pixel unit.</returns>
    public int CalculateBaseWidthAdjustment(FdtReader reader, FdtReader.FontTableEntry glyph)
    {
        var widthDelta = this.Weight;
        if (this.BaseSkewStrength > 0)
            widthDelta += 1f * this.BaseSkewStrength * (reader.FontHeader.LineHeight - glyph.CurrentOffsetY) / reader.FontHeader.LineHeight;
        else if (this.BaseSkewStrength < 0)
            widthDelta -= 1f * this.BaseSkewStrength * (glyph.CurrentOffsetY + glyph.BoundingHeight) / reader.FontHeader.LineHeight;

        return (int)Math.Ceiling(widthDelta);
    }

    /// <inheritdoc/>
    public override string ToString()
    {
        return $"GameFontStyle({this.FamilyAndSize}, {this.SizePt}pt, skew={this.SkewStrength}, weight={this.Weight})";
    }
}<|MERGE_RESOLUTION|>--- conflicted
+++ resolved
@@ -79,91 +79,6 @@
         set => this.SkewStrength = value * this.SizePx / this.BaseSizePx;
     }
 
-<<<<<<< HEAD
-        /// <summary>
-        /// Gets the font family.
-        /// </summary>
-        public GameFontFamily Family => this.FamilyAndSize switch
-        {
-            GameFontFamilyAndSize.Undefined => GameFontFamily.Undefined,
-            GameFontFamilyAndSize.Axis96 => GameFontFamily.Axis,
-            GameFontFamilyAndSize.Axis12 => GameFontFamily.Axis,
-            GameFontFamilyAndSize.Axis14 => GameFontFamily.Axis,
-            GameFontFamilyAndSize.Axis18 => GameFontFamily.Axis,
-            GameFontFamilyAndSize.Axis36 => GameFontFamily.Axis,
-            GameFontFamilyAndSize.ChnAxis120 => GameFontFamily.Axis,
-            GameFontFamilyAndSize.ChnAxis140 => GameFontFamily.Axis,
-            GameFontFamilyAndSize.ChnAxis180 => GameFontFamily.Axis,
-            GameFontFamilyAndSize.Jupiter16 => GameFontFamily.Jupiter,
-            GameFontFamilyAndSize.Jupiter20 => GameFontFamily.Jupiter,
-            GameFontFamilyAndSize.Jupiter23 => GameFontFamily.Jupiter,
-            GameFontFamilyAndSize.Jupiter45 => GameFontFamily.JupiterNumeric,
-            GameFontFamilyAndSize.Jupiter46 => GameFontFamily.Jupiter,
-            GameFontFamilyAndSize.Jupiter90 => GameFontFamily.JupiterNumeric,
-            GameFontFamilyAndSize.Meidinger16 => GameFontFamily.Meidinger,
-            GameFontFamilyAndSize.Meidinger20 => GameFontFamily.Meidinger,
-            GameFontFamilyAndSize.Meidinger40 => GameFontFamily.Meidinger,
-            GameFontFamilyAndSize.MiedingerMid10 => GameFontFamily.MiedingerMid,
-            GameFontFamilyAndSize.MiedingerMid12 => GameFontFamily.MiedingerMid,
-            GameFontFamilyAndSize.MiedingerMid14 => GameFontFamily.MiedingerMid,
-            GameFontFamilyAndSize.MiedingerMid18 => GameFontFamily.MiedingerMid,
-            GameFontFamilyAndSize.MiedingerMid36 => GameFontFamily.MiedingerMid,
-            GameFontFamilyAndSize.TrumpGothic184 => GameFontFamily.TrumpGothic,
-            GameFontFamilyAndSize.TrumpGothic23 => GameFontFamily.TrumpGothic,
-            GameFontFamilyAndSize.TrumpGothic34 => GameFontFamily.TrumpGothic,
-            GameFontFamilyAndSize.TrumpGothic68 => GameFontFamily.TrumpGothic,
-            _ => throw new InvalidOperationException(),
-        };
-
-        /// <summary>
-        /// Gets the corresponding GameFontFamilyAndSize but with minimum possible font sizes.
-        /// </summary>
-        public GameFontFamilyAndSize FamilyWithMinimumSize => this.Family switch
-        {
-            GameFontFamily.Axis => GameFontFamilyAndSize.ChnAxis120,
-            GameFontFamily.Jupiter => GameFontFamilyAndSize.Jupiter16,
-            GameFontFamily.JupiterNumeric => GameFontFamilyAndSize.Jupiter45,
-            GameFontFamily.Meidinger => GameFontFamilyAndSize.Meidinger16,
-            GameFontFamily.MiedingerMid => GameFontFamilyAndSize.MiedingerMid10,
-            GameFontFamily.TrumpGothic => GameFontFamilyAndSize.TrumpGothic184,
-            _ => GameFontFamilyAndSize.Undefined,
-        };
-
-        /// <summary>
-        /// Gets the base font size in point unit.
-        /// </summary>
-        public float BaseSizePt => this.FamilyAndSize switch
-        {
-            GameFontFamilyAndSize.Undefined => 0,
-            GameFontFamilyAndSize.Axis96 => 9.6f,
-            GameFontFamilyAndSize.Axis12 => 12,
-            GameFontFamilyAndSize.Axis14 => 14,
-            GameFontFamilyAndSize.Axis18 => 18,
-            GameFontFamilyAndSize.Axis36 => 36,
-            GameFontFamilyAndSize.ChnAxis120 => 12,
-            GameFontFamilyAndSize.ChnAxis140 => 14,
-            GameFontFamilyAndSize.ChnAxis180 => 18,
-            GameFontFamilyAndSize.Jupiter16 => 16,
-            GameFontFamilyAndSize.Jupiter20 => 20,
-            GameFontFamilyAndSize.Jupiter23 => 23,
-            GameFontFamilyAndSize.Jupiter45 => 45,
-            GameFontFamilyAndSize.Jupiter46 => 46,
-            GameFontFamilyAndSize.Jupiter90 => 90,
-            GameFontFamilyAndSize.Meidinger16 => 16,
-            GameFontFamilyAndSize.Meidinger20 => 20,
-            GameFontFamilyAndSize.Meidinger40 => 40,
-            GameFontFamilyAndSize.MiedingerMid10 => 10,
-            GameFontFamilyAndSize.MiedingerMid12 => 12,
-            GameFontFamilyAndSize.MiedingerMid14 => 14,
-            GameFontFamilyAndSize.MiedingerMid18 => 18,
-            GameFontFamilyAndSize.MiedingerMid36 => 36,
-            GameFontFamilyAndSize.TrumpGothic184 => 18.4f,
-            GameFontFamilyAndSize.TrumpGothic23 => 23,
-            GameFontFamilyAndSize.TrumpGothic34 => 34,
-            GameFontFamilyAndSize.TrumpGothic68 => 8,
-            _ => throw new InvalidOperationException(),
-        };
-=======
     /// <summary>
     /// Gets the font family.
     /// </summary>
@@ -175,6 +90,9 @@
         GameFontFamilyAndSize.Axis14 => GameFontFamily.Axis,
         GameFontFamilyAndSize.Axis18 => GameFontFamily.Axis,
         GameFontFamilyAndSize.Axis36 => GameFontFamily.Axis,
+        GameFontFamilyAndSize.ChnAxis120 => GameFontFamily.Axis,
+        GameFontFamilyAndSize.ChnAxis140 => GameFontFamily.Axis,
+        GameFontFamilyAndSize.ChnAxis180 => GameFontFamily.Axis,
         GameFontFamilyAndSize.Jupiter16 => GameFontFamily.Jupiter,
         GameFontFamilyAndSize.Jupiter20 => GameFontFamily.Jupiter,
         GameFontFamilyAndSize.Jupiter23 => GameFontFamily.Jupiter,
@@ -201,7 +119,7 @@
     /// </summary>
     public GameFontFamilyAndSize FamilyWithMinimumSize => this.Family switch
     {
-        GameFontFamily.Axis => GameFontFamilyAndSize.Axis96,
+        GameFontFamily.Axis => GameFontFamilyAndSize.ChnAxis120,
         GameFontFamily.Jupiter => GameFontFamilyAndSize.Jupiter16,
         GameFontFamily.JupiterNumeric => GameFontFamilyAndSize.Jupiter45,
         GameFontFamily.Meidinger => GameFontFamilyAndSize.Meidinger16,
@@ -221,6 +139,9 @@
         GameFontFamilyAndSize.Axis14 => 14,
         GameFontFamilyAndSize.Axis18 => 18,
         GameFontFamilyAndSize.Axis36 => 36,
+        GameFontFamilyAndSize.ChnAxis120 => 12,
+        GameFontFamilyAndSize.ChnAxis140 => 14,
+        GameFontFamilyAndSize.ChnAxis180 => 18,
         GameFontFamilyAndSize.Jupiter16 => 16,
         GameFontFamilyAndSize.Jupiter20 => 20,
         GameFontFamilyAndSize.Jupiter23 => 23,
@@ -241,7 +162,6 @@
         GameFontFamilyAndSize.TrumpGothic68 => 8,
         _ => throw new InvalidOperationException(),
     };
->>>>>>> a49e9eb5
 
     /// <summary>
     /// Gets the base font size in pixel unit.
@@ -282,32 +202,13 @@
             case GameFontFamily.Undefined:
                 return GameFontFamilyAndSize.Undefined;
 
-<<<<<<< HEAD
-            switch (family)
-            {
-                case GameFontFamily.Undefined:
-                    return GameFontFamilyAndSize.Undefined;
-
-                case GameFontFamily.Axis:
-                    if (size <= 12.001)
-                        return GameFontFamilyAndSize.ChnAxis120;
-                    else if (size <= 14.001)
-                        return GameFontFamilyAndSize.ChnAxis140;
-                    else
-                        return GameFontFamilyAndSize.ChnAxis180;
-=======
             case GameFontFamily.Axis:
-                if (size <= 9.601)
-                    return GameFontFamilyAndSize.Axis96;
-                else if (size <= 12.001)
-                    return GameFontFamilyAndSize.Axis12;
+                if (size <= 12.001)
+                    return GameFontFamilyAndSize.ChnAxis120;
                 else if (size <= 14.001)
-                    return GameFontFamilyAndSize.Axis14;
-                else if (size <= 18.001)
-                    return GameFontFamilyAndSize.Axis18;
-                else
-                    return GameFontFamilyAndSize.Axis36;
->>>>>>> a49e9eb5
+                    return GameFontFamilyAndSize.ChnAxis140;
+                else
+                    return GameFontFamilyAndSize.ChnAxis180;
 
             case GameFontFamily.Jupiter:
                 if (size <= 16.001)
