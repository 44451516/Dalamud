using System.Buffers;
using System.Collections.Generic;
using System.Globalization;
using System.IO;
using System.Linq;
using System.Runtime.InteropServices;

using Dalamud.Configuration.Internal;
using Dalamud.Interface.FontIdentifier;
using Dalamud.Interface.GameFonts;
using Dalamud.Interface.Internal;
using Dalamud.Interface.Utility;
using Dalamud.Storage.Assets;
using Dalamud.Utility;

using ImGuiNET;

using SharpDX.DXGI;

using TerraFX.Interop.DirectX;

namespace Dalamud.Interface.ManagedFontAtlas.Internals;

/// <summary>
/// Standalone font atlas.
/// </summary>
internal sealed partial class FontAtlasFactory
{
    private static readonly Dictionary<ulong, List<(char Left, char Right, float Distance)>> PairAdjustmentsCache =
        new();

    /// <summary>
    /// Implementations for <see cref="IFontAtlasBuildToolkitPreBuild"/> and
    /// <see cref="IFontAtlasBuildToolkitPostBuild"/>.
    /// </summary>
    private class BuildToolkit : IFontAtlasBuildToolkit.IApi9Compat, IFontAtlasBuildToolkitPreBuild, IFontAtlasBuildToolkitPostBuild, IDisposable
    {
        private static readonly ushort FontAwesomeIconMin =
            (ushort)Enum.GetValues<FontAwesomeIcon>().Where(x => x > 0).Min();

        private static readonly ushort FontAwesomeIconMax =
            (ushort)Enum.GetValues<FontAwesomeIcon>().Where(x => x > 0).Max();

        private readonly DisposeSafety.ScopedFinalizer disposeAfterBuild = new();
        private readonly GamePrebakedFontHandle.HandleSubstance gameFontHandleSubstance;
        private readonly FontAtlasFactory factory;
        private readonly FontAtlasBuiltData data;
        private readonly List<Action> registeredPostBuildActions = new();

        /// <summary>
        /// Initializes a new instance of the <see cref="BuildToolkit"/> class.
        /// </summary>
        /// <param name="factory">An instance of <see cref="FontAtlasFactory"/>.</param>
        /// <param name="data">New atlas.</param>
        /// <param name="gameFontHandleSubstance">An instance of <see cref="GamePrebakedFontHandle.HandleSubstance"/>.</param>
        /// <param name="isAsync">Specify whether the current build operation is an asynchronous one.</param>
        public BuildToolkit(
            FontAtlasFactory factory,
            FontAtlasBuiltData data,
            GamePrebakedFontHandle.HandleSubstance gameFontHandleSubstance,
            bool isAsync)
        {
            this.data = data;
            this.gameFontHandleSubstance = gameFontHandleSubstance;
            this.IsAsyncBuildOperation = isAsync;
            this.factory = factory;
        }

        /// <inheritdoc cref="IFontAtlasBuildToolkit.Font"/>
        public ImFontPtr Font { get; set; }

        /// <inheritdoc cref="IFontAtlasBuildToolkit.Font"/>
        public float Scale => this.data.Scale;

        /// <inheritdoc/>
        public bool IsAsyncBuildOperation { get; }

        /// <inheritdoc/>
        public FontAtlasBuildStep BuildStep { get; set; }

        /// <inheritdoc/>
        public ImFontAtlasPtr NewImAtlas => this.data.Atlas;

        /// <inheritdoc/>
        public ImVectorWrapper<ImFontPtr> Fonts => this.data.Fonts;

        /// <summary>
        /// Gets the font scale modes.
        /// </summary>
        private Dictionary<ImFontPtr, FontScaleMode> FontScaleModes { get; } = new();

        /// <inheritdoc/>
        public void Dispose() => this.disposeAfterBuild.Dispose();

        /// <inheritdoc/>
        public T2 DisposeAfterBuild<T2>(T2 disposable) where T2 : IDisposable =>
            this.disposeAfterBuild.Add(disposable);

        /// <inheritdoc/>
        public GCHandle DisposeAfterBuild(GCHandle gcHandle) => this.disposeAfterBuild.Add(gcHandle);

        /// <inheritdoc/>
        public void DisposeAfterBuild(Action action) => this.disposeAfterBuild.Add(action);

        /// <inheritdoc/>
        public T DisposeWithAtlas<T>(T disposable) where T : IDisposable => this.data.Garbage.Add(disposable);

        /// <inheritdoc/>
        public GCHandle DisposeWithAtlas(GCHandle gcHandle) => this.data.Garbage.Add(gcHandle);

        /// <inheritdoc/>
        public void DisposeWithAtlas(Action action) => this.data.Garbage.Add(action);

        /// <inheritdoc/>
        [Api10ToDo(Api10ToDoAttribute.DeleteCompatBehavior)]
        public void FromUiBuilderObsoleteEventHandlers(Action action)
        {
            var previousSubstances = new IFontHandleSubstance[this.data.Substances.Count];
            for (var i = 0; i < previousSubstances.Length; i++)
            {
                previousSubstances[i] = this.data.Substances[i].Manager.Substance;
                this.data.Substances[i].Manager.Substance = this.data.Substances[i];
                this.data.Substances[i].CreateFontOnAccess = true;
                this.data.Substances[i].PreBuildToolkitForApi9Compat = this;
            }

            try
            {
                action();
            }
            finally
            {
                for (var i = 0; i < previousSubstances.Length; i++)
                {
                    this.data.Substances[i].Manager.Substance = previousSubstances[i];
                    this.data.Substances[i].CreateFontOnAccess = false;
                    this.data.Substances[i].PreBuildToolkitForApi9Compat = null;
                }
            }
        }

        /// <inheritdoc/>
        public ImFontPtr GetFont(IFontHandle fontHandle)
        {
            foreach (var s in this.data.Substances)
            {
                var f = s.GetFontPtr(fontHandle);
                if (!f.IsNull())
                    return f;
            }

            return default;
        }

        /// <inheritdoc/>
        public ImFontPtr SetFontScaleMode(ImFontPtr fontPtr, FontScaleMode scaleMode)
        {
            this.FontScaleModes[fontPtr] = scaleMode;
            return fontPtr;
        }

        /// <inheritdoc cref="IFontAtlasBuildToolkitPreBuild.GetFontScaleMode"/>
        public FontScaleMode GetFontScaleMode(ImFontPtr fontPtr) =>
            this.FontScaleModes.GetValueOrDefault(fontPtr, FontScaleMode.Default);

        /// <inheritdoc/>
        public int StoreTexture(IDalamudTextureWrap textureWrap, bool disposeOnError) =>
            this.data.AddNewTexture(textureWrap, disposeOnError);
        
        /// <inheritdoc/>
        public void RegisterPostBuild(Action action) => this.registeredPostBuildActions.Add(action);

        /// <inheritdoc/>
        public unsafe ImFontPtr AddFontFromImGuiHeapAllocatedMemory(
            void* dataPointer,
            int dataSize,
            in SafeFontConfig fontConfig,
            bool freeOnException,
            string debugTag)
        {
            Log.Verbose(
                "[{name}] 0x{atlas:X}: {funcname}(0x{dataPointer:X}, 0x{dataSize:X}, ...) from {tag}",
                this.data.Owner?.Name ?? "(error)",
                (nint)this.NewImAtlas.NativePtr,
                nameof(this.AddFontFromImGuiHeapAllocatedMemory),
                (nint)dataPointer,
                dataSize,
                debugTag);

            var font = default(ImFontPtr);
            try
            {
                fontConfig.ThrowOnInvalidValues();

                var raw = fontConfig.Raw with
                {
                    FontData = dataPointer,
                    FontDataOwnedByAtlas = 1,
                    FontDataSize = dataSize,
                };

                if (fontConfig.GlyphRanges is not { Length: > 0 } ranges)
                    ranges = new ushort[] { 1, 0xFFFE, 0 };

                raw.GlyphRanges = (ushort*)this.DisposeAfterBuild(
                    GCHandle.Alloc(ranges, GCHandleType.Pinned)).AddrOfPinnedObject();

                TrueTypeUtils.CheckImGuiCompatibleOrThrow(raw);

                font = this.NewImAtlas.AddFont(&raw);

                var dataHash = default(HashCode);
                dataHash.AddBytes(new(dataPointer, dataSize));
                var hashIdent = (uint)dataHash.ToHashCode() | ((ulong)dataSize << 32);

                List<(char Left, char Right, float Distance)> pairAdjustments;
                lock (PairAdjustmentsCache)
                {
                    if (!PairAdjustmentsCache.TryGetValue(hashIdent, out pairAdjustments))
                    {
                        PairAdjustmentsCache.Add(hashIdent, pairAdjustments = new());
                        try
                        {
                            pairAdjustments.AddRange(TrueTypeUtils.ExtractHorizontalPairAdjustments(raw).ToArray());
                        }
                        catch
                        {
                            // don't care
                        }
                    }
                }

                foreach (var pair in pairAdjustments)
                {
                    if (!ImGuiHelpers.IsCodepointInSuppliedGlyphRangesUnsafe(pair.Left, raw.GlyphRanges))
                        continue;
                    if (!ImGuiHelpers.IsCodepointInSuppliedGlyphRangesUnsafe(pair.Right, raw.GlyphRanges))
                        continue;

                    font.AddKerningPair(pair.Left, pair.Right, pair.Distance * raw.SizePixels);
                }

                return font;
            }
            catch
            {
                if (!font.IsNull())
                {
                    // Note that for both RemoveAt calls, corresponding destructors will be called.

                    var configIndex = this.data.ConfigData.FindIndex(x => x.DstFont == font.NativePtr);
                    if (configIndex >= 0)
                        this.data.ConfigData.RemoveAt(configIndex);

                    var index = this.Fonts.IndexOf(font);
                    if (index >= 0)
                        this.Fonts.RemoveAt(index);
                }

                // ImFontConfig has no destructor, and does not free the data.
                if (freeOnException)
                    ImGuiNative.igMemFree(dataPointer);

                throw;
            }
        }

        /// <inheritdoc/>
        public ImFontPtr AddFontFromFile(string path, in SafeFontConfig fontConfig)
        {
            return this.AddFontFromStream(
                File.OpenRead(path),
                fontConfig,
                false,
                $"{nameof(this.AddFontFromFile)}({path})");
        }

        /// <inheritdoc/>
        public unsafe ImFontPtr AddFontFromStream(
            Stream stream,
            in SafeFontConfig fontConfig,
            bool leaveOpen,
            string debugTag)
        {
            using var streamCloser = leaveOpen ? null : stream;
            if (!stream.CanSeek)
            {
                // There is no need to dispose a MemoryStream.
                var ms = new MemoryStream();
                stream.CopyTo(ms);
                stream = ms;
            }

            var length = checked((int)(uint)stream.Length);
            var memory = ImGuiHelpers.AllocateMemory(length);
            try
            {
                stream.ReadExactly(new(memory, length));
                return this.AddFontFromImGuiHeapAllocatedMemory(
                    memory,
                    length,
                    fontConfig,
                    false,
                    $"{nameof(this.AddFontFromStream)}({debugTag})");
            }
            catch
            {
                ImGuiNative.igMemFree(memory);
                throw;
            }
        }

        /// <inheritdoc/>
        public unsafe ImFontPtr AddFontFromMemory(
            ReadOnlySpan<byte> span,
            in SafeFontConfig fontConfig,
            string debugTag)
        {
            var length = span.Length;
            var memory = ImGuiHelpers.AllocateMemory(length);
            try
            {
                span.CopyTo(new(memory, length));
                return this.AddFontFromImGuiHeapAllocatedMemory(
                    memory,
                    length,
                    fontConfig,
                    false,
                    $"{nameof(this.AddFontFromMemory)}({debugTag})");
            }
            catch
            {
                ImGuiNative.igMemFree(memory);
                throw;
            }
        }

        /// <inheritdoc/>
        public ImFontPtr AddDalamudDefaultFont(float sizePx, ushort[]? glyphRanges)
        {
            ImFontPtr font = default;
            glyphRanges ??= this.factory.DefaultGlyphRanges;

            var dfid = this.factory.DefaultFontSpec;
            if (sizePx < 0f)
                sizePx *= -dfid.SizePx;

            if (dfid is SingleFontSpec sfs)
            {
                if (sfs.FontId is DalamudDefaultFontAndFamilyId)
                {
                    // invalid; calling sfs.AddToBuildToolkit calls this function, causing infinite recursion
                }
                else
                {
                    sfs = sfs with { SizePx = sizePx };
                    font = sfs.AddToBuildToolkit(this);
                    if (sfs.FontId is not GameFontAndFamilyId { GameFontFamily: GameFontFamily.Axis })
                        this.AddGameSymbol(new() { SizePx = sizePx, MergeFont = font });
                }
            }

            if (font.IsNull())
            {
                // fall back to AXIS fonts
                font = this.AddGameGlyphs(new(GameFontFamily.Axis, sizePx), glyphRanges, default);
            }

            this.AttachExtraGlyphsForDalamudLanguage(new() { SizePx = sizePx, MergeFont = font });
            if (this.Font.IsNull())
                this.Font = font;
            return font;
        }

        /// <inheritdoc/>
        public ImFontPtr AddDalamudAssetFont(DalamudAsset asset, in SafeFontConfig fontConfig)
        {
            if (asset.GetPurpose() != DalamudAssetPurpose.Font)
                throw new ArgumentOutOfRangeException(nameof(asset), asset, "Must have the purpose of Font.");

            switch (asset)
            {
                //case DalamudAsset.LodestoneGameSymbol when this.factory.HasGameSymbolsFontFile:
                //    return this.factory.AddFont(
                //        this,
                //        asset,
                //        fontConfig with
                //        {
                //            FontNo = 0,
                //            SizePx = (fontConfig.SizePx * 3) / 2,
                //        });

                //case DalamudAsset.LodestoneGameSymbol when !this.factory.HasGameSymbolsFontFile:
                //{
                //    return this.AddGameGlyphs(
                //        new(GameFontFamily.Axis, fontConfig.SizePx),
                //        fontConfig.GlyphRanges,
                //        fontConfig.MergeFont);
                //}

                default:
                    return this.factory.AddFont(
                        this,
                        asset,
                        fontConfig with
                        {
                            FontNo = 0,
                        });
            }
        }

        /// <inheritdoc/>
        public ImFontPtr AddFontAwesomeIconFont(in SafeFontConfig fontConfig) => this.AddDalamudAssetFont(
            DalamudAsset.FontAwesomeFreeSolid,
            fontConfig with
            {
                GlyphRanges = new ushort[] { FontAwesomeIconMin, FontAwesomeIconMax, 0 },
            });

        /// <inheritdoc/>
        public ImFontPtr AddGameSymbol(in SafeFontConfig fontConfig) =>
            this.AddDalamudAssetFont(
                DalamudAsset.LodestoneGameSymbol,
                fontConfig with
                {
                    GlyphRanges = new ushort[]
                    {
                        GamePrebakedFontHandle.SeIconCharMin,
                        GamePrebakedFontHandle.SeIconCharMax,
                        0,
                    },
                });

        /// <inheritdoc/>
        public ImFontPtr AddGameGlyphs(GameFontStyle gameFontStyle, ushort[]? glyphRanges, ImFontPtr mergeFont) =>
            this.gameFontHandleSubstance.AttachGameGlyphs(this, mergeFont, gameFontStyle, glyphRanges);

        /// <inheritdoc/>
        public void AttachWindowsDefaultFont(
            CultureInfo cultureInfo,
            in SafeFontConfig fontConfig,
            int weight = (int)DWRITE_FONT_WEIGHT.DWRITE_FONT_WEIGHT_NORMAL,
            int stretch = (int)DWRITE_FONT_STRETCH.DWRITE_FONT_STRETCH_NORMAL,
            int style = (int)DWRITE_FONT_STYLE.DWRITE_FONT_STYLE_NORMAL)
        {
            var targetFont = fontConfig.MergeFont;
            if (targetFont.IsNull())
                targetFont = this.Font;
            if (targetFont.IsNull())
                return;

            // https://learn.microsoft.com/en-us/windows/apps/design/globalizing/loc-international-fonts
            var splitTag = cultureInfo.IetfLanguageTag.Split("-");
            foreach (var test in new[]
                     {
                         cultureInfo.IetfLanguageTag,
                         $"{splitTag[0]}-{splitTag[^1]}",
                     })
            {
                var familyName = test switch
                {
                    "af-ZA" => "Segoe UI",
                    "am-ET" => "Ebrima",
                    "ar-SA" => "Segoe UI",
                    "as-IN" => "Nirmala UI",
                    "az-Latn-AZ" => "Segoe UI",
                    "be-BY" => "Segoe UI",
                    "bg-BG" => "Segoe UI",
                    "bn-BD" => "Nirmala UI",
                    "bn-IN" => "Nirmala UI",
                    "bs-Latn-BA" => "Segoe UI",
                    "ca-ES" => "Segoe UI",
                    "ca-ES-valencia" => "Segoe UI",
                    "chr-CHER-US" => "Gadugi",
                    "cs-CZ" => "Segoe UI",
                    "cy-GB" => "Segoe UI",
                    "da-DK" => "Segoe UI",
                    "de-DE" => "Segoe UI",
                    "el-GR" => "Segoe UI",
                    "en-GB" => "Segoe UI",
                    "es-ES" => "Segoe UI",
                    "et-EE" => "Segoe UI",
                    "eu-ES" => "Segoe UI",
                    "fa-IR" => "Segoe UI",
                    "fi-FI" => "Segoe UI",
                    "fil-PH" => "Segoe UI",
                    "fr-FR" => "Segoe UI",
                    "ga-IE" => "Segoe UI",
                    "gd-GB" => "Segoe UI",
                    "gl-ES" => "Segoe UI",
                    "gu-IN" => "Nirmala UI",
                    "ha-Latn-NG" => "Segoe UI",
                    "he-IL" => "Segoe UI",
                    "hi-IN" => "Nirmala UI",
                    "hr-HR" => "Segoe UI",
                    "hu-HU" => "Segoe UI",
                    "hy-AM" => "Segoe UI",
                    "id-ID" => "Segoe UI",
                    "ig-NG" => "Segoe UI",
                    "is-IS" => "Segoe UI",
                    "it-IT" => "Segoe UI",
                    "ja-JP" => "Yu Gothic UI",
                    "ka-GE" => "Segoe UI",
                    "kk-KZ" => "Segoe UI",
                    "km-KH" => "Leelawadee UI",
                    "kn-IN" => "Nirmala UI",
                    "ko-KR" => "Malgun Gothic",
                    "kok-IN" => "Nirmala UI",
                    "ku-ARAB-IQ" => "Segoe UI",
                    "ky-KG" => "Segoe UI",
                    "lb-LU" => "Segoe UI",
                    "lt-LT" => "Segoe UI",
                    "lv-LV" => "Segoe UI",
                    "mi-NZ" => "Segoe UI",
                    "mk-MK" => "Segoe UI",
                    "ml-IN" => "Nirmala UI",
                    "mn-MN" => "Segoe UI",
                    "mr-IN" => "Nirmala UI",
                    "ms-MY" => "Segoe UI",
                    "mt-MT" => "Segoe UI",
                    "nb-NO" => "Segoe UI",
                    "ne-NP" => "Nirmala UI",
                    "nl-NL" => "Segoe UI",
                    "nn-NO" => "Segoe UI",
                    "nso-ZA" => "Segoe UI",
                    "or-IN" => "Nirmala UI",
                    "pa-Arab-PK" => "Segoe UI",
                    "pa-IN" => "Nirmala UI",
                    "pl-PL" => "Segoe UI",
                    "prs-AF" => "Segoe UI",
                    "pt-BR" => "Segoe UI",
                    "pt-PT" => "Segoe UI",
                    "qut-GT" => "Segoe UI",
                    "quz-PE" => "Segoe UI",
                    "ro-RO" => "Segoe UI",
                    "ru-RU" => "Segoe UI",
                    "rw-RW" => "Segoe UI",
                    "sd-Arab-PK" => "Segoe UI",
                    "si-LK" => "Nirmala UI",
                    "sk-SK" => "Segoe UI",
                    "sl-SI" => "Segoe UI",
                    "sq-AL" => "Segoe UI",
                    "sr-Cyrl-BA" => "Segoe UI",
                    "sr-Cyrl-CS" => "Segoe UI",
                    "sr-Latn-CS" => "Segoe UI",
                    "sv-SE" => "Segoe UI",
                    "sw-KE" => "Segoe UI",
                    "ta-IN" => "Nirmala UI",
                    "te-IN" => "Nirmala UI",
                    "tg-Cyrl-TJ" => "Segoe UI",
                    "th-TH" => "Leelawadee UI",
                    "ti-ET" => "Ebrima",
                    "tk-TM" => "Segoe UI",
                    "tn-ZA" => "Segoe UI",
                    "tr-TR" => "Segoe UI",
                    "tt-RU" => "Segoe UI",
                    "ug-CN" => "Segoe UI",
                    "uk-UA" => "Segoe UI",
                    "ur-PK" => "Segoe UI",
                    "uz-Latn-UZ" => "Segoe UI",
                    "vi-VN" => "Segoe UI",
                    "wo-SN" => "Segoe UI",
                    "xh-ZA" => "Segoe UI",
                    "yo-NG" => "Segoe UI",
                    "zh-CN" => "Microsoft YaHei UI",
                    "zh-HK" => "Microsoft JhengHei UI",
                    "zh-TW" => "Microsoft JhengHei UI",
                    "zh-Hans" => "Microsoft YaHei UI",
                    "zh-Hant" => "Microsoft YaHei UI",
                    "zu-ZA" => "Segoe UI",
                    _ => null,
                };
                if (familyName is null)
                    continue;
                var family = IFontFamilyId
                             .ListSystemFonts(false)
                             .FirstOrDefault(
                                 x => x.EnglishName.Equals(familyName, StringComparison.InvariantCultureIgnoreCase));
                if (family?.Fonts[family.FindBestMatch(weight, stretch, style)] is not { } font)
                    return;
                font.AddToBuildToolkit(this, fontConfig with { MergeFont = targetFont });
                return;
            }
        }

        /// <inheritdoc/>
        public void AttachExtraGlyphsForDalamudLanguage(in SafeFontConfig fontConfig)
        {
            var targetFont = fontConfig.MergeFont;
            if (targetFont.IsNull())
                targetFont = this.Font;
            if (targetFont.IsNull())
                return;

            var dalamudConfiguration = Service<DalamudConfiguration>.Get();
<<<<<<< HEAD
            // if (dalamudConfiguration.EffectiveLanguage == "ko"
            //     || Service<DalamudIme>.GetNullable()?.EncounteredHangul is true)
            // {
            //     this.AddDalamudAssetFont(
            //         DalamudAsset.NotoSansKrRegular,
            //         fontConfig with
            //         {
            //             GlyphRanges = ImGuiHelpers.CreateImGuiRangesFrom(
            //                 UnicodeRanges.HangulJamo,
            //                 UnicodeRanges.HangulCompatibilityJamo,
            //                 UnicodeRanges.HangulSyllables,
            //                 UnicodeRanges.HangulJamoExtendedA,
            //                 UnicodeRanges.HangulJamoExtendedB),
            //         });
            // }
=======
            if (dalamudConfiguration.EffectiveLanguage == "ko"
                || Service<DalamudIme>.GetNullable()?.EncounteredHangul is true)
            {
                this.AddDalamudAssetFont(
                    DalamudAsset.NotoSansKrRegular,
                    fontConfig with
                    {
                        MergeFont = targetFont,
                        GlyphRanges = default(FluentGlyphRangeBuilder).WithLanguage("ko-kr").BuildExact(),
                    });
            }
>>>>>>> 53278130

            if (Service<DalamudConfiguration>.Get().EffectiveLanguage == "tw")
            {
                this.AttachWindowsDefaultFont(CultureInfo.GetCultureInfo("zh-hant"), fontConfig with
                {
                    GlyphRanges = default(FluentGlyphRangeBuilder).WithLanguage("zh-hant").BuildExact(),
                });
            }
            else if (Service<DalamudConfiguration>.Get().EffectiveLanguage == "zh"
                     || Service<DalamudIme>.GetNullable()?.EncounteredHan is true)
            {
                this.AttachWindowsDefaultFont(CultureInfo.GetCultureInfo("zh-hans"), fontConfig with
                {
                    GlyphRanges = default(FluentGlyphRangeBuilder).WithLanguage("zh-hans").BuildExact(),
                });
            }
        }

        public void PreBuildSubstances()
        {
            foreach (var substance in this.data.Substances)
                substance.OnPreBuild(this);
            foreach (var substance in this.data.Substances)
                substance.OnPreBuildCleanup(this);
        }

        public unsafe void PreBuild()
        {
            var configData = this.data.ConfigData;
            foreach (ref var config in configData.DataSpan)
            {
                if (this.GetFontScaleMode(config.DstFont) != FontScaleMode.Default)
                    continue;

                config.SizePixels *= this.Scale;

                config.GlyphMaxAdvanceX *= this.Scale;
                if (float.IsInfinity(config.GlyphMaxAdvanceX) || float.IsNaN(config.GlyphMaxAdvanceX))
                    config.GlyphMaxAdvanceX = config.GlyphMaxAdvanceX > 0 ? float.MaxValue : -float.MaxValue;

                config.GlyphMinAdvanceX *= this.Scale;
                if (float.IsInfinity(config.GlyphMinAdvanceX) || float.IsNaN(config.GlyphMinAdvanceX))
                    config.GlyphMinAdvanceX = config.GlyphMinAdvanceX > 0 ? float.MaxValue : -float.MaxValue;

                config.GlyphOffset *= this.Scale;
            }
        }

        public void DoBuild()
        {
            // ImGui will call AddFontDefault() on Build() call.
            // AddFontDefault() will reliably crash, when invoked multithreaded.
            // We add a dummy font to prevent that.
            if (this.data.ConfigData.Length == 0)
            {
                this.AddDalamudAssetFont(
                    DalamudAsset.NotoSansScMedium,
                    new() { GlyphRanges = new ushort[] { ' ', ' ', '\0' }, SizePx = 1 });
            }

            if (!this.NewImAtlas.Build())
                throw new InvalidOperationException("ImFontAtlas.Build failed");

            this.BuildStep = FontAtlasBuildStep.PostBuild;
        }

        public unsafe void PostBuild()
        {
            var scale = this.Scale;
            foreach (ref var font in this.Fonts.DataSpan)
            {
                if (this.GetFontScaleMode(font) != FontScaleMode.SkipHandling)
                    font.AdjustGlyphMetrics(1 / scale, 1 / scale);

                foreach (var c in FallbackCodepoints)
                {
                    var g = font.FindGlyphNoFallback(c);
                    if (g.NativePtr == null)
                        continue;

                    font.UpdateFallbackChar(c);
                    break;
                }

                foreach (var c in EllipsisCodepoints)
                {
                    var g = font.FindGlyphNoFallback(c);
                    if (g.NativePtr == null)
                        continue;

                    font.EllipsisChar = c;
                    break;
                }
            }
        }

        public void PostBuildSubstances()
        {
            foreach (var substance in this.data.Substances)
                substance.OnPostBuild(this);
        }

        public void PostBuildCallbacks()
        {
            foreach (var ac in this.registeredPostBuildActions)
                ac.InvokeSafely();
            this.registeredPostBuildActions.Clear();
        }

        public unsafe void UploadTextures()
        {
            var buf = Array.Empty<byte>();
            try
            {
                var use4 = this.factory.InterfaceManager.SupportsDxgiFormat(Format.B4G4R4A4_UNorm);
                var bpp = use4 ? 2 : 4;
                var width = this.NewImAtlas.TexWidth;
                var height = this.NewImAtlas.TexHeight;
                foreach (ref var texture in this.data.ImTextures.DataSpan)
                {
                    if (texture.TexID != 0)
                    {
                        // Nothing to do
                    }
                    else if (texture.TexPixelsRGBA32 is not null)
                    {
                        var wrap = this.factory.InterfaceManager.LoadImageFromDxgiFormat(
                            new(texture.TexPixelsRGBA32, width * height * 4),
                            width * 4,
                            width,
                            height,
                            use4 ? Format.B4G4R4A4_UNorm : Format.R8G8B8A8_UNorm);
                        this.data.AddExistingTexture(wrap);
                        texture.TexID = wrap.ImGuiHandle;
                    }
                    else if (texture.TexPixelsAlpha8 is not null)
                    {
                        var numPixels = width * height;
                        if (buf.Length < numPixels * bpp)
                        {
                            ArrayPool<byte>.Shared.Return(buf);
                            buf = ArrayPool<byte>.Shared.Rent(numPixels * bpp);
                        }

                        fixed (void* pBuf = buf)
                        {
                            var sourcePtr = texture.TexPixelsAlpha8;
                            if (use4)
                            {
                                var target = (ushort*)pBuf;
                                while (numPixels-- > 0)
                                {
                                    *target = (ushort)((*sourcePtr << 8) | 0x0FFF);
                                    target++;
                                    sourcePtr++;
                                }
                            }
                            else
                            {
                                var target = (uint*)pBuf;
                                while (numPixels-- > 0)
                                {
                                    *target = (uint)((*sourcePtr << 24) | 0x00FFFFFF);
                                    target++;
                                    sourcePtr++;
                                }
                            }
                        }

                        var wrap = this.factory.InterfaceManager.LoadImageFromDxgiFormat(
                            buf,
                            width * bpp,
                            width,
                            height,
                            use4 ? Format.B4G4R4A4_UNorm : Format.B8G8R8A8_UNorm);
                        this.data.AddExistingTexture(wrap);
                        texture.TexID = wrap.ImGuiHandle;
                        continue;
                    }
                    else
                    {
                        Log.Warning(
                            "[{name}]: TexID, TexPixelsRGBA32, and TexPixelsAlpha8 are all null",
                            this.data.Owner?.Name ?? "(error)");
                    }

                    if (texture.TexPixelsRGBA32 is not null)
                        ImGuiNative.igMemFree(texture.TexPixelsRGBA32);
                    if (texture.TexPixelsAlpha8 is not null)
                        ImGuiNative.igMemFree(texture.TexPixelsAlpha8);
                    texture.TexPixelsRGBA32 = null;
                    texture.TexPixelsAlpha8 = null;
                }
            }
            finally
            {
                ArrayPool<byte>.Shared.Return(buf);
            }
        }

        /// <inheritdoc/>
        public unsafe void CopyGlyphsAcrossFonts(
            ImFontPtr source,
            ImFontPtr target,
            bool missingOnly,
            bool rebuildLookupTable = true,
            char rangeLow = ' ',
            char rangeHigh = '\uFFFE')
        {
            var sourceFound = false;
            var targetFound = false;
            foreach (var f in this.Fonts)
            {
                sourceFound |= f.NativePtr == source.NativePtr;
                targetFound |= f.NativePtr == target.NativePtr;
            }

            if (sourceFound && targetFound)
            {
                ImGuiHelpers.CopyGlyphsAcrossFonts(
                    source,
                    target,
                    missingOnly,
                    false,
                    rangeLow,
                    rangeHigh);
                if (rebuildLookupTable)
                    this.BuildLookupTable(target);
            }
        }

        /// <inheritdoc/>
        public unsafe void BuildLookupTable(ImFontPtr font)
        {
            // Need to clear previous Fallback pointers before BuildLookupTable, or it may crash
            font.NativePtr->FallbackGlyph = null;
            font.NativePtr->FallbackHotData = null;
            font.BuildLookupTable();

            // Need to fix our custom ImGui, so that imgui_widgets.cpp:3656 stops thinking
            // Codepoint < FallbackHotData.size always means that it's not fallback char.
            // Otherwise, having a fallback character in ImGui.InputText gets strange.
            var indexedHotData = font.IndexedHotDataWrapped();
            var indexLookup = font.IndexLookupWrapped();
            ref var fallbackHotData = ref *(ImGuiHelpers.ImFontGlyphHotDataReal*)font.NativePtr->FallbackHotData;
            for (var codepoint = 0; codepoint < indexedHotData.Length; codepoint++)
            {
                if (indexLookup[codepoint] == ushort.MaxValue)
                {
                    indexedHotData[codepoint].AdvanceX = fallbackHotData.AdvanceX;
                    indexedHotData[codepoint].OccupiedWidth = fallbackHotData.OccupiedWidth;
                }
            }
        }
    }
}<|MERGE_RESOLUTION|>--- conflicted
+++ resolved
@@ -593,7 +593,6 @@
                 return;
 
             var dalamudConfiguration = Service<DalamudConfiguration>.Get();
-<<<<<<< HEAD
             // if (dalamudConfiguration.EffectiveLanguage == "ko"
             //     || Service<DalamudIme>.GetNullable()?.EncounteredHangul is true)
             // {
@@ -601,27 +600,10 @@
             //         DalamudAsset.NotoSansKrRegular,
             //         fontConfig with
             //         {
-            //             GlyphRanges = ImGuiHelpers.CreateImGuiRangesFrom(
-            //                 UnicodeRanges.HangulJamo,
-            //                 UnicodeRanges.HangulCompatibilityJamo,
-            //                 UnicodeRanges.HangulSyllables,
-            //                 UnicodeRanges.HangulJamoExtendedA,
-            //                 UnicodeRanges.HangulJamoExtendedB),
+            //             MergeFont = targetFont,
+            //             GlyphRanges = default(FluentGlyphRangeBuilder).WithLanguage("ko-kr").BuildExact(),
             //         });
             // }
-=======
-            if (dalamudConfiguration.EffectiveLanguage == "ko"
-                || Service<DalamudIme>.GetNullable()?.EncounteredHangul is true)
-            {
-                this.AddDalamudAssetFont(
-                    DalamudAsset.NotoSansKrRegular,
-                    fontConfig with
-                    {
-                        MergeFont = targetFont,
-                        GlyphRanges = default(FluentGlyphRangeBuilder).WithLanguage("ko-kr").BuildExact(),
-                    });
-            }
->>>>>>> 53278130
 
             if (Service<DalamudConfiguration>.Get().EffectiveLanguage == "tw")
             {
