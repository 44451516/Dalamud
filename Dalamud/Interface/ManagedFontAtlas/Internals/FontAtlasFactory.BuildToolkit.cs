using System.Buffers;
using System.Collections.Generic;
using System.Globalization;
using System.IO;
using System.Linq;
using System.Runtime.InteropServices;

using Dalamud.Configuration.Internal;
using Dalamud.Interface.FontIdentifier;
using Dalamud.Interface.GameFonts;
using Dalamud.Interface.Internal;
using Dalamud.Interface.Utility;
using Dalamud.Storage.Assets;
using Dalamud.Utility;

using ImGuiNET;

using SharpDX.DXGI;

using TerraFX.Interop.DirectX;

namespace Dalamud.Interface.ManagedFontAtlas.Internals;

/// <summary>
/// Standalone font atlas.
/// </summary>
internal sealed partial class FontAtlasFactory
{
    private static readonly Dictionary<ulong, List<(char Left, char Right, float Distance)>> PairAdjustmentsCache =
        new();

    /// <summary>
    /// Implementations for <see cref="IFontAtlasBuildToolkitPreBuild"/> and
    /// <see cref="IFontAtlasBuildToolkitPostBuild"/>.
    /// </summary>
    private class BuildToolkit : IFontAtlasBuildToolkit.IApi9Compat, IFontAtlasBuildToolkitPreBuild, IFontAtlasBuildToolkitPostBuild, IDisposable
    {
        private static readonly ushort FontAwesomeIconMin =
            (ushort)Enum.GetValues<FontAwesomeIcon>().Where(x => x > 0).Min();

        private static readonly ushort FontAwesomeIconMax =
            (ushort)Enum.GetValues<FontAwesomeIcon>().Where(x => x > 0).Max();

        private readonly DisposeSafety.ScopedFinalizer disposeAfterBuild = new();
        private readonly GamePrebakedFontHandle.HandleSubstance gameFontHandleSubstance;
        private readonly FontAtlasFactory factory;
        private readonly FontAtlasBuiltData data;
        private readonly List<Action> registeredPostBuildActions = new();

        /// <summary>
        /// Initializes a new instance of the <see cref="BuildToolkit"/> class.
        /// </summary>
        /// <param name="factory">An instance of <see cref="FontAtlasFactory"/>.</param>
        /// <param name="data">New atlas.</param>
        /// <param name="gameFontHandleSubstance">An instance of <see cref="GamePrebakedFontHandle.HandleSubstance"/>.</param>
        /// <param name="isAsync">Specify whether the current build operation is an asynchronous one.</param>
        public BuildToolkit(
            FontAtlasFactory factory,
            FontAtlasBuiltData data,
            GamePrebakedFontHandle.HandleSubstance gameFontHandleSubstance,
            bool isAsync)
        {
            this.data = data;
            this.gameFontHandleSubstance = gameFontHandleSubstance;
            this.IsAsyncBuildOperation = isAsync;
            this.factory = factory;
        }

        /// <inheritdoc cref="IFontAtlasBuildToolkit.Font"/>
        public ImFontPtr Font { get; set; }

        /// <inheritdoc cref="IFontAtlasBuildToolkit.Font"/>
        public float Scale => this.data.Scale;

        /// <inheritdoc/>
        public bool IsAsyncBuildOperation { get; }

        /// <inheritdoc/>
        public FontAtlasBuildStep BuildStep { get; set; }

        /// <inheritdoc/>
        public ImFontAtlasPtr NewImAtlas => this.data.Atlas;

        /// <inheritdoc/>
        public ImVectorWrapper<ImFontPtr> Fonts => this.data.Fonts;

        /// <summary>
        /// Gets the font scale modes.
        /// </summary>
        private Dictionary<ImFontPtr, FontScaleMode> FontScaleModes { get; } = new();

        /// <inheritdoc/>
        public void Dispose() => this.disposeAfterBuild.Dispose();

        /// <inheritdoc/>
        public T2 DisposeAfterBuild<T2>(T2 disposable) where T2 : IDisposable =>
            this.disposeAfterBuild.Add(disposable);

        /// <inheritdoc/>
        public GCHandle DisposeAfterBuild(GCHandle gcHandle) => this.disposeAfterBuild.Add(gcHandle);

        /// <inheritdoc/>
        public void DisposeAfterBuild(Action action) => this.disposeAfterBuild.Add(action);

        /// <inheritdoc/>
        public T DisposeWithAtlas<T>(T disposable) where T : IDisposable => this.data.Garbage.Add(disposable);

        /// <inheritdoc/>
        public GCHandle DisposeWithAtlas(GCHandle gcHandle) => this.data.Garbage.Add(gcHandle);

        /// <inheritdoc/>
        public void DisposeWithAtlas(Action action) => this.data.Garbage.Add(action);

        /// <inheritdoc/>
        [Api10ToDo(Api10ToDoAttribute.DeleteCompatBehavior)]
        public void FromUiBuilderObsoleteEventHandlers(Action action)
        {
            var previousSubstances = new IFontHandleSubstance[this.data.Substances.Count];
            for (var i = 0; i < previousSubstances.Length; i++)
            {
                previousSubstances[i] = this.data.Substances[i].Manager.Substance;
                this.data.Substances[i].Manager.Substance = this.data.Substances[i];
                this.data.Substances[i].CreateFontOnAccess = true;
                this.data.Substances[i].PreBuildToolkitForApi9Compat = this;
            }

            try
            {
                action();
            }
            finally
            {
                for (var i = 0; i < previousSubstances.Length; i++)
                {
                    this.data.Substances[i].Manager.Substance = previousSubstances[i];
                    this.data.Substances[i].CreateFontOnAccess = false;
                    this.data.Substances[i].PreBuildToolkitForApi9Compat = null;
                }
            }
        }

        /// <inheritdoc/>
        public ImFontPtr GetFont(IFontHandle fontHandle)
        {
            foreach (var s in this.data.Substances)
            {
                var f = s.GetFontPtr(fontHandle);
                if (!f.IsNull())
                    return f;
            }

            return default;
        }

        /// <inheritdoc/>
        public ImFontPtr SetFontScaleMode(ImFontPtr fontPtr, FontScaleMode scaleMode)
        {
            this.FontScaleModes[fontPtr] = scaleMode;
            return fontPtr;
        }

        /// <inheritdoc cref="IFontAtlasBuildToolkitPreBuild.GetFontScaleMode"/>
        public FontScaleMode GetFontScaleMode(ImFontPtr fontPtr) =>
            this.FontScaleModes.GetValueOrDefault(fontPtr, FontScaleMode.Default);

        /// <inheritdoc/>
        public int StoreTexture(IDalamudTextureWrap textureWrap, bool disposeOnError) =>
            this.data.AddNewTexture(textureWrap, disposeOnError);

        /// <inheritdoc/>
        public void RegisterPostBuild(Action action) => this.registeredPostBuildActions.Add(action);

        /// <inheritdoc/>
        public unsafe ImFontPtr AddFontFromImGuiHeapAllocatedMemory(
            void* dataPointer,
            int dataSize,
            in SafeFontConfig fontConfig,
            bool freeOnException,
            string debugTag)
        {
            Log.Verbose(
                "[{name}] 0x{atlas:X}: {funcname}(0x{dataPointer:X}, 0x{dataSize:X}, ...) from {tag}",
                this.data.Owner?.Name ?? "(error)",
                (nint)this.NewImAtlas.NativePtr,
                nameof(this.AddFontFromImGuiHeapAllocatedMemory),
                (nint)dataPointer,
                dataSize,
                debugTag);

            var font = default(ImFontPtr);
            try
            {
                fontConfig.ThrowOnInvalidValues();

                var raw = fontConfig.Raw with
                {
                    FontData = dataPointer,
                    FontDataOwnedByAtlas = 1,
                    FontDataSize = dataSize,
                };

                if (fontConfig.GlyphRanges is not { Length: > 0 } ranges)
                    ranges = new ushort[] { 1, 0xFFFE, 0 };

                raw.GlyphRanges = (ushort*)this.DisposeAfterBuild(
                    GCHandle.Alloc(ranges, GCHandleType.Pinned)).AddrOfPinnedObject();

                TrueTypeUtils.CheckImGuiCompatibleOrThrow(raw);

                font = this.NewImAtlas.AddFont(&raw);

                var dataHash = default(HashCode);
                dataHash.AddBytes(new(dataPointer, dataSize));
                var hashIdent = (uint)dataHash.ToHashCode() | ((ulong)dataSize << 32);

                List<(char Left, char Right, float Distance)> pairAdjustments;
                lock (PairAdjustmentsCache)
                {
                    if (!PairAdjustmentsCache.TryGetValue(hashIdent, out pairAdjustments))
                    {
                        PairAdjustmentsCache.Add(hashIdent, pairAdjustments = new());
                        try
                        {
                            pairAdjustments.AddRange(TrueTypeUtils.ExtractHorizontalPairAdjustments(raw).ToArray());
                        }
                        catch
                        {
                            // don't care
                        }
                    }
                }

                foreach (var pair in pairAdjustments)
                {
                    if (!ImGuiHelpers.IsCodepointInSuppliedGlyphRangesUnsafe(pair.Left, raw.GlyphRanges))
                        continue;
                    if (!ImGuiHelpers.IsCodepointInSuppliedGlyphRangesUnsafe(pair.Right, raw.GlyphRanges))
                        continue;

                    font.AddKerningPair(pair.Left, pair.Right, pair.Distance * raw.SizePixels);
                }

                return font;
            }
            catch
            {
                if (!font.IsNull())
                {
                    // Note that for both RemoveAt calls, corresponding destructors will be called.

                    var configIndex = this.data.ConfigData.FindIndex(x => x.DstFont == font.NativePtr);
                    if (configIndex >= 0)
                        this.data.ConfigData.RemoveAt(configIndex);

                    var index = this.Fonts.IndexOf(font);
                    if (index >= 0)
                        this.Fonts.RemoveAt(index);
                }

                // ImFontConfig has no destructor, and does not free the data.
                if (freeOnException)
                    ImGuiNative.igMemFree(dataPointer);

                throw;
            }
        }

        /// <inheritdoc/>
        public ImFontPtr AddFontFromFile(string path, in SafeFontConfig fontConfig)
        {
            return this.AddFontFromStream(
                File.OpenRead(path),
                fontConfig,
                false,
                $"{nameof(this.AddFontFromFile)}({path})");
        }

        /// <inheritdoc/>
        public unsafe ImFontPtr AddFontFromStream(
            Stream stream,
            in SafeFontConfig fontConfig,
            bool leaveOpen,
            string debugTag)
        {
            using var streamCloser = leaveOpen ? null : stream;
            if (!stream.CanSeek)
            {
                // There is no need to dispose a MemoryStream.
                var ms = new MemoryStream();
                stream.CopyTo(ms);
                stream = ms;
            }

            var length = checked((int)(uint)stream.Length);
            var memory = ImGuiHelpers.AllocateMemory(length);
            try
            {
                stream.ReadExactly(new(memory, length));
                return this.AddFontFromImGuiHeapAllocatedMemory(
                    memory,
                    length,
                    fontConfig,
                    false,
                    $"{nameof(this.AddFontFromStream)}({debugTag})");
            }
            catch
            {
                ImGuiNative.igMemFree(memory);
                throw;
            }
        }

        /// <inheritdoc/>
        public unsafe ImFontPtr AddFontFromMemory(
            ReadOnlySpan<byte> span,
            in SafeFontConfig fontConfig,
            string debugTag)
        {
            var length = span.Length;
            var memory = ImGuiHelpers.AllocateMemory(length);
            try
            {
                span.CopyTo(new(memory, length));
                return this.AddFontFromImGuiHeapAllocatedMemory(
                    memory,
                    length,
                    fontConfig,
                    false,
                    $"{nameof(this.AddFontFromMemory)}({debugTag})");
            }
            catch
            {
                ImGuiNative.igMemFree(memory);
                throw;
            }
        }

        /// <inheritdoc/>
        public ImFontPtr AddDalamudDefaultFont(float sizePx, ushort[]? glyphRanges)
        {
            ImFontPtr font = default;
            glyphRanges ??= this.factory.DefaultGlyphRanges;

            var dfid = this.factory.DefaultFontSpec;
            if (sizePx < 0f)
                sizePx *= -dfid.SizePx;

            if (dfid is SingleFontSpec sfs)
            {
                if (sfs.FontId is DalamudDefaultFontAndFamilyId)
                {
                    // invalid; calling sfs.AddToBuildToolkit calls this function, causing infinite recursion
                }
                else
                {
                    sfs = sfs with { SizePx = sizePx };
                    font = sfs.AddToBuildToolkit(this);
                    if (sfs.FontId is not GameFontAndFamilyId { GameFontFamily: GameFontFamily.Axis })
                        this.AddGameSymbol(new() { SizePx = sizePx, MergeFont = font });
                }
            }

            if (font.IsNull())
            {
                // fall back to AXIS fonts
                font = this.AddGameGlyphs(new(GameFontFamily.Axis, sizePx), glyphRanges, default);
            }

            this.AttachExtraGlyphsForDalamudLanguage(new() { SizePx = sizePx, MergeFont = font });
            if (this.Font.IsNull())
                this.Font = font;
            return font;
        }

        /// <inheritdoc/>
        public ImFontPtr AddDalamudAssetFont(DalamudAsset asset, in SafeFontConfig fontConfig)
        {
            if (asset.GetPurpose() != DalamudAssetPurpose.Font)
                throw new ArgumentOutOfRangeException(nameof(asset), asset, "Must have the purpose of Font.");

            switch (asset)
            {
<<<<<<< HEAD
                //case DalamudAsset.LodestoneGameSymbol when this.factory.HasGameSymbolsFontFile:
                //    return this.factory.AddFont(
                //        this,
                //        asset,
                //        fontConfig with
                //        {
                //            FontNo = 0,
                //            SizePx = (fontConfig.SizePx * 3) / 2,
                //        });

                //case DalamudAsset.LodestoneGameSymbol when !this.factory.HasGameSymbolsFontFile:
                //{
                //    return this.AddGameGlyphs(
                //        new(GameFontFamily.Axis, fontConfig.SizePx),
                //        fontConfig.GlyphRanges,
                //        fontConfig.MergeFont);
                //}
=======
                case DalamudAsset.LodestoneGameSymbol when this.factory.HasGameSymbolsFontFile:
                    return this.factory.AddFont(
                        this,
                        asset,
                        fontConfig with
                        {
                            FontNo = 0,
                            SizePx = (fontConfig.SizePx * 3) / 2,
                        });

                case DalamudAsset.LodestoneGameSymbol when !this.factory.HasGameSymbolsFontFile:
                    return this.AddGameGlyphs(
                        new(GameFontFamily.Axis, fontConfig.SizePx),
                        fontConfig.GlyphRanges,
                        fontConfig.MergeFont);
>>>>>>> 22d27fbb

                default:
                    return this.factory.AddFont(
                        this,
                        asset,
                        fontConfig with
                        {
                            FontNo = 0,
                        });
            }
        }

        /// <inheritdoc/>
        public ImFontPtr AddFontAwesomeIconFont(in SafeFontConfig fontConfig) => this.AddDalamudAssetFont(
            DalamudAsset.FontAwesomeFreeSolid,
            fontConfig with
            {
                GlyphRanges = new ushort[] { FontAwesomeIconMin, FontAwesomeIconMax, 0 },
            });

        /// <inheritdoc/>
        public ImFontPtr AddGameSymbol(in SafeFontConfig fontConfig) =>
            this.AddDalamudAssetFont(
                DalamudAsset.LodestoneGameSymbol,
                fontConfig with
                {
                    GlyphRanges = new ushort[]
                    {
                        GamePrebakedFontHandle.SeIconCharMin,
                        GamePrebakedFontHandle.SeIconCharMax,
                        0,
                    },
                });

        /// <inheritdoc/>
        public ImFontPtr AddGameGlyphs(GameFontStyle gameFontStyle, ushort[]? glyphRanges, ImFontPtr mergeFont) =>
            this.gameFontHandleSubstance.AttachGameGlyphs(this, mergeFont, gameFontStyle, glyphRanges);

        /// <inheritdoc/>
        public void AttachWindowsDefaultFont(
            CultureInfo cultureInfo,
            in SafeFontConfig fontConfig,
            int weight = (int)DWRITE_FONT_WEIGHT.DWRITE_FONT_WEIGHT_NORMAL,
            int stretch = (int)DWRITE_FONT_STRETCH.DWRITE_FONT_STRETCH_NORMAL,
            int style = (int)DWRITE_FONT_STYLE.DWRITE_FONT_STYLE_NORMAL)
        {
            var targetFont = fontConfig.MergeFont;
            if (targetFont.IsNull())
                targetFont = this.Font;
            if (targetFont.IsNull())
                return;

            // https://learn.microsoft.com/en-us/windows/apps/design/globalizing/loc-international-fonts
            var splitTag = cultureInfo.IetfLanguageTag.Split("-");
            foreach (var test in new[]
                     {
                         cultureInfo.IetfLanguageTag,
                         $"{splitTag[0]}-{splitTag[^1]}",
                     })
            {
                var familyName = test switch
                {
                    "af-ZA" => "Segoe UI",
                    "am-ET" => "Ebrima",
                    "ar-SA" => "Segoe UI",
                    "as-IN" => "Nirmala UI",
                    "az-Latn-AZ" => "Segoe UI",
                    "be-BY" => "Segoe UI",
                    "bg-BG" => "Segoe UI",
                    "bn-BD" => "Nirmala UI",
                    "bn-IN" => "Nirmala UI",
                    "bs-Latn-BA" => "Segoe UI",
                    "ca-ES" => "Segoe UI",
                    "ca-ES-valencia" => "Segoe UI",
                    "chr-CHER-US" => "Gadugi",
                    "cs-CZ" => "Segoe UI",
                    "cy-GB" => "Segoe UI",
                    "da-DK" => "Segoe UI",
                    "de-DE" => "Segoe UI",
                    "el-GR" => "Segoe UI",
                    "en-GB" => "Segoe UI",
                    "es-ES" => "Segoe UI",
                    "et-EE" => "Segoe UI",
                    "eu-ES" => "Segoe UI",
                    "fa-IR" => "Segoe UI",
                    "fi-FI" => "Segoe UI",
                    "fil-PH" => "Segoe UI",
                    "fr-FR" => "Segoe UI",
                    "ga-IE" => "Segoe UI",
                    "gd-GB" => "Segoe UI",
                    "gl-ES" => "Segoe UI",
                    "gu-IN" => "Nirmala UI",
                    "ha-Latn-NG" => "Segoe UI",
                    "he-IL" => "Segoe UI",
                    "hi-IN" => "Nirmala UI",
                    "hr-HR" => "Segoe UI",
                    "hu-HU" => "Segoe UI",
                    "hy-AM" => "Segoe UI",
                    "id-ID" => "Segoe UI",
                    "ig-NG" => "Segoe UI",
                    "is-IS" => "Segoe UI",
                    "it-IT" => "Segoe UI",
                    "ja-JP" => "Yu Gothic UI",
                    "ka-GE" => "Segoe UI",
                    "kk-KZ" => "Segoe UI",
                    "km-KH" => "Leelawadee UI",
                    "kn-IN" => "Nirmala UI",
                    "ko-KR" => "Malgun Gothic",
                    "kok-IN" => "Nirmala UI",
                    "ku-ARAB-IQ" => "Segoe UI",
                    "ky-KG" => "Segoe UI",
                    "lb-LU" => "Segoe UI",
                    "lt-LT" => "Segoe UI",
                    "lv-LV" => "Segoe UI",
                    "mi-NZ" => "Segoe UI",
                    "mk-MK" => "Segoe UI",
                    "ml-IN" => "Nirmala UI",
                    "mn-MN" => "Segoe UI",
                    "mr-IN" => "Nirmala UI",
                    "ms-MY" => "Segoe UI",
                    "mt-MT" => "Segoe UI",
                    "nb-NO" => "Segoe UI",
                    "ne-NP" => "Nirmala UI",
                    "nl-NL" => "Segoe UI",
                    "nn-NO" => "Segoe UI",
                    "nso-ZA" => "Segoe UI",
                    "or-IN" => "Nirmala UI",
                    "pa-Arab-PK" => "Segoe UI",
                    "pa-IN" => "Nirmala UI",
                    "pl-PL" => "Segoe UI",
                    "prs-AF" => "Segoe UI",
                    "pt-BR" => "Segoe UI",
                    "pt-PT" => "Segoe UI",
                    "qut-GT" => "Segoe UI",
                    "quz-PE" => "Segoe UI",
                    "ro-RO" => "Segoe UI",
                    "ru-RU" => "Segoe UI",
                    "rw-RW" => "Segoe UI",
                    "sd-Arab-PK" => "Segoe UI",
                    "si-LK" => "Nirmala UI",
                    "sk-SK" => "Segoe UI",
                    "sl-SI" => "Segoe UI",
                    "sq-AL" => "Segoe UI",
                    "sr-Cyrl-BA" => "Segoe UI",
                    "sr-Cyrl-CS" => "Segoe UI",
                    "sr-Latn-CS" => "Segoe UI",
                    "sv-SE" => "Segoe UI",
                    "sw-KE" => "Segoe UI",
                    "ta-IN" => "Nirmala UI",
                    "te-IN" => "Nirmala UI",
                    "tg-Cyrl-TJ" => "Segoe UI",
                    "th-TH" => "Leelawadee UI",
                    "ti-ET" => "Ebrima",
                    "tk-TM" => "Segoe UI",
                    "tn-ZA" => "Segoe UI",
                    "tr-TR" => "Segoe UI",
                    "tt-RU" => "Segoe UI",
                    "ug-CN" => "Segoe UI",
                    "uk-UA" => "Segoe UI",
                    "ur-PK" => "Segoe UI",
                    "uz-Latn-UZ" => "Segoe UI",
                    "vi-VN" => "Segoe UI",
                    "wo-SN" => "Segoe UI",
                    "xh-ZA" => "Segoe UI",
                    "yo-NG" => "Segoe UI",
                    "zh-CN" => "Microsoft YaHei UI",
                    "zh-HK" => "Microsoft JhengHei UI",
                    "zh-TW" => "Microsoft JhengHei UI",
                    "zh-Hans" => "Microsoft YaHei UI",
                    "zh-Hant" => "Microsoft YaHei UI",
                    "zu-ZA" => "Segoe UI",
                    _ => null,
                };
                if (familyName is null)
                    continue;
                var family = IFontFamilyId
                             .ListSystemFonts(false)
                             .FirstOrDefault(
                                 x => x.EnglishName.Equals(familyName, StringComparison.InvariantCultureIgnoreCase));
                if (family?.Fonts[family.FindBestMatch(weight, stretch, style)] is not { } font)
                    return;
                font.AddToBuildToolkit(this, fontConfig with { MergeFont = targetFont });
                return;
            }
        }

        /// <inheritdoc/>
        public void AttachExtraGlyphsForDalamudLanguage(in SafeFontConfig fontConfig)
        {
            var targetFont = fontConfig.MergeFont;
            if (targetFont.IsNull())
                targetFont = this.Font;
            if (targetFont.IsNull())
                return;

            var dalamudConfiguration = Service<DalamudConfiguration>.Get();
            // if (dalamudConfiguration.EffectiveLanguage == "ko"
            //     || Service<DalamudIme>.GetNullable()?.EncounteredHangul is true)
            // {
            //     this.AddDalamudAssetFont(
            //         DalamudAsset.NotoSansKrRegular,
            //         fontConfig with
            //         {
            //             MergeFont = targetFont,
            //             GlyphRanges = default(FluentGlyphRangeBuilder).WithLanguage("ko-kr").BuildExact(),
            //         });
            // }

            if (Service<DalamudConfiguration>.Get().EffectiveLanguage == "tw")
            {
                this.AttachWindowsDefaultFont(CultureInfo.GetCultureInfo("zh-hant"), fontConfig with
                {
                    GlyphRanges = default(FluentGlyphRangeBuilder).WithLanguage("zh-hant").BuildExact(),
                });
            }
            else if (Service<DalamudConfiguration>.Get().EffectiveLanguage == "zh"
                     || Service<DalamudIme>.GetNullable()?.EncounteredHan is true)
            {
                this.AttachWindowsDefaultFont(CultureInfo.GetCultureInfo("zh-hans"), fontConfig with
                {
                    GlyphRanges = default(FluentGlyphRangeBuilder).WithLanguage("zh-hans").BuildExact(),
                });
            }
        }

        public void PreBuildSubstances()
        {
            foreach (var substance in this.data.Substances)
                substance.OnPreBuild(this);
            foreach (var substance in this.data.Substances)
                substance.OnPreBuildCleanup(this);
        }

        public unsafe void PreBuild()
        {
            var configData = this.data.ConfigData;
            foreach (ref var config in configData.DataSpan)
            {
                if (this.GetFontScaleMode(config.DstFont) != FontScaleMode.Default)
                    continue;

                config.SizePixels *= this.Scale;

                config.GlyphMaxAdvanceX *= this.Scale;
                if (float.IsInfinity(config.GlyphMaxAdvanceX) || float.IsNaN(config.GlyphMaxAdvanceX))
                    config.GlyphMaxAdvanceX = config.GlyphMaxAdvanceX > 0 ? float.MaxValue : -float.MaxValue;

                config.GlyphMinAdvanceX *= this.Scale;
                if (float.IsInfinity(config.GlyphMinAdvanceX) || float.IsNaN(config.GlyphMinAdvanceX))
                    config.GlyphMinAdvanceX = config.GlyphMinAdvanceX > 0 ? float.MaxValue : -float.MaxValue;

                config.GlyphOffset *= this.Scale;
            }
        }

        public void DoBuild()
        {
            // ImGui will call AddFontDefault() on Build() call.
            // AddFontDefault() will reliably crash, when invoked multithreaded.
            // We add a dummy font to prevent that.
            if (this.data.ConfigData.Length == 0)
            {
                this.AddDalamudAssetFont(
                    DalamudAsset.NotoSansScMedium,
                    new() { GlyphRanges = new ushort[] { ' ', ' ', '\0' }, SizePx = 1 });
            }

            if (!this.NewImAtlas.Build())
                throw new InvalidOperationException("ImFontAtlas.Build failed");

            this.BuildStep = FontAtlasBuildStep.PostBuild;
        }

        public unsafe void PostBuild()
        {
            var scale = this.Scale;
            foreach (ref var font in this.Fonts.DataSpan)
            {
                if (this.GetFontScaleMode(font) != FontScaleMode.SkipHandling)
                    font.AdjustGlyphMetrics(1 / scale, 1 / scale);

                foreach (var c in FallbackCodepoints)
                {
                    var g = font.FindGlyphNoFallback(c);
                    if (g.NativePtr == null)
                        continue;

                    font.UpdateFallbackChar(c);
                    break;
                }

                foreach (var c in EllipsisCodepoints)
                {
                    var g = font.FindGlyphNoFallback(c);
                    if (g.NativePtr == null)
                        continue;

                    font.EllipsisChar = c;
                    break;
                }
            }
        }

        public void PostBuildSubstances()
        {
            foreach (var substance in this.data.Substances)
                substance.OnPostBuild(this);
        }

        public void PostBuildCallbacks()
        {
            foreach (var ac in this.registeredPostBuildActions)
                ac.InvokeSafely();
            this.registeredPostBuildActions.Clear();
        }

        public unsafe void UploadTextures()
        {
            var buf = Array.Empty<byte>();
            try
            {
                var use4 = this.factory.InterfaceManager.SupportsDxgiFormat(Format.B4G4R4A4_UNorm);
                var bpp = use4 ? 2 : 4;
                var width = this.NewImAtlas.TexWidth;
                var height = this.NewImAtlas.TexHeight;
                foreach (ref var texture in this.data.ImTextures.DataSpan)
                {
                    if (texture.TexID != 0)
                    {
                        // Nothing to do
                    }
                    else if (texture.TexPixelsRGBA32 is not null)
                    {
                        var wrap = this.factory.InterfaceManager.LoadImageFromDxgiFormat(
                            new(texture.TexPixelsRGBA32, width * height * 4),
                            width * 4,
                            width,
                            height,
                            use4 ? Format.B4G4R4A4_UNorm : Format.R8G8B8A8_UNorm);
                        this.data.AddExistingTexture(wrap);
                        texture.TexID = wrap.ImGuiHandle;
                    }
                    else if (texture.TexPixelsAlpha8 is not null)
                    {
                        var numPixels = width * height;
                        if (buf.Length < numPixels * bpp)
                        {
                            ArrayPool<byte>.Shared.Return(buf);
                            buf = ArrayPool<byte>.Shared.Rent(numPixels * bpp);
                        }

                        fixed (void* pBuf = buf)
                        {
                            var sourcePtr = texture.TexPixelsAlpha8;
                            if (use4)
                            {
                                var target = (ushort*)pBuf;
                                while (numPixels-- > 0)
                                {
                                    *target = (ushort)((*sourcePtr << 8) | 0x0FFF);
                                    target++;
                                    sourcePtr++;
                                }
                            }
                            else
                            {
                                var target = (uint*)pBuf;
                                while (numPixels-- > 0)
                                {
                                    *target = (uint)((*sourcePtr << 24) | 0x00FFFFFF);
                                    target++;
                                    sourcePtr++;
                                }
                            }
                        }

                        var wrap = this.factory.InterfaceManager.LoadImageFromDxgiFormat(
                            buf,
                            width * bpp,
                            width,
                            height,
                            use4 ? Format.B4G4R4A4_UNorm : Format.B8G8R8A8_UNorm);
                        this.data.AddExistingTexture(wrap);
                        texture.TexID = wrap.ImGuiHandle;
                        continue;
                    }
                    else
                    {
                        Log.Warning(
                            "[{name}]: TexID, TexPixelsRGBA32, and TexPixelsAlpha8 are all null",
                            this.data.Owner?.Name ?? "(error)");
                    }

                    if (texture.TexPixelsRGBA32 is not null)
                        ImGuiNative.igMemFree(texture.TexPixelsRGBA32);
                    if (texture.TexPixelsAlpha8 is not null)
                        ImGuiNative.igMemFree(texture.TexPixelsAlpha8);
                    texture.TexPixelsRGBA32 = null;
                    texture.TexPixelsAlpha8 = null;
                }
            }
            finally
            {
                ArrayPool<byte>.Shared.Return(buf);
            }
        }

        /// <inheritdoc/>
        public unsafe void CopyGlyphsAcrossFonts(
            ImFontPtr source,
            ImFontPtr target,
            bool missingOnly,
            bool rebuildLookupTable = true,
            char rangeLow = ' ',
            char rangeHigh = '\uFFFE')
        {
            var sourceFound = false;
            var targetFound = false;
            foreach (var f in this.Fonts)
            {
                sourceFound |= f.NativePtr == source.NativePtr;
                targetFound |= f.NativePtr == target.NativePtr;
            }

            if (sourceFound && targetFound)
            {
                ImGuiHelpers.CopyGlyphsAcrossFonts(
                    source,
                    target,
                    missingOnly,
                    false,
                    rangeLow,
                    rangeHigh);
                if (rebuildLookupTable)
                    this.BuildLookupTable(target);
            }
        }

        /// <inheritdoc/>
        public unsafe void BuildLookupTable(ImFontPtr font)
        {
            // Need to clear previous Fallback pointers before BuildLookupTable, or it may crash
            font.NativePtr->FallbackGlyph = null;
            font.NativePtr->FallbackHotData = null;
            font.BuildLookupTable();

            // Need to fix our custom ImGui, so that imgui_widgets.cpp:3656 stops thinking
            // Codepoint < FallbackHotData.size always means that it's not fallback char.
            // Otherwise, having a fallback character in ImGui.InputText gets strange.
            var indexedHotData = font.IndexedHotDataWrapped();
            var indexLookup = font.IndexLookupWrapped();
            ref var fallbackHotData = ref *(ImGuiHelpers.ImFontGlyphHotDataReal*)font.NativePtr->FallbackHotData;
            for (var codepoint = 0; codepoint < indexedHotData.Length; codepoint++)
            {
                if (indexLookup[codepoint] == ushort.MaxValue)
                {
                    indexedHotData[codepoint].AdvanceX = fallbackHotData.AdvanceX;
                    indexedHotData[codepoint].OccupiedWidth = fallbackHotData.OccupiedWidth;
                }
            }
        }

        /// <inheritdoc/>
        public void FitRatio(ImFontPtr font, bool rebuildLookupTable = true)
        {
            var nsize = font.FontSize;
            var glyphs = font.GlyphsWrapped();
            foreach (ref var glyph in glyphs.DataSpan)
            {
                var ratio = 1f;
                if (glyph.X1 - glyph.X0 > nsize)
                    ratio = Math.Max(ratio, (glyph.X1 - glyph.X0) / nsize);
                if (glyph.Y1 - glyph.Y0 > nsize)
                    ratio = Math.Max(ratio, (glyph.Y1 - glyph.Y0) / nsize);
                var w = MathF.Round((glyph.X1 - glyph.X0) / ratio, MidpointRounding.ToZero);
                var h = MathF.Round((glyph.Y1 - glyph.Y0) / ratio, MidpointRounding.AwayFromZero);
                glyph.X0 = MathF.Round((nsize - w) / 2f, MidpointRounding.ToZero);
                glyph.Y0 = MathF.Round((nsize - h) / 2f, MidpointRounding.AwayFromZero);
                glyph.X1 = glyph.X0 + w;
                glyph.Y1 = glyph.Y0 + h;
                glyph.AdvanceX = nsize;
            }

            if (rebuildLookupTable)
                this.BuildLookupTable(font);
        }
    }
}<|MERGE_RESOLUTION|>--- conflicted
+++ resolved
@@ -380,41 +380,21 @@
 
             switch (asset)
             {
-<<<<<<< HEAD
-                //case DalamudAsset.LodestoneGameSymbol when this.factory.HasGameSymbolsFontFile:
-                //    return this.factory.AddFont(
-                //        this,
-                //        asset,
-                //        fontConfig with
-                //        {
-                //            FontNo = 0,
-                //            SizePx = (fontConfig.SizePx * 3) / 2,
-                //        });
-
-                //case DalamudAsset.LodestoneGameSymbol when !this.factory.HasGameSymbolsFontFile:
-                //{
-                //    return this.AddGameGlyphs(
-                //        new(GameFontFamily.Axis, fontConfig.SizePx),
-                //        fontConfig.GlyphRanges,
-                //        fontConfig.MergeFont);
-                //}
-=======
                 case DalamudAsset.LodestoneGameSymbol when this.factory.HasGameSymbolsFontFile:
-                    return this.factory.AddFont(
-                        this,
-                        asset,
-                        fontConfig with
-                        {
-                            FontNo = 0,
-                            SizePx = (fontConfig.SizePx * 3) / 2,
-                        });
+                   return this.factory.AddFont(
+                       this,
+                       asset,
+                       fontConfig with
+                       {
+                           FontNo = 0,
+                           SizePx = (fontConfig.SizePx * 3) / 2,
+                       });
 
                 case DalamudAsset.LodestoneGameSymbol when !this.factory.HasGameSymbolsFontFile:
                     return this.AddGameGlyphs(
                         new(GameFontFamily.Axis, fontConfig.SizePx),
                         fontConfig.GlyphRanges,
                         fontConfig.MergeFont);
->>>>>>> 22d27fbb
 
                 default:
                     return this.factory.AddFont(
