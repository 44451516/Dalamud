namespace Dalamud;

/// <summary>
/// Enum describing the language the game loads in.
/// </summary>
public enum ClientLanguage
{
    /// <summary>
    /// Indicating a Japanese game client.
    /// </summary>
    Japanese,

    /// <summary>
    /// Indicating an English game client.
    /// </summary>
    English,

    /// <summary>
    /// Indicating a German game client.
    /// </summary>
    German,

<<<<<<< HEAD
        /// <summary>
        /// Indicating a French game client.
        /// </summary>
        French,

        /// <summary>
        /// Indicating a ChineseSimplified game client.
        /// </summary>
        ChineseSimplified,
    }
=======
    /// <summary>
    /// Indicating a French game client.
    /// </summary>
    French,
>>>>>>> a49e9eb5
}<|MERGE_RESOLUTION|>--- conflicted
+++ resolved
@@ -20,21 +20,13 @@
     /// </summary>
     German,
 
-<<<<<<< HEAD
-        /// <summary>
-        /// Indicating a French game client.
-        /// </summary>
-        French,
-
-        /// <summary>
-        /// Indicating a ChineseSimplified game client.
-        /// </summary>
-        ChineseSimplified,
-    }
-=======
     /// <summary>
     /// Indicating a French game client.
     /// </summary>
     French,
->>>>>>> a49e9eb5
+
+    /// <summary>
+    /// Indicating a ChineseSimplified game client.
+    /// </summary>
+    ChineseSimplified,
 }