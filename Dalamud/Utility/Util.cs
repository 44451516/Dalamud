using System.Collections.Generic;
using System.ComponentModel;
using System.Diagnostics;
using System.IO;
using System.IO.Compression;
using System.Linq;
using System.Numerics;
using System.Net;
using System.Net.Http;
using System.Reflection;
using System.Reflection.Emit;
using System.Runtime.CompilerServices;
using System.Runtime.InteropServices;
using System.Text;
<<<<<<< HEAD
using System.Text.RegularExpressions;
using System.Threading.Tasks;
using Dalamud.Configuration;
=======
using System.Threading.Tasks;

>>>>>>> 5f62c703
using Dalamud.Configuration.Internal;
using Dalamud.Data;
using Dalamud.Game;
using Dalamud.Game.ClientState.Objects.SubKinds;
using Dalamud.Game.ClientState.Objects.Types;
using Dalamud.Interface.Colors;
using Dalamud.Interface.Utility;
using Dalamud.Logging.Internal;
using ImGuiNET;
using Lumina.Excel.GeneratedSheets;
using Serilog;
using Newtonsoft.Json;

using TerraFX.Interop.Windows;

using Windows.Win32.Storage.FileSystem;

namespace Dalamud.Utility;

/// <summary>
/// Class providing various helper methods for use in Dalamud and plugins.
/// </summary>
public static class Util
{
<<<<<<< HEAD
    internal static string TOSRemoteUrl = "https://aonyx.ffxiv.wang/Dalamud/ToS";

=======
    private static readonly Type GenericSpanType = typeof(Span<>);
>>>>>>> 5f62c703
    private static string? gitHashInternal;
    private static int? gitCommitCountInternal;
    private static string? gitHashClientStructsInternal;

    private static ulong moduleStartAddr;
    private static ulong moduleEndAddr;

    /// <summary>
    /// Gets the assembly version of Dalamud.
    /// </summary>
    public static string AssemblyVersion { get; } =
        Assembly.GetAssembly(typeof(ChatHandlers)).GetName().Version.ToString();

    /// <summary>
    /// Check two byte arrays for equality.
    /// </summary>
    /// <param name="a1">The first byte array.</param>
    /// <param name="a2">The second byte array.</param>
    /// <returns>Whether or not the byte arrays are equal.</returns>
    public static unsafe bool FastByteArrayCompare(byte[]? a1, byte[]? a2)
    {
        // Copyright (c) 2008-2013 Hafthor Stefansson
        // Distributed under the MIT/X11 software license
        // Ref: http://www.opensource.org/licenses/mit-license.php.
        // https://stackoverflow.com/a/8808245

        if (a1 == a2) return true;
        if (a1 == null || a2 == null || a1.Length != a2.Length)
            return false;
        fixed (byte* p1 = a1, p2 = a2)
        {
            byte* x1 = p1, x2 = p2;
            var l = a1.Length;
            for (var i = 0; i < l / 8; i++, x1 += 8, x2 += 8)
            {
                if (*((long*)x1) != *((long*)x2))
                    return false;
            }

            if ((l & 4) != 0)
            {
                if (*((int*)x1) != *((int*)x2))
                    return false;
                x1 += 4;
                x2 += 4;
            }

            if ((l & 2) != 0)
            {
                if (*((short*)x1) != *((short*)x2))
                    return false;
                x1 += 2;
                x2 += 2;
            }

            if ((l & 1) != 0)
            {
                if (*((byte*)x1) != *((byte*)x2))
                    return false;
            }

            return true;
        }
    }

    /// <summary>
    /// Gets the git hash value from the assembly
    /// or null if it cannot be found.
    /// </summary>
    /// <returns>The git hash of the assembly.</returns>
    public static string GetGitHash()
    {
        if (gitHashInternal != null)
            return gitHashInternal;

        var asm = typeof(Util).Assembly;
        var attrs = asm.GetCustomAttributes<AssemblyMetadataAttribute>();

        gitHashInternal = attrs.First(a => a.Key == "GitHash").Value;

        return gitHashInternal;
    }

    /// <summary>
    /// Gets the amount of commits in the current branch, or null if undetermined.
    /// </summary>
    /// <returns>The amount of commits in the current branch.</returns>
    public static int? GetGitCommitCount()
    {
        if (gitCommitCountInternal != null)
            return gitCommitCountInternal.Value;

        var asm = typeof(Util).Assembly;
        var attrs = asm.GetCustomAttributes<AssemblyMetadataAttribute>();

        var value = attrs.First(a => a.Key == "GitCommitCount").Value;
        if (value == null)
            return null;

        gitCommitCountInternal = int.Parse(value);
        return gitCommitCountInternal.Value;
    }

    /// <summary>
    /// Gets the git hash value from the assembly
    /// or null if it cannot be found.
    /// </summary>
    /// <returns>The git hash of the assembly.</returns>
    public static string GetGitHashClientStructs()
    {
        if (gitHashClientStructsInternal != null)
            return gitHashClientStructsInternal;

        var asm = typeof(Util).Assembly;
        var attrs = asm.GetCustomAttributes<AssemblyMetadataAttribute>();

        gitHashClientStructsInternal = attrs.First(a => a.Key == "GitHashClientStructs").Value;

        return gitHashClientStructsInternal;
    }

    /// <summary>
    /// Read memory from an offset and hexdump them via Serilog.
    /// </summary>
    /// <param name="offset">The offset to read from.</param>
    /// <param name="len">The length to read.</param>
    public static void DumpMemory(IntPtr offset, int len = 512)
    {
        try
        {
            SafeMemory.ReadBytes(offset, len, out var data);
            Log.Information(ByteArrayToHex(data));
        }
        catch (Exception ex)
        {
            Log.Error(ex, "Read failed");
        }
    }

    /// <summary>
    /// Create a hexdump of the provided bytes.
    /// </summary>
    /// <param name="bytes">The bytes to hexdump.</param>
    /// <param name="offset">The offset in the byte array to start at.</param>
    /// <param name="bytesPerLine">The amount of bytes to display per line.</param>
    /// <returns>The generated hexdump in string form.</returns>
    public static string ByteArrayToHex(byte[] bytes, int offset = 0, int bytesPerLine = 16)
    {
        if (bytes == null) return string.Empty;

        var hexChars = "0123456789ABCDEF".ToCharArray();

        var offsetBlock = 8 + 3;
        var byteBlock = offsetBlock + (bytesPerLine * 3) + ((bytesPerLine - 1) / 8) + 2;
        var lineLength = byteBlock + bytesPerLine + Environment.NewLine.Length;

        var line = (new string(' ', lineLength - Environment.NewLine.Length) + Environment.NewLine).ToCharArray();
        var numLines = (bytes.Length + bytesPerLine - 1) / bytesPerLine;

        var sb = new StringBuilder(numLines * lineLength);

        for (var i = 0; i < bytes.Length; i += bytesPerLine)
        {
            var h = i + offset;

            line[0] = hexChars[(h >> 28) & 0xF];
            line[1] = hexChars[(h >> 24) & 0xF];
            line[2] = hexChars[(h >> 20) & 0xF];
            line[3] = hexChars[(h >> 16) & 0xF];
            line[4] = hexChars[(h >> 12) & 0xF];
            line[5] = hexChars[(h >> 8) & 0xF];
            line[6] = hexChars[(h >> 4) & 0xF];
            line[7] = hexChars[(h >> 0) & 0xF];

            var hexColumn = offsetBlock;
            var charColumn = byteBlock;

            for (var j = 0; j < bytesPerLine; j++)
            {
                if (j > 0 && (j & 7) == 0) hexColumn++;

                if (i + j >= bytes.Length)
                {
                    line[hexColumn] = ' ';
                    line[hexColumn + 1] = ' ';
                    line[charColumn] = ' ';
                }
                else
                {
                    var by = bytes[i + j];
                    line[hexColumn] = hexChars[(by >> 4) & 0xF];
                    line[hexColumn + 1] = hexChars[by & 0xF];
                    line[charColumn] = by < 32 ? '.' : (char)by;
                }

                hexColumn += 3;
                charColumn++;
            }

            sb.Append(line);
        }

        return sb.ToString().TrimEnd(Environment.NewLine.ToCharArray());
    }

    /// <summary>
    /// Show a structure in an ImGui context.
    /// </summary>
    /// <param name="obj">The structure to show.</param>
    /// <param name="addr">The address to the structure.</param>
    /// <param name="autoExpand">Whether or not this structure should start out expanded.</param>
    /// <param name="path">The already followed path.</param>
    public static void ShowStruct(object obj, ulong addr, bool autoExpand = false, IEnumerable<string>? path = null)
        => ShowStructInternal(obj, addr, autoExpand, path);

    /// <summary>
    /// Show a structure in an ImGui context.
    /// </summary>
    /// <typeparam name="T">The type of the structure.</typeparam>
    /// <param name="obj">The pointer to the structure.</param>
    /// <param name="autoExpand">Whether or not this structure should start out expanded.</param>
    public static unsafe void ShowStruct<T>(T* obj, bool autoExpand = false) where T : unmanaged
    {
        ShowStruct(*obj, (ulong)&obj, autoExpand);
    }

    /// <summary>
    /// Show a GameObject's internal data in an ImGui-context.
    /// </summary>
    /// <param name="go">The GameObject to show.</param>
    /// <param name="autoExpand">Whether or not the struct should start as expanded.</param>
    public static unsafe void ShowGameObjectStruct(GameObject go, bool autoExpand = true)
    {
        switch (go)
        {
            case BattleChara bchara:
                ShowStruct(bchara.Struct, autoExpand);
                break;
            case Character chara:
                ShowStruct(chara.Struct, autoExpand);
                break;
            default:
                ShowStruct(go.Struct, autoExpand);
                break;
        }
    }

    /// <summary>
    /// Show all properties and fields of the provided object via ImGui.
    /// </summary>
    /// <param name="obj">The object to show.</param>
    public static void ShowObject(object obj)
    {
        var type = obj.GetType();

        ImGui.Text($"Object Dump({type.Name}) for {obj}({obj.GetHashCode()})");

        ImGuiHelpers.ScaledDummy(5);

        ImGui.TextColored(ImGuiColors.DalamudOrange, "-> Properties:");

        ImGui.Indent();

        foreach (var p in type.GetProperties().Where(p => p.GetGetMethod()?.GetParameters().Length == 0))
        {
            if (p.PropertyType.IsGenericType && (p.PropertyType.IsByRef || p.PropertyType.IsByRefLike))
            {
                ImGui.TextColored(ImGuiColors.DalamudOrange, $"    {p.Name}: (ref typed property)");
            }
            else
            {
                var value = p.GetValue(obj);
                var valueType = value?.GetType();
                if (valueType == typeof(IntPtr))
                    ImGui.TextColored(ImGuiColors.DalamudOrange, $"    {p.Name}: 0x{value:X}");
                else
                    ImGui.TextColored(ImGuiColors.DalamudOrange, $"    {p.Name}: {value}");
            }
        }

        ImGui.Unindent();

        ImGuiHelpers.ScaledDummy(5);

        ImGui.TextColored(ImGuiColors.HealerGreen, "-> Fields:");

        ImGui.Indent();

        foreach (var fieldInfo in type.GetFields())
        {
            ImGui.TextColored(ImGuiColors.HealerGreen, $"    {fieldInfo.Name}: {fieldInfo.GetValue(obj)}");
        }

        ImGui.Unindent();
    }

    /// <summary>
    /// Display an error MessageBox and exit the current process.
    /// </summary>
    /// <param name="message">MessageBox body.</param>
    /// <param name="caption">MessageBox caption (title).</param>
    /// <param name="exit">Specify whether to exit immediately.</param>
    public static void Fatal(string message, string caption, bool exit = true)
    {
        var flags = NativeFunctions.MessageBoxType.Ok | NativeFunctions.MessageBoxType.IconError |
                    NativeFunctions.MessageBoxType.Topmost;
        _ = NativeFunctions.MessageBoxW(Process.GetCurrentProcess().MainWindowHandle, message, caption, flags);

        if (exit)
            Environment.Exit(-1);
    }

    /// <summary>
    /// Transform byte count to human readable format.
    /// </summary>
    /// <param name="bytes">Number of bytes.</param>
    /// <returns>Human readable version.</returns>
    public static string FormatBytes(long bytes)
    {
        string[] suffix = { "B", "KB", "MB", "GB", "TB" };
        int i;
        double dblSByte = bytes;
        for (i = 0; i < suffix.Length && bytes >= 1024; i++, bytes /= 1024)
        {
            dblSByte = bytes / 1024.0;
        }

        return $"{dblSByte:0.00} {suffix[i]}";
    }

    /// <summary>
    /// Retrieve a UTF8 string from a null terminated byte array.
    /// </summary>
    /// <param name="array">A null terminated UTF8 byte array.</param>
    /// <returns>A UTF8 encoded string.</returns>
    public static string GetUTF8String(byte[] array)
    {
        var count = 0;
        for (; count < array.Length; count++)
        {
            if (array[count] == 0)
                break;
        }

        string text;
        if (count == array.Length)
        {
            text = Encoding.UTF8.GetString(array);
            Log.Warning($"Warning: text exceeds underlying array length ({text})");
        }
        else
        {
            text = Encoding.UTF8.GetString(array, 0, count);
        }

        return text;
    }
    
    /// <summary>
    /// Compress a string using GZip.
    /// </summary>
    /// <param name="str">The input string.</param>
    /// <returns>The compressed output bytes.</returns>
    public static byte[] CompressString(string str)
    {
        var bytes = Encoding.UTF8.GetBytes(str);

        using var msi = new MemoryStream(bytes);
        using var mso = new MemoryStream();
        using (var gs = new GZipStream(mso, CompressionMode.Compress))
        {
            msi.CopyTo(gs);
        }

        return mso.ToArray();
    }

    /// <summary>
    /// Decompress a string using GZip.
    /// </summary>
    /// <param name="bytes">The input bytes.</param>
    /// <returns>The compressed output string.</returns>
    public static string DecompressString(byte[] bytes)
    {
        using var msi = new MemoryStream(bytes);
        using var mso = new MemoryStream();
        using (var gs = new GZipStream(msi, CompressionMode.Decompress))
        {
            gs.CopyTo(mso);
        }

        return Encoding.UTF8.GetString(mso.ToArray());
    }

    /// <summary>
    /// Determine if Dalamud is currently running within a Wine context (e.g. either on macOS or Linux). This method
    /// will not return information about the host operating system.
    /// </summary>
    /// <returns>Returns true if Wine is detected, false otherwise.</returns>
    public static bool IsWine()
    {
        if (EnvironmentConfiguration.XlWineOnLinux) return true;
        if (Environment.GetEnvironmentVariable("XL_PLATFORM") is not null and not "Windows") return true;

        var ntdll = NativeFunctions.GetModuleHandleW("ntdll.dll");

        // Test to see if any Wine specific exports exist. If they do, then we are running on Wine.
        // The exports "wine_get_version", "wine_get_build_id", and "wine_get_host_version" will tend to be hidden
        // by most Linux users (else FFXIV will want a macOS license), so we will additionally check some lesser-known
        // exports as well.
        return AnyProcExists(
            ntdll,
            "wine_get_version",
            "wine_get_build_id",
            "wine_get_host_version",
            "wine_server_call",
            "wine_unix_to_nt_file_name");

        bool AnyProcExists(nint handle, params string[] procs) =>
            procs.Any(p => NativeFunctions.GetProcAddress(handle, p) != nint.Zero);
    }

    /// <summary>
    /// Gets the best guess for the current host's platform based on the <c>XL_PLATFORM</c> environment variable or
    /// heuristics.
    /// </summary>
    /// <remarks>
    /// macOS users running without <c>XL_PLATFORM</c> being set will be reported as Linux users. Due to the way our
    /// Wines work, there isn't a great (consistent) way to split the two apart if we're not told.
    /// </remarks>
    /// <returns>Returns the <see cref="OSPlatform"/> that Dalamud is currently running on.</returns>
    public static OSPlatform GetHostPlatform()
    {
        switch (Environment.GetEnvironmentVariable("XL_PLATFORM"))
        {
            case "Windows": return OSPlatform.Windows;
            case "MacOS": return OSPlatform.OSX;
            case "Linux": return OSPlatform.Linux;
        }
        
        // n.b. we had some fancy code here to check if the Wine host version returned "Darwin" but apparently
        // *all* our Wines report Darwin if exports aren't hidden. As such, it is effectively impossible (without some
        // (very cursed and inaccurate heuristics) to determine if we're on macOS or Linux unless we're explicitly told
        // by our launcher. See commit a7aacb15e4603a367e2f980578271a9a639d8852 for the old check.
        
        return IsWine() ? OSPlatform.Linux : OSPlatform.Windows;
    }
    
    /// <summary>
    /// Heuristically determine if the Windows version is higher than Windows 11's first build.
    /// </summary>
    /// <returns>If Windows 11 has been detected.</returns>
    public static bool IsWindows11() => Environment.OSVersion.Version.Build >= 22000;

    /// <summary>
    /// Set the proxy.
    /// </summary>
    /// <param name="useManualProxy">System proxy/Manual proxy.</param>
    /// <param name="proxyProtocol">The protocol of proxy.</param>
    /// <param name="proxyHost">The proxy host.</param>
    /// <param name="proxyPort">The proxy port.</param>
    public static void SetProxy(bool useManualProxy, string proxyProtocol, string proxyHost, int proxyPort)
    {
        if (useManualProxy)
        {
            var proxy = new WebProxy($"{proxyProtocol}://{proxyHost}:{proxyPort}", true);
            WebRequest.DefaultWebProxy = proxy;
            HttpClient.DefaultProxy = proxy;
        }

    }

        /// <summary>
        /// Open a link in the default browser.
        /// </summary>
        /// <param name="url">The link to open.</param>
    public static void OpenLink(string url)
        {
            var process = new ProcessStartInfo(url)
            {
                UseShellExecute = true,
            };
            Process.Start(process);
        }

    /// <summary>
    /// Perform a "zipper merge" (A, 1, B, 2, C, 3) of multiple enumerables, allowing for lists to end early.
    /// </summary>
    /// <param name="sources">A set of enumerable sources to combine.</param>
    /// <typeparam name="TSource">The resulting type of the merged list to return.</typeparam>
    /// <returns>A new enumerable, consisting of the final merge of all lists.</returns>
    public static IEnumerable<TSource> ZipperMerge<TSource>(params IEnumerable<TSource>[] sources)
    {
        // Borrowed from https://codereview.stackexchange.com/a/263451, thank you!
        var enumerators = new IEnumerator<TSource>[sources.Length];
        try
        {
            for (var i = 0; i < sources.Length; i++)
            {
                enumerators[i] = sources[i].GetEnumerator();
            }

            var hasNext = new bool[enumerators.Length];

            bool MoveNext()
            {
                var anyHasNext = false;
                for (var i = 0; i < enumerators.Length; i++)
                {
                    anyHasNext |= hasNext[i] = enumerators[i].MoveNext();
                }

                return anyHasNext;
            }

            while (MoveNext())
            {
                for (var i = 0; i < enumerators.Length; i++)
                {
                    if (hasNext[i])
                    {
                        yield return enumerators[i].Current;
                    }
                }
            }
        } 
        finally
        {
            foreach (var enumerator in enumerators)
            {
                enumerator?.Dispose();
            }
        }
    }

    /// <summary>
    /// Request that Windows flash the game window to grab the user's attention.
    /// </summary>
    /// <param name="flashIfOpen">Attempt to flash even if the game is currently focused.</param>
    public static void FlashWindow(bool flashIfOpen = false)
    {
        if (NativeFunctions.ApplicationIsActivated() && !flashIfOpen)
            return;

        var flashInfo = new NativeFunctions.FlashWindowInfo
        {
            Size = (uint)Marshal.SizeOf<NativeFunctions.FlashWindowInfo>(),
            Count = uint.MaxValue,
            Timeout = 0,
            Flags = NativeFunctions.FlashWindow.All | NativeFunctions.FlashWindow.TimerNoFG,
            Hwnd = Process.GetCurrentProcess().MainWindowHandle,
        };

        NativeFunctions.FlashWindowEx(ref flashInfo);
    }

    /// <summary>
    /// Overwrite text in a file by first writing it to a temporary file, and then
    /// moving that file to the path specified.
    /// </summary>
    /// <param name="path">The path of the file to write to.</param>
    /// <param name="text">The text to write.</param>
    public static void WriteAllTextSafe(string path, string text)
    {
        WriteAllTextSafe(path, text, Encoding.UTF8);
    }
    
    /// <summary>
    /// Overwrite text in a file by first writing it to a temporary file, and then
    /// moving that file to the path specified.
    /// </summary>
    /// <param name="path">The path of the file to write to.</param>
    /// <param name="text">The text to write.</param>
    /// <param name="encoding">Encoding to use.</param>
    public static void WriteAllTextSafe(string path, string text, Encoding encoding)
    {
        WriteAllBytesSafe(path, encoding.GetBytes(text));
    }
    
    /// <summary>
    /// Overwrite data in a file by first writing it to a temporary file, and then
    /// moving that file to the path specified.
    /// </summary>
    /// <param name="path">The path of the file to write to.</param>
    /// <param name="bytes">The data to write.</param>
    public static unsafe void WriteAllBytesSafe(string path, byte[] bytes)
    {
        ArgumentException.ThrowIfNullOrEmpty(path);
        
        // Open the temp file
        var tempPath = path + ".tmp";

        using var tempFile = Windows.Win32.PInvoke.CreateFile(
            tempPath, 
            (uint)(FILE_ACCESS_RIGHTS.FILE_GENERIC_READ | FILE_ACCESS_RIGHTS.FILE_GENERIC_WRITE), 
            FILE_SHARE_MODE.FILE_SHARE_NONE,
            null,
            FILE_CREATION_DISPOSITION.CREATE_ALWAYS,
            FILE_FLAGS_AND_ATTRIBUTES.FILE_ATTRIBUTE_NORMAL,
            null);

        if (tempFile.IsInvalid)
            throw new Win32Exception();
        
        // Write the data
        uint bytesWritten = 0;
        if (!Windows.Win32.PInvoke.WriteFile(tempFile, new ReadOnlySpan<byte>(bytes), &bytesWritten, null))
            throw new Win32Exception();

        if (bytesWritten != bytes.Length)
            throw new Exception($"Could not write all bytes to temp file ({bytesWritten} of {bytes.Length})");

        if (!Windows.Win32.PInvoke.FlushFileBuffers(tempFile))
            throw new Win32Exception();
        
        tempFile.Close();

        if (!Windows.Win32.PInvoke.MoveFileEx(tempPath, path, MOVE_FILE_FLAGS.MOVEFILE_REPLACE_EXISTING | MOVE_FILE_FLAGS.MOVEFILE_WRITE_THROUGH))
            throw new Win32Exception();
    }
    
    /// <summary>
    /// Dispose this object.
    /// </summary>
    /// <param name="obj">The object to dispose.</param>
    /// <typeparam name="T">The type of object to dispose.</typeparam>
    internal static void ExplicitDispose<T>(this T obj) where T : IDisposable
    {
        obj.Dispose();
    }

    /// <summary>
    /// Dispose this object.
    /// </summary>
    /// <param name="obj">The object to dispose.</param>
    /// <param name="logMessage">Log message to print, if specified and an error occurs.</param>
    /// <param name="moduleLog">Module logger, if any.</param>
    /// <typeparam name="T">The type of object to dispose.</typeparam>
    internal static void ExplicitDisposeIgnoreExceptions<T>(
        this T obj, string? logMessage = null, ModuleLog? moduleLog = null) where T : IDisposable
    {
        try
        {
            obj.Dispose();
        }
        catch (Exception e)
        {
            if (logMessage == null)
                return;

            if (moduleLog != null)
                moduleLog.Error(e, logMessage);
            else
                Log.Error(e, logMessage);
        }
    }

    /// <summary>
    /// Gets a random, inoffensive, human-friendly string.
    /// </summary>
    /// <returns>A random human-friendly name.</returns>
    internal static string GetRandomName()
    {
        var data = Service<DataManager>.Get();
        var names = data.GetExcelSheet<BNpcName>(ClientLanguage.ChineseSimplified)!;
        var rng = new Random();

        return names.ElementAt(rng.Next(0, names.Count() - 1)).Singular.RawString;
    }

    /// <summary>
    /// Throws a corresponding exception if <see cref="HRESULT.FAILED"/> is true.
    /// </summary>
    /// <param name="hr">The result value.</param>
    internal static void ThrowOnError(this HRESULT hr)
    {
        if (hr.FAILED)
            Marshal.ThrowExceptionForHR(hr.Value);
    }

    /// <summary>
    /// Calls <see cref="TaskCompletionSource.SetException(System.Exception)"/> if the task is incomplete.
    /// </summary>
    /// <param name="t">The task.</param>
    /// <param name="ex">The exception to set.</param>
    internal static void SetExceptionIfIncomplete(this TaskCompletionSource t, Exception ex)
    {
        if (t.Task.IsCompleted)
            return;
        try
        {
            t.SetException(ex);
        }
        catch
        {
            // ignore
        }
    }

    /// <summary>
    /// Calls <see cref="TaskCompletionSource.SetException(System.Exception)"/> if the task is incomplete.
    /// </summary>
    /// <typeparam name="T">The type of the result.</typeparam>
    /// <param name="t">The task.</param>
    /// <param name="ex">The exception to set.</param>
    internal static void SetExceptionIfIncomplete<T>(this TaskCompletionSource<T> t, Exception ex)
    {
        if (t.Task.IsCompleted)
            return;
        try
        {
            t.SetException(ex);
        }
        catch
        {
            // ignore
        }
    }

    /// <summary>
    /// Print formatted GameObject Information to ImGui.
    /// </summary>
    /// <param name="actor">Game Object to Display.</param>
    /// <param name="tag">Display Tag.</param>
    /// <param name="resolveGameData">If the GameObjects data should be resolved.</param>
    internal static void PrintGameObject(GameObject actor, string tag, bool resolveGameData)
    {
        var actorString =
            $"{actor.Address.ToInt64():X}:{actor.ObjectId:X}[{tag}] - {actor.ObjectKind} - {actor.Name} - X{actor.Position.X} Y{actor.Position.Y} Z{actor.Position.Z} D{actor.YalmDistanceX} R{actor.Rotation} - Target: {actor.TargetObjectId:X}\n";

        if (actor is Npc npc)
            actorString += $"       DataId: {npc.DataId}  NameId:{npc.NameId}\n";

        if (actor is Character chara)
        {
            actorString +=
                $"       Level: {chara.Level} ClassJob: {(resolveGameData ? chara.ClassJob.GameData?.Name : chara.ClassJob.Id.ToString())} CHP: {chara.CurrentHp} MHP: {chara.MaxHp} CMP: {chara.CurrentMp} MMP: {chara.MaxMp}\n       Customize: {BitConverter.ToString(chara.Customize).Replace("-", " ")} StatusFlags: {chara.StatusFlags}\n";
        }

        if (actor is PlayerCharacter pc)
        {
            actorString +=
                $"       HomeWorld: {(resolveGameData ? pc.HomeWorld.GameData?.Name : pc.HomeWorld.Id.ToString())} CurrentWorld: {(resolveGameData ? pc.CurrentWorld.GameData?.Name : pc.CurrentWorld.Id.ToString())} FC: {pc.CompanyTag}\n";
        }

        ImGui.TextUnformatted(actorString);
        ImGui.SameLine();
        if (ImGui.Button($"C##{actor.Address.ToInt64()}"))
        {
            ImGui.SetClipboardText(actor.Address.ToInt64().ToString("X"));
        }
    }

    private static void ShowSpanProperty(ulong addr, IList<string> path, PropertyInfo p, object obj)
    {
        var objType = obj.GetType();
        var propType = p.PropertyType;
        if (p.GetGetMethod() is not { } getMethod)
        {
            ImGui.Text("(No getter available)");
            return;
        }

        var dm = new DynamicMethod(
            "-",
            MethodAttributes.Public | MethodAttributes.Static,
            CallingConventions.Standard,
            null, 
            new[] { typeof(object), typeof(IList<string>), typeof(ulong) },
            obj.GetType(),
            true);

        var ilg = dm.GetILGenerator();
        var objLocalIndex = unchecked((byte)ilg.DeclareLocal(objType, true).LocalIndex);
        var propLocalIndex = unchecked((byte)ilg.DeclareLocal(propType, true).LocalIndex);
        ilg.Emit(OpCodes.Ldarg_0);
        if (objType.IsValueType)
        {
            ilg.Emit(OpCodes.Unbox_Any, objType);
            ilg.Emit(OpCodes.Stloc_S, objLocalIndex);
            ilg.Emit(OpCodes.Ldloca_S, objLocalIndex);
        }

        ilg.Emit(OpCodes.Call, getMethod);
        var mm = typeof(Util).GetMethod(nameof(ShowSpanPrivate), BindingFlags.Static | BindingFlags.NonPublic)!
                             .MakeGenericMethod(p.PropertyType.GetGenericArguments());
        ilg.Emit(OpCodes.Stloc_S, propLocalIndex);
        ilg.Emit(OpCodes.Ldarg_2); // addr = arg2
        ilg.Emit(OpCodes.Ldarg_1); // path = arg1
        ilg.Emit(OpCodes.Ldc_I4_0); // offset = 0
        ilg.Emit(OpCodes.Ldc_I4_1); // isTop = true
        ilg.Emit(OpCodes.Ldloca_S, propLocalIndex); // spanobj
        ilg.Emit(OpCodes.Call, mm);
        ilg.Emit(OpCodes.Ret);

        dm.Invoke(null, new[] { obj, path, addr });
    }

    private static unsafe void ShowSpanPrivate<T>(ulong addr, IList<string> path, int offset, bool isTop, in Span<T> spanobj)
    {
#pragma warning disable CS8500 // This takes the address of, gets the size of, or declares a pointer to a managed type
        if (isTop)
        {
            fixed (void* p = spanobj)
            {
                if (!ImGui.TreeNode(
                    $"Span<{typeof(T).Name}> of length {spanobj.Length:n0} (0x{spanobj.Length:X})" +
                    $"##print-obj-{addr:X}-{string.Join("-", path)}-head"))
                {
                    return;
                }
            }
        }

        try
        {
            const int batchSize = 20;
            if (spanobj.Length > batchSize)
            {
                var skip = batchSize;
                while ((spanobj.Length + skip - 1) / skip > batchSize)
                    skip *= batchSize;
                for (var i = 0; i < spanobj.Length; i += skip)
                {
                    var next = Math.Min(i + skip, spanobj.Length);
                    path.Add($"{offset + i:X}_{skip}");
                    if (ImGui.TreeNode(
                        $"{offset + i:n0} ~ {offset + next - 1:n0} (0x{offset + i:X} ~ 0x{offset + next - 1:X})" +
                        $"##print-obj-{addr:X}-{string.Join("-", path)}"))
                    {
                        try
                        {
                            ShowSpanPrivate(addr, path, offset + i, false, spanobj[i..next]);
                        }
                        finally
                        {
                            ImGui.TreePop();
                        }
                    }

                    path.RemoveAt(path.Count - 1);
                }
            }
            else
            {
                fixed (T* p = spanobj)
                {
                    var pointerType = typeof(T*);
                    for (var i = 0; i < spanobj.Length; i++)
                    {
                        ImGui.TextUnformatted($"[{offset + i:n0} (0x{offset + i:X})] ");
                        ImGui.SameLine();
                        path.Add($"{offset + i}");
                        ShowValue(addr, path, pointerType, Pointer.Box(p + i, pointerType), true);
                    }
                }
            }
        }
        finally
        {
            if (isTop)
                ImGui.TreePop();
        }
#pragma warning restore CS8500 // This takes the address of, gets the size of, or declares a pointer to a managed type
    }

    private static unsafe void ShowValue(ulong addr, IList<string> path, Type type, object value, bool hideAddress)
    {
        if (type.IsPointer)
        {
            var val = (Pointer)value;
            var unboxed = Pointer.Unbox(val);
            if (unboxed != null)
            {
                if (!hideAddress)
                {
                    var unboxedAddr = (ulong)unboxed;
                    ImGuiHelpers.ClickToCopyText($"{(ulong)unboxed:X}");
                    if (moduleStartAddr > 0 && unboxedAddr >= moduleStartAddr && unboxedAddr <= moduleEndAddr)
                    {
                        ImGui.SameLine();
                        ImGui.PushStyleColor(ImGuiCol.Text, 0xffcbc0ff);
                        ImGuiHelpers.ClickToCopyText($"ffxiv_dx11.exe+{unboxedAddr - moduleStartAddr:X}");
                        ImGui.PopStyleColor();
                    }

                    ImGui.SameLine();
                }

                try
                {
                    var eType = type.GetElementType();
                    var ptrObj = SafeMemory.PtrToStructure(new IntPtr(unboxed), eType);
                    if (ptrObj == null)
                    {
                        ImGui.Text("null or invalid");
                    }
                    else
                    {
                        ShowStructInternal(ptrObj, addr, path: path, hideAddress: hideAddress);
                    }
                }
                catch
                {
                    // Ignored
                }
            }
            else
            {
                ImGui.Text("null");
            }
        }
        else
        {
            if (!type.IsPrimitive)
            {
                ShowStructInternal(value, addr, path: path, hideAddress: hideAddress);
            }
            else
            {
                ImGui.Text($"{value}");
            }
        }
    }
<<<<<<< HEAD

    internal static async Task<string> GetRemoteTOSHash()
    {
        var httpClient = Service<HappyHttpClient>.Get().SharedHttpClient;
        var response = await httpClient.GetStringAsync($"{TOSRemoteUrl}?tosHash=true");
        var tosResponse = JsonConvert.DeserializeObject<TosResponse>(response);
        return tosResponse.tosHash;
    }


    private class TosResponse
    {
        [JsonProperty("message")]
        public string? message { get; set; }

        [JsonProperty("tosHash")]
        public string? tosHash { get; set; }
=======
    
    /// <summary>
    /// Show a structure in an ImGui context.
    /// </summary>
    /// <param name="obj">The structure to show.</param>
    /// <param name="addr">The address to the structure.</param>
    /// <param name="autoExpand">Whether or not this structure should start out expanded.</param>
    /// <param name="path">The already followed path.</param>
    /// <param name="hideAddress">Do not print addresses. Use when displaying a copied value.</param>
    private static void ShowStructInternal(object obj, ulong addr, bool autoExpand = false, IEnumerable<string>? path = null, bool hideAddress = false)
    {
        ImGui.PushStyleVar(ImGuiStyleVar.ItemSpacing, new Vector2(3, 2));
        path ??= new List<string>();
        var pathList = path is List<string> ? (List<string>)path : path.ToList();

        if (moduleEndAddr == 0 && moduleStartAddr == 0)
        {
            try
            {
                var processModule = Process.GetCurrentProcess().MainModule;
                if (processModule != null)
                {
                    moduleStartAddr = (ulong)processModule.BaseAddress.ToInt64();
                    moduleEndAddr = moduleStartAddr + (ulong)processModule.ModuleMemorySize;
                }
                else
                {
                    moduleEndAddr = 1;
                }
            }
            catch
            {
                moduleEndAddr = 1;
            }
        }

        ImGui.PushStyleColor(ImGuiCol.Text, 0xFF00FFFF);
        if (autoExpand)
        {
            ImGui.SetNextItemOpen(true, ImGuiCond.Appearing);
        }

        if (ImGui.TreeNode($"{obj}##print-obj-{addr:X}-{string.Join("-", pathList)}"))
        {
            ImGui.PopStyleColor();
            foreach (var f in obj.GetType()
                                 .GetFields(BindingFlags.Static | BindingFlags.Public | BindingFlags.Instance))
            {
                var fixedBuffer = (FixedBufferAttribute)f.GetCustomAttribute(typeof(FixedBufferAttribute));
                if (fixedBuffer != null)
                {
                    ImGui.Text($"fixed");
                    ImGui.SameLine();
                    ImGui.TextColored(new Vector4(0.2f, 0.9f, 0.9f, 1),
                                      $"{fixedBuffer.ElementType.Name}[0x{fixedBuffer.Length:X}]");
                }
                else
                {
                    ImGui.TextColored(new Vector4(0.2f, 0.9f, 0.9f, 1), $"{f.FieldType.Name}");
                }

                ImGui.SameLine();
                ImGui.TextColored(new Vector4(0.2f, 0.9f, 0.4f, 1), $"{f.Name}: ");
                ImGui.SameLine();

                pathList.Add(f.Name);
                try
                {
                    if (f.FieldType.IsGenericType && (f.FieldType.IsByRef || f.FieldType.IsByRefLike))
                        ImGui.Text("Cannot preview ref typed fields."); // object never contains ref struct
                    else
                        ShowValue(addr, pathList, f.FieldType, f.GetValue(obj), hideAddress);
                }
                catch (Exception ex)
                {
                    ImGui.PushStyleColor(ImGuiCol.Text, new Vector4(1f, 0.4f, 0.4f, 1f));
                    ImGui.TextUnformatted($"Error: {ex.GetType().Name}: {ex.Message}");
                    ImGui.PopStyleColor();
                }
                finally
                {
                    pathList.RemoveAt(pathList.Count - 1);
                }
            }

            foreach (var p in obj.GetType().GetProperties().Where(p => p.GetGetMethod()?.GetParameters().Length == 0))
            {
                ImGui.TextColored(new Vector4(0.2f, 0.9f, 0.9f, 1), $"{p.PropertyType.Name}");
                ImGui.SameLine();
                ImGui.TextColored(new Vector4(0.2f, 0.6f, 0.4f, 1), $"{p.Name}: ");
                ImGui.SameLine();

                pathList.Add(p.Name);
                try
                {
                    if (p.PropertyType.IsGenericType && p.PropertyType.GetGenericTypeDefinition() == GenericSpanType)
                        ShowSpanProperty(addr, pathList, p, obj);
                    else if (p.PropertyType.IsGenericType && (p.PropertyType.IsByRef || p.PropertyType.IsByRefLike))
                        ImGui.Text("Cannot preview ref typed properties.");
                    else
                        ShowValue(addr, pathList, p.PropertyType, p.GetValue(obj), hideAddress);
                }
                catch (Exception ex)
                {
                    ImGui.PushStyleColor(ImGuiCol.Text, new Vector4(1f, 0.4f, 0.4f, 1f));
                    ImGui.TextUnformatted($"Error: {ex.GetType().Name}: {ex.Message}");
                    ImGui.PopStyleColor();
                }
                finally
                {
                    pathList.RemoveAt(pathList.Count - 1);
                }
            }

            ImGui.TreePop();
        }
        else
        {
            ImGui.PopStyleColor();
        }

        ImGui.PopStyleVar();
>>>>>>> 5f62c703
    }
}<|MERGE_RESOLUTION|>--- conflicted
+++ resolved
@@ -12,14 +12,9 @@
 using System.Runtime.CompilerServices;
 using System.Runtime.InteropServices;
 using System.Text;
-<<<<<<< HEAD
 using System.Text.RegularExpressions;
 using System.Threading.Tasks;
 using Dalamud.Configuration;
-=======
-using System.Threading.Tasks;
-
->>>>>>> 5f62c703
 using Dalamud.Configuration.Internal;
 using Dalamud.Data;
 using Dalamud.Game;
@@ -44,12 +39,9 @@
 /// </summary>
 public static class Util
 {
-<<<<<<< HEAD
     internal static string TOSRemoteUrl = "https://aonyx.ffxiv.wang/Dalamud/ToS";
 
-=======
     private static readonly Type GenericSpanType = typeof(Span<>);
->>>>>>> 5f62c703
     private static string? gitHashInternal;
     private static int? gitCommitCountInternal;
     private static string? gitHashClientStructsInternal;
@@ -974,25 +966,6 @@
             }
         }
     }
-<<<<<<< HEAD
-
-    internal static async Task<string> GetRemoteTOSHash()
-    {
-        var httpClient = Service<HappyHttpClient>.Get().SharedHttpClient;
-        var response = await httpClient.GetStringAsync($"{TOSRemoteUrl}?tosHash=true");
-        var tosResponse = JsonConvert.DeserializeObject<TosResponse>(response);
-        return tosResponse.tosHash;
-    }
-
-
-    private class TosResponse
-    {
-        [JsonProperty("message")]
-        public string? message { get; set; }
-
-        [JsonProperty("tosHash")]
-        public string? tosHash { get; set; }
-=======
     
     /// <summary>
     /// Show a structure in an ImGui context.
@@ -1115,6 +1088,22 @@
         }
 
         ImGui.PopStyleVar();
->>>>>>> 5f62c703
+    }
+
+    internal static async Task<string> GetRemoteTOSHash()
+    {
+        var httpClient = Service<HappyHttpClient>.Get().SharedHttpClient;
+        var response = await httpClient.GetStringAsync($"{TOSRemoteUrl}?tosHash=true");
+        var tosResponse = JsonConvert.DeserializeObject<TosResponse>(response);
+        return tosResponse.tosHash;
+    }
+
+    private class TosResponse
+    {
+        [JsonProperty("message")]
+        public string? message { get; set; }
+
+        [JsonProperty("tosHash")]
+        public string? tosHash { get; set; }
     }
 }