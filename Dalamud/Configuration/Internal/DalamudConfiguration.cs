--- conflicted
+++ resolved
@@ -267,7 +267,6 @@
         public bool DisableRmtFiltering { get; set; }
 
         /// <summary>
-<<<<<<< HEAD
         /// Gets or sets a value indicating whether or not the system default proxy should be used.
         /// </summary>
         public bool UseSystemProxy { get; set; }=true;
@@ -281,7 +280,8 @@
         /// Gets or sets the proxy port.
         /// </summary>
         public int ProxyPort { get; set; } = 1080;
-=======
+
+        /// <summary>
         /// Gets or sets the order of DTR elements, by title.
         /// </summary>
         public List<string>? DtrOrder { get; set; }
@@ -309,7 +309,6 @@
         /// Gets or sets a value indicating whether the title screen menu is shown.
         /// </summary>
         public bool ShowTsm { get; set; } = true;
->>>>>>> 53db62a6
 
         /// <summary>
         /// Load a configuration from the provided path.
