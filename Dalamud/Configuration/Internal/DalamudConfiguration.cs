using System.Collections.Generic;
using System.Diagnostics.CodeAnalysis;
using System.Globalization;
using System.IO;
using System.Linq;
using System.Runtime.InteropServices;
using System.Threading.Tasks;

using Dalamud.Game.Text;
using Dalamud.Interface;
using Dalamud.Interface.FontIdentifier;
using Dalamud.Interface.Internal;
using Dalamud.Interface.Internal.ReShadeHandling;
using Dalamud.Interface.Style;
using Dalamud.Interface.Windowing.Persistence;
using Dalamud.IoC.Internal;
using Dalamud.Plugin.Internal.AutoUpdate;
using Dalamud.Plugin.Internal.Profiles;
using Dalamud.Storage;
using Dalamud.Utility;
using Newtonsoft.Json;
using Newtonsoft.Json.Linq;
using Serilog;
using Serilog.Events;

namespace Dalamud.Configuration.Internal;

/// <summary>
/// Class containing Dalamud settings.
/// </summary>
[Serializable]
[ServiceManager.ProvidedService]
#pragma warning disable SA1015
[InherentDependency<ReliableFileStorage>] // We must still have this when unloading
#pragma warning restore SA1015
internal sealed class DalamudConfiguration : IInternalDisposableService
{

    private static readonly JsonSerializerSettings SerializerSettings = new()
    {
        TypeNameHandling = TypeNameHandling.All,
        TypeNameAssemblyFormatHandling = TypeNameAssemblyFormatHandling.Simple,
        Formatting = Formatting.Indented,
    };

    [JsonIgnore]
    private string? configPath;

    [JsonIgnore]
    private bool isSaveQueued;

    private Task? writeTask;

    /// <summary>
    /// Delegate for the <see cref="DalamudConfiguration.DalamudConfigurationSaved"/> event that occurs when the dalamud configuration is saved.
    /// </summary>
    /// <param name="dalamudConfiguration">The current dalamud configuration.</param>
    public delegate void DalamudConfigurationSavedDelegate(DalamudConfiguration dalamudConfiguration);

    /// <summary>
    /// Event that occurs when dalamud configuration is saved.
    /// </summary>
    public event DalamudConfigurationSavedDelegate? DalamudConfigurationSaved;

    /// <summary>
    /// Gets or sets a list of muted words.
    /// </summary>
    public List<string>? BadWords { get; set; }

    /// <summary>
    /// Gets or sets a value indicating whether or not the taskbar should flash once a duty is found.
    /// </summary>
    public bool DutyFinderTaskbarFlash { get; set; } = true;

    /// <summary>
    /// Gets or sets a value indicating whether or not a message should be sent in chat once a duty is found.
    /// </summary>
    public bool DutyFinderChatMessage { get; set; } = true;

    /// <summary>
    /// Gets or sets the language code to load Dalamud localization with.
    /// </summary>
    public string? LanguageOverride { get; set; } = null;

    /// <summary>
    /// Gets or sets the last loaded Dalamud version.
    /// </summary>
    public string? LastVersion { get; set; } = null;

    /// <summary>
    /// Gets or sets a dictionary of seen FTUE levels.
    /// </summary>
    public Dictionary<string, int> SeenFtueLevels { get; set; } = new();

    /// <summary>
    /// Gets or sets the last loaded Dalamud version.
    /// </summary>
    public string? LastChangelogMajorMinor { get; set; } = null;

    /// <summary>
    /// Gets or sets the chat type used by default for plugin messages.
    /// </summary>
    public XivChatType GeneralChatType { get; set; } = XivChatType.Debug;

    /// <summary>
    /// Gets or sets a value indicating whether or not plugin testing builds should be shown.
    /// </summary>
    public bool DoPluginTest { get; set; } = false;

    /// <summary>
    /// Gets or sets a key to opt into Dalamud staging builds.
    /// </summary>
    public string? DalamudBetaKey { get; set; } = null;

    /// <summary>
    /// Gets or sets a list of custom repos.
    /// </summary>
    public List<ThirdPartyRepoSettings> ThirdRepoList { get; set; } = new();

    /// <summary>
    /// Gets or sets a value indicating whether or not a disclaimer regarding third-party repos has been dismissed.
    /// </summary>
    public bool? ThirdRepoSpeedbumpDismissed { get; set; } = null;

    /// <summary>
    /// Gets or sets a list of hidden plugins.
    /// </summary>
    public List<string> HiddenPluginInternalName { get; set; } = new();

    /// <summary>
    /// Gets or sets a list of seen plugins.
    /// </summary>
    public List<string> SeenPluginInternalName { get; set; } = new();

    /// <summary>
    /// Gets or sets a list of additional settings for devPlugins. The key is the absolute path
    /// to the plugin DLL. This is automatically generated for any plugins in the devPlugins folder.
    /// However by specifiying this value manually, you can add arbitrary files outside the normal
    /// file paths.
    /// </summary>
    public Dictionary<string, DevPluginSettings> DevPluginSettings { get; set; } = new();

    /// <summary>
    /// Gets or sets a list of additional locations that dev plugins should be loaded from. This can
    /// be either a DLL or folder, but should be the absolute path, or a path relative to the currently
    /// injected Dalamud instance.
    /// </summary>
    public List<DevPluginLocationSettings> DevPluginLoadLocations { get; set; } = new();

    /// <summary>
    /// Gets or sets the global UI scale.
    /// </summary>
    public float GlobalUiScale { get; set; } = 1.0f;

    /// <summary>
    /// Gets or sets a value indicating whether to use AXIS fonts from the game.
    /// </summary>
    [Obsolete($"See {nameof(DefaultFontSpec)}")]
    public bool UseAxisFontsFromGame { get; set; } = true;

    /// <summary>
    /// Gets or sets the default font spec.
    /// </summary>
    public IFontSpec? DefaultFontSpec { get; set; }

    /// <summary>
    /// Gets or sets the gamma value to apply for Dalamud fonts. Do not use.
    /// </summary>
    [Obsolete("It happens that nobody touched this setting", true)]
    public float FontGammaLevel { get; set; } = 1.4f;

    /// <summary>Gets or sets the opacity of the IME state indicator.</summary>
    /// <value>0 will hide the state indicator. 1 will make the state indicator fully visible. Values outside the
    /// range will be clamped to [0, 1].</value>
    /// <remarks>See <see cref="SeIconChar.ImeHiragana"/> to <see cref="SeIconChar.ImeChineseLatin"/>.</remarks>
    public float ImeStateIndicatorOpacity { get; set; } = 1f;

    /// <summary>
    /// Gets or sets a value indicating whether or not plugin UI should be hidden.
    /// </summary>
    public bool ToggleUiHide { get; set; } = true;

    /// <summary>
    /// Gets or sets a value indicating whether or not plugin UI should be hidden during cutscenes.
    /// </summary>
    public bool ToggleUiHideDuringCutscenes { get; set; } = true;

    /// <summary>
    /// Gets or sets a value indicating whether or not plugin UI should be hidden during GPose.
    /// </summary>
    public bool ToggleUiHideDuringGpose { get; set; } = true;

    /// <summary>
    /// Gets or sets a value indicating whether or not a message containing Dalamud's current version and the number of loaded plugins should be sent at login.
    /// </summary>
    public bool PrintDalamudWelcomeMsg { get; set; } = true;

    /// <summary>
    /// Gets or sets a value indicating whether or not a message containing detailed plugin information should be sent at login.
    /// </summary>
    public bool PrintPluginsWelcomeMsg { get; set; } = true;

    /// <summary>
    /// Gets or sets a value indicating whether or not plugins should be auto-updated.
    /// </summary>
    [Obsolete("Use AutoUpdateBehavior instead.")]
    public bool AutoUpdatePlugins { get; set; }

    /// <summary>
    /// Gets or sets a value indicating whether or not Dalamud should add buttons to the system menu.
    /// </summary>
    public bool DoButtonsSystemMenu { get; set; } = true;

    /// <summary>
    /// Gets or sets the default Dalamud debug log level on startup.
    /// </summary>
    public LogEventLevel LogLevel { get; set; } = LogEventLevel.Information;

    /// <summary>
    /// Gets or sets a value indicating whether to write to log files synchronously.
    /// </summary>
    public bool LogSynchronously { get; set; } = false;

    /// <summary>
    /// Gets or sets a value indicating whether or not the debug log should scroll automatically.
    /// </summary>
    public bool LogAutoScroll { get; set; } = true;

    /// <summary>
    /// Gets or sets a value indicating whether or not the debug log should open at startup.
    /// </summary>
    public bool LogOpenAtStartup { get; set; }

    /// <summary>
    /// Gets or sets the number of lines to keep for the Dalamud Console window.
    /// </summary>
    public int LogLinesLimit { get; set; } = 10000;

    /// <summary>
    /// Gets or sets a list representing the command history for the Dalamud Console.
    /// </summary>
    public List<string> LogCommandHistory { get; set; } = new();

    /// <summary>
    /// Gets or sets a value indicating whether or not the dev bar should open at startup.
    /// </summary>
    public bool DevBarOpenAtStartup { get; set; }

    /// <summary>
    /// Gets or sets a value indicating whether or not ImGui asserts should be enabled at startup.
    /// </summary>
    public bool? ImGuiAssertsEnabledAtStartup { get; set; }

    /// <summary>
    /// Gets or sets a value indicating whether or not docking should be globally enabled in ImGui.
    /// </summary>
    public bool IsDocking { get; set; }

    /// <summary>
    /// Gets or sets a value indicating whether or not plugin user interfaces should trigger sound effects.
    /// This setting is effected by the in-game "System Sounds" option and volume.
    /// </summary>
    [SuppressMessage("ReSharper", "InconsistentNaming", Justification = "ABI")]
    public bool EnablePluginUISoundEffects { get; set; }

    /// <summary>
    /// Gets or sets a value indicating whether or not an additional button allowing pinning and clickthrough options should be shown
    /// on plugin title bars when using the Window System.
    /// </summary>
    public bool EnablePluginUiAdditionalOptions { get; set; } = true;

    /// <summary>
    /// Gets or sets a value indicating whether viewports should always be disabled.
    /// </summary>
    public bool IsDisableViewport { get; set; } = true;

    /// <summary>
    /// Gets or sets a value indicating whether or not navigation via a gamepad should be globally enabled in ImGui.
    /// </summary>
    public bool IsGamepadNavigationEnabled { get; set; } = true;

    /// <summary>
    /// Gets or sets a value indicating whether or not focus management is enabled.
    /// </summary>
    public bool IsFocusManagementEnabled { get; set; } = true;

    /// <summary>
    /// Gets or sets a value indicating whether or not the anti-anti-debug check is enabled on startup.
    /// </summary>
    public bool IsAntiAntiDebugEnabled { get; set; } = false;

    /// <summary>
    /// Gets or sets a value indicating whether to resume game main thread after plugins load.
    /// </summary>
    public bool IsResumeGameAfterPluginLoad { get; set; } = false;

    /// <summary>
    /// Gets or sets the kind of beta to download when <see cref="DalamudBetaKey"/> matches the server value.
    /// </summary>
    public string? DalamudBetaKind { get; set; }

    /// <summary>
    /// Gets or sets a value indicating whether or not any plugin should be loaded when the game is started.
    /// It is reset immediately when read.
    /// </summary>
    public bool PluginSafeMode { get; set; }

    /// <summary>
    /// Gets or sets a value indicating the wait time between plugin unload and plugin assembly unload.
    /// Uses default value that may change between versions if set to null.
    /// </summary>
    public int? PluginWaitBeforeFree { get; set; }

    /// <summary>
    /// Gets or sets a value indicating whether or not crashes during shutdown should be reported.
    /// </summary>
    public bool ReportShutdownCrashes { get; set; }

    /// <summary>
    /// Gets or sets a list of saved styles.
    /// </summary>
    [JsonProperty("SavedStyles")]
    public List<StyleModelV1>? SavedStylesOld { get; set; }

    /// <summary>
    /// Gets or sets a list of saved styles.
    /// </summary>
    [JsonProperty("SavedStylesVersioned")]
    public List<StyleModel>? SavedStyles { get; set; }

    /// <summary>
    /// Gets or sets the name of the currently chosen style.
    /// </summary>
    public string ChosenStyle { get; set; } = "Dalamud Standard";

    /// <summary>
    /// Gets or sets a list of saved plugin profiles.
    /// </summary>
    public List<ProfileModel>? SavedProfiles { get; set; }

    /// <summary>
    /// Gets or sets the default plugin profile.
    /// </summary>
    public ProfileModel? DefaultProfile { get; set; }

    /// <summary>
    /// Gets or sets a value indicating whether or not profiles are enabled.
    /// </summary>
    public bool ProfilesEnabled { get; set; } = false;

    /// <summary>
    /// Gets or sets a value indicating whether or not the user has seen the profiles tutorial.
    /// </summary>
    public bool ProfilesHasSeenTutorial { get; set; } = false;

    /// <summary>
<<<<<<< HEAD
    /// Gets or sets a value whether or not Dalamud use manual proxy settings.
    /// </summary>
    public bool UseManualProxy { get; set; }

    /// <summary>
    /// Gets or sets a value what type proxy Dalamud will use.
    /// </summary>
    public string ProxyProtocol { get; set; } = "socks5";

    /// <summary>
    /// Gets or sets the proxy host address.
    /// </summary>
    public string ProxyHost { get; set; } = "127.0.0.1";

    /// <summary>
    /// Gets or sets the proxy port.
    /// </summary>
    public int ProxyPort { get; set; } = 1080;
=======
    /// Gets or sets the default UI preset.
    /// </summary>
    public PresetModel DefaultUiPreset { get; set; } = new();
>>>>>>> 0ada4214

    /// <summary>
    /// Gets or sets the order of DTR elements, by title.
    /// </summary>
    public List<string>? DtrOrder { get; set; }

    /// <summary>
    /// Gets or sets the list of ignored DTR elements, by title.
    /// </summary>
    public List<string>? DtrIgnore { get; set; }

    /// <summary>
    /// Gets or sets the spacing used for DTR entries.
    /// </summary>
    public int DtrSpacing { get; set; } = 10;

    /// <summary>
    /// Gets or sets a value indicating whether to swap the
    /// direction in which elements are drawn in the DTR.
    /// False indicates that elements will be drawn from the end of
    /// the left side of the Server Info bar, and continue leftwards.
    /// True indicates the opposite.
    /// </summary>
    public bool DtrSwapDirection { get; set; } = false;

    /// <summary>
    /// Gets or sets a value indicating whether the title screen menu is shown.
    /// </summary>
    public bool ShowTsm { get; set; } = true;

    /// <summary>
    /// Gets or sets a value indicating whether to reduce motions (animations).
    /// </summary>
    public bool? ReduceMotions { get; set; }

    /// <summary>
    /// Gets or sets a value indicating whether or not market board data should be uploaded.
    /// </summary>
    public bool IsMbCollect { get; set; } = true;

    /// <summary>
    /// Gets the accepted TOS hash.
    /// </summary>
    public string AcceptedTOSHash { get; set; } = string.Empty;


    /// <summary>
    /// Gets the ISO 639-1 two-letter code for the language of the effective Dalamud display language.
    /// </summary>
    public string EffectiveLanguage
    {
        get
        {
            var languages = Localization.ApplicableLangCodes.Prepend("en").ToArray();
            try
            {
                if (string.IsNullOrEmpty(this.LanguageOverride))
                {
                    var currentUiLang = CultureInfo.CurrentUICulture;

                    if (Localization.ApplicableLangCodes.Any(x => currentUiLang.TwoLetterISOLanguageName == x))
                        return currentUiLang.TwoLetterISOLanguageName;
                    else
                        return languages[0];
                }
                else
                {
                    return this.LanguageOverride;
                }
            }
            catch (Exception)
            {
                return languages[0];
            }
        }
    }

    /// <summary>
    /// Gets or sets a value indicating whether or not to show info on dev bar.
    /// </summary>
    public bool ShowDevBarInfo { get; set; } = true;

    /// <summary>
    /// Gets or sets the last-used contact details for the plugin feedback form.
    /// </summary>
    public string LastFeedbackContactDetails { get; set; } = string.Empty;

    /// <summary>
    /// Gets or sets a list of plugins that testing builds should be downloaded for.
    /// </summary>
    public List<PluginTestingOptIn> PluginTestingOptIns { get; set; } = [];

    /// <summary>
    /// Gets or sets a list of plugins that have opted into or out of auto-updating.
    /// </summary>
    public List<AutoUpdatePreference> PluginAutoUpdatePreferences { get; set; } = [];

    /// <summary>
    /// Gets or sets a value indicating whether the FFXIV window should be toggled to immersive mode.
    /// </summary>
    public bool WindowIsImmersive { get; set; } = false;

    /// <summary>Gets or sets the mode specifying how to handle ReShade.</summary>
    [JsonProperty("ReShadeHandlingModeV2")]
    public ReShadeHandlingMode ReShadeHandlingMode { get; set; } = ReShadeHandlingMode.Default;

    /// <summary>Gets or sets the swap chain hook mode.</summary>
    public SwapChainHelper.HookMode SwapChainHookMode { get; set; } = SwapChainHelper.HookMode.ByteCode;

    /// <summary>
    /// Gets or sets hitch threshold for game network up in milliseconds.
    /// </summary>
    public double GameNetworkUpHitch { get; set; } = 30;

    /// <summary>
    /// Gets or sets hitch threshold for game network down in milliseconds.
    /// </summary>
    public double GameNetworkDownHitch { get; set; } = 30;

    /// <summary>
    /// Gets or sets hitch threshold for framework update in milliseconds.
    /// </summary>
    public double FrameworkUpdateHitch { get; set; } = 50;

    /// <summary>
    /// Gets or sets hitch threshold for ui builder in milliseconds.
    /// </summary>
    public double UiBuilderHitch { get; set; } = 100;

    /// <summary>Gets or sets a value indicating whether to track texture allocation by plugins.</summary>
    public bool UseTexturePluginTracking { get; set; }

    /// <summary>
    /// Gets or sets the page of the plugin installer that is shown by default when opened.
    /// </summary>
    public PluginInstallerOpenKind PluginInstallerOpen { get; set; } = PluginInstallerOpenKind.AllPlugins;

    /// <summary>
    /// Gets or sets a value indicating how auto-updating should behave.
    /// </summary>
    public AutoUpdateBehavior? AutoUpdateBehavior { get; set; } = null;

    /// <summary>
    /// Gets or sets a value indicating whether users should be notified regularly about pending updates.
    /// </summary>
    public bool CheckPeriodicallyForUpdates { get; set; } = true;

    /// <summary>
    /// Gets or sets a value indicating whether users should be notified about updates in chat.
    /// </summary>
    public bool SendUpdateNotificationToChat { get; set; } = false;

    /// <summary>
    /// Load a configuration from the provided path.
    /// </summary>
    /// <param name="path">Path to read from.</param>
    /// <param name="fs">File storage.</param>
    /// <returns>The deserialized configuration file.</returns>
    public static DalamudConfiguration Load(string path, ReliableFileStorage fs)
    {
        DalamudConfiguration deserialized = null;

        try
        {
            fs.ReadAllText(path, text =>
            {
                deserialized =
                    JsonConvert.DeserializeObject<DalamudConfiguration>(text, SerializerSettings);

                // If this reads as null, the file was empty, that's no good
                if (deserialized == null)
                    throw new Exception("Read config was null.");
            });
        }
        catch (FileNotFoundException)
        {
            // ignored
        }
        catch (Exception e)
        {
            Log.Error(e, "Could not load DalamudConfiguration at {Path}, creating new", path);
        }

        deserialized ??= new DalamudConfiguration();
        deserialized.configPath = path;

        var splitedValue = deserialized.ProxyHost.Split("://");
        if (splitedValue.Length >= 2)
            deserialized.ProxyHost = splitedValue[1];
            
        try
        {
            deserialized.SetDefaults();
        }
        catch (Exception e)
        {
            Log.Error(e, "Failed to set defaults for DalamudConfiguration");
        }

        return deserialized;
    }

    /// <summary>
    /// Save the configuration at the path it was loaded from, at the next frame.
    /// </summary>
    public void QueueSave()
    {
        this.isSaveQueued = true;
    }

    /// <summary>
    /// Immediately save the configuration.
    /// </summary>
    public void ForceSave()
    {
        this.Save();
    }

    /// <inheritdoc/>
    void IInternalDisposableService.DisposeService()
    {
        // Make sure that we save, if a save is queued while we are shutting down
        this.Update();

        // Wait for the write task to finish
        this.writeTask?.Wait();
    }

    /// <summary>
    /// Save the file, if needed. Only needs to be done once a frame.
    /// </summary>
    internal void Update()
    {
        if (this.isSaveQueued)
        {
            this.Save();
            this.isSaveQueued = false;

            Log.Verbose("Config saved");
        }
    }

    private void SetDefaults()
    {
#pragma warning disable CS0618
        // "Reduced motion"
        if (!this.ReduceMotions.HasValue)
        {
            // https://source.chromium.org/chromium/chromium/src/+/main:ui/gfx/animation/animation_win.cc;l=29?q=ReducedMotion&ss=chromium
            var winAnimEnabled = 0;
            var success = NativeFunctions.SystemParametersInfo(
                (uint)NativeFunctions.AccessibilityParameter.SPI_GETCLIENTAREAANIMATION,
                0,
                ref winAnimEnabled,
                0);

            if (!success)
            {
                Log.Warning("Failed to get Windows animation setting, assuming reduced motion is off (GetLastError: {GetLastError:X})", Marshal.GetLastPInvokeError());
                this.ReduceMotions = false;
            }
            else
            {
                this.ReduceMotions = winAnimEnabled == 0;
            }
        }

        // Migrate old auto-update setting to new auto-update behavior
        this.AutoUpdateBehavior ??= this.AutoUpdatePlugins
                                        ? Plugin.Internal.AutoUpdate.AutoUpdateBehavior.UpdateAll
                                        : Plugin.Internal.AutoUpdate.AutoUpdateBehavior.OnlyNotify;
#pragma warning restore CS0618
    }

    private void Save()
    {
        ThreadSafety.AssertMainThread();
        if (this.configPath is null)
            throw new InvalidOperationException("configPath is not set.");

        // Wait for previous write to finish
        this.writeTask?.Wait();

        this.writeTask = Task.Run(() =>
        {
            Service<ReliableFileStorage>.Get().WriteAllText(
                this.configPath,
                JsonConvert.SerializeObject(this, SerializerSettings));
        }).ContinueWith(t =>
        {
            if (t.IsFaulted)
            {
                Log.Error(t.Exception, "Failed to save DalamudConfiguration to {Path}", this.configPath);
            }
        });

        this.DalamudConfigurationSaved?.Invoke(this);
    }
}<|MERGE_RESOLUTION|>--- conflicted
+++ resolved
@@ -354,7 +354,6 @@
     public bool ProfilesHasSeenTutorial { get; set; } = false;
 
     /// <summary>
-<<<<<<< HEAD
     /// Gets or sets a value whether or not Dalamud use manual proxy settings.
     /// </summary>
     public bool UseManualProxy { get; set; }
@@ -373,11 +372,9 @@
     /// Gets or sets the proxy port.
     /// </summary>
     public int ProxyPort { get; set; } = 1080;
-=======
     /// Gets or sets the default UI preset.
     /// </summary>
     public PresetModel DefaultUiPreset { get; set; } = new();
->>>>>>> 0ada4214
 
     /// <summary>
     /// Gets or sets the order of DTR elements, by title.
