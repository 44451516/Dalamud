using System.Collections.Generic;
using System.ComponentModel;
using System.Diagnostics.CodeAnalysis;
using System.Globalization;
using System.IO;
using System.Linq;
using System.Runtime.InteropServices;

using Dalamud.Game.Text;
using Dalamud.Interface.FontIdentifier;
using Dalamud.Interface.Internal.Windows.PluginInstaller;
using Dalamud.Interface.Style;
using Dalamud.IoC.Internal;
using Dalamud.Plugin.Internal.Profiles;
using Dalamud.Storage;
using Dalamud.Utility;
using Newtonsoft.Json;
using Newtonsoft.Json.Linq;
using Serilog;
using Serilog.Events;

namespace Dalamud.Configuration.Internal;

/// <summary>
/// Class containing Dalamud settings.
/// </summary>
[Serializable]
[ServiceManager.ProvidedService]
#pragma warning disable SA1015
[InherentDependency<ReliableFileStorage>] // We must still have this when unloading
#pragma warning restore SA1015
internal sealed class DalamudConfiguration : IInternalDisposableService
{

    private static readonly JsonSerializerSettings SerializerSettings = new()
    {
        TypeNameHandling = TypeNameHandling.All,
        TypeNameAssemblyFormatHandling = TypeNameAssemblyFormatHandling.Simple,
        Formatting = Formatting.Indented,
    };

    [JsonIgnore]
    private string? configPath;

    [JsonIgnore]
    private bool isSaveQueued;

    /// <summary>
    /// Delegate for the <see cref="DalamudConfiguration.DalamudConfigurationSaved"/> event that occurs when the dalamud configuration is saved.
    /// </summary>
    /// <param name="dalamudConfiguration">The current dalamud configuration.</param>
    public delegate void DalamudConfigurationSavedDelegate(DalamudConfiguration dalamudConfiguration);

    /// <summary>
    /// Event that occurs when dalamud configuration is saved.
    /// </summary>
    public event DalamudConfigurationSavedDelegate? DalamudConfigurationSaved;

    /// <summary>
    /// Gets or sets a list of muted works.
    /// </summary>
    public List<string>? BadWords { get; set; }

    /// <summary>
    /// Gets or sets a value indicating whether or not the taskbar should flash once a duty is found.
    /// </summary>
    public bool DutyFinderTaskbarFlash { get; set; } = true;

    /// <summary>
    /// Gets or sets a value indicating whether or not a message should be sent in chat once a duty is found.
    /// </summary>
    public bool DutyFinderChatMessage { get; set; } = true;

    /// <summary>
    /// Gets or sets the language code to load Dalamud localization with.
    /// </summary>
    public string? LanguageOverride { get; set; } = null;

    /// <summary>
    /// Gets or sets the last loaded Dalamud version.
    /// </summary>
    public string? LastVersion { get; set; } = null;

    /// <summary>
    /// Gets or sets a value indicating the last seen FTUE version.
    /// Unused for now, added to prevent existing users from seeing level 0 FTUE.
    /// </summary>
    public int SeenFtueLevel { get; set; } = 1;

    /// <summary>
    /// Gets or sets the last loaded Dalamud version.
    /// </summary>
    public string? LastChangelogMajorMinor { get; set; } = null;

    /// <summary>
    /// Gets or sets the chat type used by default for plugin messages.
    /// </summary>
    public XivChatType GeneralChatType { get; set; } = XivChatType.Debug;

    /// <summary>
    /// Gets or sets a value indicating whether or not plugin testing builds should be shown.
    /// </summary>
    public bool DoPluginTest { get; set; } = false;

    /// <summary>
    /// Gets or sets a key to opt into Dalamud staging builds.
    /// </summary>
    public string? DalamudBetaKey { get; set; } = null;

    /// <summary>
    /// Gets or sets a list of custom repos.
    /// </summary>
    public List<ThirdPartyRepoSettings> ThirdRepoList { get; set; } = new();

    /// <summary>
    /// Gets or sets a value indicating whether or not a disclaimer regarding third-party repos has been dismissed.
    /// </summary>
    public bool? ThirdRepoSpeedbumpDismissed { get; set; } = null;

    /// <summary>
    /// Gets or sets a list of hidden plugins.
    /// </summary>
    public List<string> HiddenPluginInternalName { get; set; } = new();

    /// <summary>
    /// Gets or sets a list of seen plugins.
    /// </summary>
    public List<string> SeenPluginInternalName { get; set; } = new();

    /// <summary>
    /// Gets or sets a list of additional settings for devPlugins. The key is the absolute path
    /// to the plugin DLL. This is automatically generated for any plugins in the devPlugins folder.
    /// However by specifiying this value manually, you can add arbitrary files outside the normal
    /// file paths.
    /// </summary>
    public Dictionary<string, DevPluginSettings> DevPluginSettings { get; set; } = new();

    /// <summary>
    /// Gets or sets a list of additional locations that dev plugins should be loaded from. This can
    /// be either a DLL or folder, but should be the absolute path, or a path relative to the currently
    /// injected Dalamud instance.
    /// </summary>
    public List<DevPluginLocationSettings> DevPluginLoadLocations { get; set; } = new();

    /// <summary>
    /// Gets or sets the global UI scale.
    /// </summary>
    public float GlobalUiScale { get; set; } = 1.0f;

    /// <summary>
    /// Gets or sets a value indicating whether to use AXIS fonts from the game.
    /// </summary>
    [Obsolete($"See {nameof(DefaultFontSpec)}")]
    public bool UseAxisFontsFromGame { get; set; } = true;

    /// <summary>
    /// Gets or sets the default font spec.
    /// </summary>
    public IFontSpec? DefaultFontSpec { get; set; }

    /// <summary>
    /// Gets or sets the gamma value to apply for Dalamud fonts. Do not use.
    /// </summary>
    [Obsolete("It happens that nobody touched this setting", true)]
    public float FontGammaLevel { get; set; } = 1.4f;

    /// <summary>
    /// Gets or sets a value indicating whether or not plugin UI should be hidden.
    /// </summary>
    public bool ToggleUiHide { get; set; } = true;

    /// <summary>
    /// Gets or sets a value indicating whether or not plugin UI should be hidden during cutscenes.
    /// </summary>
    public bool ToggleUiHideDuringCutscenes { get; set; } = true;

    /// <summary>
    /// Gets or sets a value indicating whether or not plugin UI should be hidden during GPose.
    /// </summary>
    public bool ToggleUiHideDuringGpose { get; set; } = true;

    /// <summary>
    /// Gets or sets a value indicating whether or not a message containing Dalamud's current version and the number of loaded plugins should be sent at login.
    /// </summary>
    public bool PrintDalamudWelcomeMsg { get; set; } = true;

    /// <summary>
    /// Gets or sets a value indicating whether or not a message containing detailed plugin information should be sent at login.
    /// </summary>
    public bool PrintPluginsWelcomeMsg { get; set; } = true;

    /// <summary>
    /// Gets or sets a value indicating whether or not plugins should be auto-updated.
    /// </summary>
    public bool AutoUpdatePlugins { get; set; }

    /// <summary>
    /// Gets or sets a value indicating whether or not Dalamud should add buttons to the system menu.
    /// </summary>
    public bool DoButtonsSystemMenu { get; set; } = true;

    /// <summary>
    /// Gets or sets the default Dalamud debug log level on startup.
    /// </summary>
    public LogEventLevel LogLevel { get; set; } = LogEventLevel.Information;

    /// <summary>
    /// Gets or sets a value indicating whether to write to log files synchronously.
    /// </summary>
    public bool LogSynchronously { get; set; } = false;

    /// <summary>
    /// Gets or sets a value indicating whether or not the debug log should scroll automatically.
    /// </summary>
    public bool LogAutoScroll { get; set; } = true;

    /// <summary>
    /// Gets or sets a value indicating whether or not the debug log should open at startup.
    /// </summary>
    public bool LogOpenAtStartup { get; set; }

    /// <summary>
    /// Gets or sets the number of lines to keep for the Dalamud Console window.
    /// </summary>
    public int LogLinesLimit { get; set; } = 10000;

    /// <summary>
    /// Gets or sets a value indicating whether or not the dev bar should open at startup.
    /// </summary>
    public bool DevBarOpenAtStartup { get; set; }

    /// <summary>
    /// Gets or sets a value indicating whether or not ImGui asserts should be enabled at startup.
    /// </summary>
    public bool AssertsEnabledAtStartup { get; set; }

    /// <summary>
    /// Gets or sets a value indicating whether or not docking should be globally enabled in ImGui.
    /// </summary>
    public bool IsDocking { get; set; }
    
    /// <summary>
    /// Gets or sets a value indicating whether or not plugin user interfaces should trigger sound effects.
    /// This setting is effected by the in-game "System Sounds" option and volume.
    /// </summary>
    [SuppressMessage("ReSharper", "InconsistentNaming", Justification = "ABI")]
    public bool EnablePluginUISoundEffects { get; set; }

    /// <summary>
    /// Gets or sets a value indicating whether or not an additional button allowing pinning and clickthrough options should be shown
    /// on plugin title bars when using the Window System.
    /// </summary>
    [JsonProperty("EnablePluginUiAdditionalOptionsExperimental")]
    public bool EnablePluginUiAdditionalOptions { get; set; } = false;

    /// <summary>
    /// Gets or sets a value indicating whether viewports should always be disabled.
    /// </summary>
    public bool IsDisableViewport { get; set; } = true;

    /// <summary>
    /// Gets or sets a value indicating whether or not navigation via a gamepad should be globally enabled in ImGui.
    /// </summary>
    public bool IsGamepadNavigationEnabled { get; set; } = true;

    /// <summary>
    /// Gets or sets a value indicating whether or not focus management is enabled.
    /// </summary>
    public bool IsFocusManagementEnabled { get; set; } = true;

    /// <summary>
    /// Gets or sets a value indicating whether or not the anti-anti-debug check is enabled on startup.
    /// </summary>
    public bool IsAntiAntiDebugEnabled { get; set; } = false;

    /// <summary>
    /// Gets or sets a value indicating whether to resume game main thread after plugins load.
    /// </summary>
    public bool IsResumeGameAfterPluginLoad { get; set; } = false;

    /// <summary>
    /// Gets or sets the kind of beta to download when <see cref="DalamudBetaKey"/> matches the server value.
    /// </summary>
    public string? DalamudBetaKind { get; set; }

    /// <summary>
    /// Gets or sets a value indicating whether or not any plugin should be loaded when the game is started.
    /// It is reset immediately when read.
    /// </summary>
    public bool PluginSafeMode { get; set; }

    /// <summary>
    /// Gets or sets a value indicating the wait time between plugin unload and plugin assembly unload.
    /// Uses default value that may change between versions if set to null.
    /// </summary>
    public int? PluginWaitBeforeFree { get; set; }

    /// <summary>
    /// Gets or sets a value indicating whether or not crashes during shutdown should be reported.
    /// </summary>
    public bool ReportShutdownCrashes { get; set; }

    /// <summary>
    /// Gets or sets a list of saved styles.
    /// </summary>
    [JsonProperty("SavedStyles")]
    public List<StyleModelV1>? SavedStylesOld { get; set; }

    /// <summary>
    /// Gets or sets a list of saved styles.
    /// </summary>
    [JsonProperty("SavedStylesVersioned")]
    public List<StyleModel>? SavedStyles { get; set; }

    /// <summary>
    /// Gets or sets the name of the currently chosen style.
    /// </summary>
    public string ChosenStyle { get; set; } = "Dalamud Standard";

    /// <summary>
    /// Gets or sets a list of saved plugin profiles.
    /// </summary>
    public List<ProfileModel>? SavedProfiles { get; set; }

    /// <summary>
    /// Gets or sets the default plugin profile.
    /// </summary>
    public ProfileModel? DefaultProfile { get; set; }

    /// <summary>
    /// Gets or sets a value indicating whether or not profiles are enabled.
    /// </summary>
    public bool ProfilesEnabled { get; set; } = false;

    /// <summary>
    /// Gets or sets a value indicating whether or not the user has seen the profiles tutorial.
    /// </summary>
    public bool ProfilesHasSeenTutorial { get; set; } = false;
    
    /// <summary>
    /// Gets or sets a value indicating whether or not Dalamud RMT filtering should be disabled.
    /// </summary>
    public bool DisableRmtFiltering { get; set; }

    /// <summary>
    /// Gets or sets a value whether or not Dalamud use manual proxy settings.
    /// </summary>
    public bool UseManualProxy { get; set; }

    /// <summary>
    /// Gets or sets a value what type proxy Dalamud will use.
    /// </summary>
    public string ProxyProtocol { get; set; } = "socks5";

    /// <summary>
    /// Gets or sets the proxy host address.
    /// </summary>
    public string ProxyHost { get; set; } = "127.0.0.1";

    /// <summary>
    /// Gets or sets the proxy port.
    /// </summary>
    public int ProxyPort { get; set; } = 1080;

    /// <summary>
    /// Gets or sets the order of DTR elements, by title.
    /// </summary>
    public List<string>? DtrOrder { get; set; }

    /// <summary>
    /// Gets or sets the list of ignored DTR elements, by title.
    /// </summary>
    public List<string>? DtrIgnore { get; set; }

    /// <summary>
    /// Gets or sets the spacing used for DTR entries.
    /// </summary>
    public int DtrSpacing { get; set; } = 10;

    /// <summary>
    /// Gets or sets a value indicating whether to swap the
    /// direction in which elements are drawn in the DTR.
    /// False indicates that elements will be drawn from the end of
    /// the left side of the Server Info bar, and continue leftwards.
    /// True indicates the opposite.
    /// </summary>
    public bool DtrSwapDirection { get; set; } = false;

    /// <summary>
    /// Gets or sets a value indicating whether the title screen menu is shown.
    /// </summary>
    public bool ShowTsm { get; set; } = true;

    /// <summary>
    /// Gets or sets a value indicating whether to reduce motions (animations).
    /// </summary>
    public bool? ReduceMotions { get; set; }

    /// <summary>
    /// Gets or sets a value indicating whether or not market board data should be uploaded.
    /// </summary>
    public bool IsMbCollect { get; set; } = true;

    /// <summary>
    /// Gets the accepted TOS hash.
    /// </summary>
    public string AcceptedTOSHash { get; set; } = string.Empty;


    /// <summary>
    /// Gets the ISO 639-1 two-letter code for the language of the effective Dalamud display language.
    /// </summary>
    public string EffectiveLanguage
    {
        get
        {
            var languages = Localization.ApplicableLangCodes.Prepend("en").ToArray();
            try
            {
                if (string.IsNullOrEmpty(this.LanguageOverride))
                {
                    var currentUiLang = CultureInfo.CurrentUICulture;

                    if (Localization.ApplicableLangCodes.Any(x => currentUiLang.TwoLetterISOLanguageName == x))
                        return currentUiLang.TwoLetterISOLanguageName;
                    else
                        return languages[0];
                }
                else
                {
                    return this.LanguageOverride;
                }
            }
            catch (Exception)
            {
                return languages[0];
            }
        }
    }

    /// <summary>
    /// Gets or sets a value indicating whether or not to show info on dev bar.
    /// </summary>
    public bool ShowDevBarInfo { get; set; } = true;

    /// <summary>
    /// Gets or sets the last-used contact details for the plugin feedback form.
    /// </summary>
    public string LastFeedbackContactDetails { get; set; } = string.Empty;

    /// <summary>
    /// Gets or sets a list of plugins that testing builds should be downloaded for.
    /// </summary>
    public List<PluginTestingOptIn>? PluginTestingOptIns { get; set; }

    /// <summary>
    /// Gets or sets a value indicating whether the FFXIV window should be toggled to immersive mode.
    /// </summary>
    public bool WindowIsImmersive { get; set; } = false;

    /// <summary>
    /// Gets or sets hitch threshold for game network up in milliseconds.
    /// </summary>
    public double GameNetworkUpHitch { get; set; } = 30;

    /// <summary>
    /// Gets or sets hitch threshold for game network down in milliseconds.
    /// </summary>
    public double GameNetworkDownHitch { get; set; } = 30;

    /// <summary>
    /// Gets or sets hitch threshold for framework update in milliseconds.
    /// </summary>
    public double FrameworkUpdateHitch { get; set; } = 50;

    /// <summary>
    /// Gets or sets hitch threshold for ui builder in milliseconds.
    /// </summary>
    public double UiBuilderHitch { get; set; } = 100;

    /// <summary>
    /// Gets or sets the page of the plugin installer that is shown by default when opened.
    /// </summary>
    public PluginInstallerWindow.PluginInstallerOpenKind PluginInstallerOpen { get; set; } = PluginInstallerWindow.PluginInstallerOpenKind.AllPlugins;

    /// <summary>
    /// Load a configuration from the provided path.
    /// </summary>
    /// <param name="path">Path to read from.</param>
    /// <param name="fs">File storage.</param>
    /// <returns>The deserialized configuration file.</returns>
    public static DalamudConfiguration Load(string path, ReliableFileStorage fs)
    {
        DalamudConfiguration deserialized = null;

        try
        {
            fs.ReadAllText(path, text =>
            {
                deserialized =
                    JsonConvert.DeserializeObject<DalamudConfiguration>(text, SerializerSettings);
                
                // If this reads as null, the file was empty, that's no good
                if (deserialized == null)
                    throw new Exception("Read config was null.");
            });
        }
        catch (FileNotFoundException)
        {
            // ignored
        }
        catch (Exception e)
        {
            Log.Error(e, "Could not load DalamudConfiguration at {Path}, creating new", path);
        }

        deserialized ??= new DalamudConfiguration();
        deserialized.configPath = path;

<<<<<<< HEAD
        var splitedValue = deserialized.ProxyHost.Split("://");
        if (splitedValue.Length >= 2)
            deserialized.ProxyHost = splitedValue[1];
=======
        try
        {
            deserialized.SetDefaults();
        }
        catch (Exception e)
        {
            Log.Error(e, "Failed to set defaults for DalamudConfiguration");
        }
        
>>>>>>> 12d70f07
        return deserialized;
    }

    /// <summary>
    /// Save the configuration at the path it was loaded from, at the next frame.
    /// </summary>
    public void QueueSave()
    {
        this.isSaveQueued = true;
    }

    /// <summary>
    /// Immediately save the configuration.
    /// </summary>
    public void ForceSave()
    {
        this.Save();
    }
    
    /// <inheritdoc/>
    void IInternalDisposableService.DisposeService()
    {
        // Make sure that we save, if a save is queued while we are shutting down
        this.Update();
    }

    /// <summary>
    /// Save the file, if needed. Only needs to be done once a frame.
    /// </summary>
    internal void Update()
    {
        if (this.isSaveQueued)
        {
            this.Save();
            this.isSaveQueued = false;

            Log.Verbose("Config saved");
        }
    }

    private void SetDefaults()
    {
        // "Reduced motion"
        if (!this.ReduceMotions.HasValue)
        {
            // https://source.chromium.org/chromium/chromium/src/+/main:ui/gfx/animation/animation_win.cc;l=29?q=ReducedMotion&ss=chromium
            var winAnimEnabled = 0;
            var success = NativeFunctions.SystemParametersInfo(
                (uint)NativeFunctions.AccessibilityParameter.SPI_GETCLIENTAREAANIMATION,
                0,
                ref winAnimEnabled,
                0);

            if (!success)
            {
                Log.Warning("Failed to get Windows animation setting, assuming reduced motion is off (GetLastError: {GetLastError:X})", Marshal.GetLastPInvokeError());
                this.ReduceMotions = false;
            }
            else
            {
                this.ReduceMotions = winAnimEnabled == 0;
            }
        }
    }
    
    private void Save()
    {
        ThreadSafety.AssertMainThread();
        if (this.configPath is null)
            throw new InvalidOperationException("configPath is not set.");

        Service<ReliableFileStorage>.Get().WriteAllText(
            this.configPath, JsonConvert.SerializeObject(this, SerializerSettings));
        this.DalamudConfigurationSaved?.Invoke(this);
    }
}<|MERGE_RESOLUTION|>--- conflicted
+++ resolved
@@ -517,11 +517,10 @@
         deserialized ??= new DalamudConfiguration();
         deserialized.configPath = path;
 
-<<<<<<< HEAD
         var splitedValue = deserialized.ProxyHost.Split("://");
         if (splitedValue.Length >= 2)
             deserialized.ProxyHost = splitedValue[1];
-=======
+            
         try
         {
             deserialized.SetDefaults();
@@ -531,7 +530,6 @@
             Log.Error(e, "Failed to set defaults for DalamudConfiguration");
         }
         
->>>>>>> 12d70f07
         return deserialized;
     }
 
