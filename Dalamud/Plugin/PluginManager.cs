using System;
using System.Collections.Concurrent;
using System.Collections.Generic;
using System.Dynamic;
using System.IO;
using System.Linq;
using System.Reflection;
using Dalamud.Configuration;
using Newtonsoft.Json;
using Serilog;

namespace Dalamud.Plugin
{
    internal class PluginManager {
        public static int DALAMUD_API_LEVEL = 2;

        private readonly Dalamud dalamud;
        private readonly string pluginDirectory;
        private readonly string devPluginDirectory;

        private readonly PluginConfigurations pluginConfigs;

        private readonly Type interfaceType = typeof(IDalamudPlugin);

        public readonly List<(IDalamudPlugin Plugin, PluginDefinition Definition, DalamudPluginInterface PluginInterface, bool IsRaw)> Plugins = new List<(IDalamudPlugin plugin, PluginDefinition def, DalamudPluginInterface PluginInterface, bool IsRaw)>();

        public List<(string SourcePluginName, string SubPluginName, Action<ExpandoObject> SubAction)> IpcSubscriptions = new List<(string SourcePluginName, string SubPluginName, Action<ExpandoObject> SubAction)>();

        public PluginManager(Dalamud dalamud, string pluginDirectory, string devPluginDirectory) {
            this.dalamud = dalamud;
            this.pluginDirectory = pluginDirectory;
            this.devPluginDirectory = devPluginDirectory;

            this.pluginConfigs = new PluginConfigurations(Path.Combine(Path.GetDirectoryName(dalamud.StartInfo.ConfigurationPath), "pluginConfigs"));

            // Try to load missing assemblies from the local directory of the requesting assembly
            // This would usually be implicit when using Assembly.Load(), but Assembly.LoadFile() doesn't do it...
            // This handler should only be invoked on things that fail regular lookups, but it *is* global to this appdomain
            AppDomain.CurrentDomain.AssemblyResolve += (object source, ResolveEventArgs e) =>
            {
                try {
                    Log.Debug($"Resolving missing assembly {e.Name}");
                    // This looks weird but I'm pretty sure it's actually correct.  Pretty sure.  Probably.
                    var assemblyPath = Path.Combine(Path.GetDirectoryName(e.RequestingAssembly.Location),
                                                    new AssemblyName(e.Name).Name + ".dll");
                    if (!File.Exists(assemblyPath)) {
                        Log.Error($"Assembly not found at {assemblyPath}");
                        return null;
                    }

                    return Assembly.LoadFrom(assemblyPath);
                } catch(Exception ex) {
                    Log.Error(ex, "Could not load assembly " + e.Name);
                    return null;
                }
            };
        }

        public void UnloadPlugins() {
            if (this.Plugins == null)
                return;

            for (var i = 0; i < this.Plugins.Count; i++) {
                this.Plugins[i].Plugin.Dispose();
            }

            this.Plugins.Clear();
        }

        public void LoadPlugins() {
            LoadPluginsAt(new DirectoryInfo(this.pluginDirectory), false);
            LoadPluginsAt(new DirectoryInfo(this.devPluginDirectory), true);
        }

        public void DisablePlugin(PluginDefinition definition) {
            var thisPlugin = this.Plugins.Where(x => x.Definition != null)
                                 .First(x => x.Definition.InternalName == definition.InternalName);

            var outputDir = new DirectoryInfo(Path.Combine(this.pluginDirectory, definition.InternalName, definition.AssemblyVersion));

            // Need to do it with Open so the file handle gets closed immediately
            // TODO: Don't use the ".disabled" crap, do it in a config
            try {
                File.Open(Path.Combine(outputDir.FullName, ".disabled"), FileMode.Create).Close();
            } catch (Exception ex) {
                Log.Error(ex, "Could not create the .disabled file, disabling all versions...");
                foreach (var version in outputDir.Parent.GetDirectories()) {
                    if (!File.Exists(Path.Combine(version.FullName, ".disabled")))
                        File.Open(Path.Combine(version.FullName, ".disabled"), FileMode.Create).Close();
                }
            }

            thisPlugin.Plugin.Dispose();

            this.Plugins.Remove(thisPlugin);
        }

        public bool LoadPluginFromAssembly(FileInfo dllFile, bool raw, PluginLoadReason reason, bool preloaded = false, PluginDefinition preloadedDef = null) {
            Log.Information("Loading plugin at {0}", dllFile.Directory.FullName);

            // If this entire folder has been marked as a disabled plugin, don't even try to load anything
            var disabledFile = new FileInfo(Path.Combine(dllFile.Directory.FullName, ".disabled"));
            if (disabledFile.Exists && !raw) // should raw/dev plugins really not respect this?
            {
                Log.Information("Plugin {0} is disabled.", dllFile.FullName);
                return false;
            }

            var testingFile = new FileInfo(Path.Combine(dllFile.Directory.FullName, ".testing"));
            if (testingFile.Exists && !this.dalamud.Configuration.DoPluginTest) {
                Log.Information("Plugin {0} was testing, but testing is disabled.", dllFile.FullName);
                return false;
            }

            PluginDefinition pluginDef = null;

            // Preloaded
            if (preloaded) {
                if (preloadedDef == null && !raw)
                {
                    Log.Information("Plugin DLL {0} has no definition.", dllFile.FullName);
                    return false;
                }
                if (preloadedDef != null && 
                    preloadedDef.ApplicableVersion != this.dalamud.StartInfo.GameVersion && 
                    preloadedDef.ApplicableVersion != "any")
                {
                    Log.Information("Plugin {0} has not applicable version.", dllFile.FullName);
                    return false;
                }
                pluginDef = preloadedDef;
            } else {
                // read the plugin def if present - again, fail before actually trying to load the dll if there is a problem
                var defJsonFile = new FileInfo(Path.Combine(dllFile.Directory.FullName, $"{Path.GetFileNameWithoutExtension(dllFile.Name)}.json"));
            
                // load the definition if it exists, even for raw/developer plugins
                if (defJsonFile.Exists)
                {
                    Log.Information("Loading definition for plugin DLL {0}", dllFile.FullName);
            
                    pluginDef =
                        JsonConvert.DeserializeObject<PluginDefinition>(
                            File.ReadAllText(defJsonFile.FullName));
            
                    if (pluginDef.ApplicableVersion != this.dalamud.StartInfo.GameVersion && pluginDef.ApplicableVersion != "any")
                    {
                        Log.Information("Plugin {0} has not applicable version.", dllFile.FullName);
                        return false;
                    }
                }
                // but developer plugins don't require one to load
                else if (!raw)
                {
                    Log.Information("Plugin DLL {0} has no definition.", dllFile.FullName);
                    return false;
                }
            }
            
            // TODO: given that it exists, the pluginDef's InternalName should probably be used
            // as the actual assembly to load
            // But plugins should also probably be loaded by directory and not by looking for every dll

            Log.Information("Loading assembly at {0}", dllFile);

            // Assembly.Load() by name here will not load multiple versions with the same name, in the case of updates
            var pluginAssembly = Assembly.LoadFile(dllFile.FullName);

            Log.Information("Loading types for {0}", pluginAssembly.FullName);
            var types = pluginAssembly.GetTypes();
            foreach (var type in types)
            {
                if (type.IsInterface || type.IsAbstract)
                {
                    continue;
                }

                if (type.GetInterface(interfaceType.FullName) != null)
                {
                    if (this.Plugins.Any(x => x.Plugin.GetType().Assembly.GetName().Name == type.Assembly.GetName().Name))
                    {
                        Log.Error("Duplicate plugin found: {0}", dllFile.FullName);
                        return false;
                    }

                    var plugin = (IDalamudPlugin)Activator.CreateInstance(type);

                    // this happens for raw plugins that don't specify a PluginDefinition - just generate a dummy one to avoid crashes anywhere
                    pluginDef ??= new PluginDefinition{
                        Author = "developer",
                        Name = plugin.Name,
                        InternalName = Path.GetFileNameWithoutExtension(dllFile.Name),
                        AssemblyVersion = plugin.GetType().Assembly.GetName().Version.ToString(),
                        Description = "",
                        ApplicableVersion = "any",
                        IsHide = false,
                        DalamudApiLevel = DALAMUD_API_LEVEL
                    };
<<<<<<< HEAD
                    /*
                    if (pluginDef.DalamudApiLevel != DALAMUD_API_LEVEL) {
=======

                    if (pluginDef.DalamudApiLevel < DALAMUD_API_LEVEL) {
>>>>>>> b1b6621c
                        Log.Error("Incompatible API level: {0}", dllFile.FullName);
                        disabledFile.Create().Close();
                        return false;
                    }*/

                    var dalamudInterface = new DalamudPluginInterface(this.dalamud, type.Assembly.GetName().Name, this.pluginConfigs, reason);
                    plugin.Initialize(dalamudInterface);

                    Log.Information("Loaded plugin: {0}", plugin.Name);
                    this.Plugins.Add((plugin, pluginDef, dalamudInterface, raw));

                    return true;
                }
            }

            Log.Information("Plugin DLL {0} has no plugin interface.", dllFile.FullName);

            return false;
        }

        private void LoadPluginsAt(DirectoryInfo folder, bool raw) {
            if (folder.Exists)
            { 
                Log.Information("Loading plugins at {0}", folder);
                var pluginDlls = folder.GetFiles("*.dll", SearchOption.AllDirectories);
                
                // Preload definitions to be able to determine load order
                var pluginDefs = new List<(FileInfo dllFile, PluginDefinition definition)>();
                foreach (var dllFile in pluginDlls) {
                    var defJson = new FileInfo(Path.Combine(dllFile.Directory.FullName, $"{Path.GetFileNameWithoutExtension(dllFile.Name)}.json"));
                    PluginDefinition def = null;
                    if (defJson.Exists)
                        def = JsonConvert.DeserializeObject<PluginDefinition>(File.ReadAllText(defJson.FullName));
                    pluginDefs.Add((dllFile, def));
                }
                
                // Sort for load order - unloaded definitions have default priority of 0
                pluginDefs.Sort(
                (info1, info2) => {
                    var prio1 = info1.definition?.LoadPriority ?? 0;
                    var prio2 = info2.definition?.LoadPriority ?? 0;
                    return prio2.CompareTo(prio1);
                });

                // Pass preloaded definitions to LoadPluginFromAssembly, because we already loaded them anyways
                foreach (var infos in pluginDefs) {
                    try {
                        LoadPluginFromAssembly(infos.dllFile, raw, PluginLoadReason.Boot, true, infos.definition);
                    } catch (Exception ex) {
                        Log.Error(ex, $"Plugin load for {infos.dllFile.FullName} failed.");
                    }
                }
            }
        }

        public void ReloadPlugins() {
            UnloadPlugins();
            LoadPlugins();
        }
    }
}<|MERGE_RESOLUTION|>--- conflicted
+++ resolved
@@ -195,13 +195,8 @@
                         IsHide = false,
                         DalamudApiLevel = DALAMUD_API_LEVEL
                     };
-<<<<<<< HEAD
-                    /*
-                    if (pluginDef.DalamudApiLevel != DALAMUD_API_LEVEL) {
-=======
 
                     if (pluginDef.DalamudApiLevel < DALAMUD_API_LEVEL) {
->>>>>>> b1b6621c
                         Log.Error("Incompatible API level: {0}", dllFile.FullName);
                         disabledFile.Create().Close();
                         return false;
