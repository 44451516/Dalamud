using System;
using System.Dynamic;
using System.IO;
using System.Linq;
using System.Reflection;

using Dalamud.Configuration;
using Dalamud.Data;
using Dalamud.Game;
using Dalamud.Game.ClientState;
using Dalamud.Game.Command;
using Dalamud.Game.Internal;
using Dalamud.Game.Text.Sanitizer;
using Dalamud.Game.Text.SeStringHandling;
using Dalamud.Game.Text.SeStringHandling.Payloads;
using Dalamud.Interface;

namespace Dalamud.Plugin
{
    /// <summary>
    /// This class acts as an interface to various objects needed to interact with Dalamud and the game.
    /// </summary>
    public class DalamudPluginInterface : IDisposable
    {
        private readonly Dalamud dalamud;
        private readonly string pluginName;
        private readonly PluginConfigurations configs;

<<<<<<< HEAD
        /// <summary>
        /// Initializes a new instance of the <see cref="DalamudPluginInterface"/> class.
        /// Set up the interface and populate all fields needed.
        /// </summary>
        /// <param name="dalamud">The dalamud instance to expose.</param>
        /// <param name="pluginName">The internal name of the plugin.</param>
        /// <param name="configs">The plugin configurations handler.</param>
        /// <param name="reason">The reason this plugin was loaded.</param>
        internal DalamudPluginInterface(Dalamud dalamud, string pluginName, PluginConfigurations configs, PluginLoadReason reason)
        {
            this.Reason = reason;
            this.CommandManager = dalamud.CommandManager;
            this.Framework = dalamud.Framework;
            this.ClientState = dalamud.ClientState;
            this.UiBuilder = new UiBuilder(dalamud, pluginName);
            this.TargetModuleScanner = dalamud.SigScanner;
            this.Data = dalamud.Data;
            this.SeStringManager = dalamud.SeStringManager;

            this.dalamud = dalamud;
            this.pluginName = pluginName;
            this.configs = configs;

            this.Sanitizer = new Sanitizer(this.Data.Language);
            this.UiLanguage = this.dalamud.Configuration.LanguageOverride;
            dalamud.LocalizationManager.OnLocalizationChanged += this.OnLocalizationChanged;
        }

        /// <summary>
        /// Delegate for localization change with two-letter iso lang code.
        /// </summary>
        /// <param name="langCode">The new language code.</param>
        public delegate void LanguageChangedDelegate(string langCode);

        /// <summary>
        /// Event that gets fired when loc is changed
        /// </summary>
        public event LanguageChangedDelegate OnLanguageChanged;

        /// <summary>
=======
        /// <summary>
        /// Initializes a new instance of the <see cref="DalamudPluginInterface"/> class.
        /// Set up the interface and populate all fields needed.
        /// </summary>
        /// <param name="dalamud">The dalamud instance to expose.</param>
        /// <param name="pluginName">The internal name of the plugin.</param>
        /// <param name="configs">The plugin configurations handler.</param>
        /// <param name="reason">The reason this plugin was loaded.</param>
        internal DalamudPluginInterface(Dalamud dalamud, string pluginName, PluginConfigurations configs, PluginLoadReason reason)
        {
            this.Reason = reason;
            this.CommandManager = dalamud.CommandManager;
            this.Framework = dalamud.Framework;
            this.ClientState = dalamud.ClientState;
            this.UiBuilder = new UiBuilder(dalamud, pluginName);
            this.TargetModuleScanner = dalamud.SigScanner;
            this.Data = dalamud.Data;
            this.SeStringManager = dalamud.SeStringManager;

            this.dalamud = dalamud;
            this.pluginName = pluginName;
            this.configs = configs;

            this.Sanitizer = new Sanitizer(this.Data.Language);
            this.UiLanguage = this.dalamud.Configuration.LanguageOverride;
            dalamud.LocalizationManager.OnLocalizationChanged += this.OnLocalizationChanged;
        }

        /// <summary>
        /// Delegate for localization change with two-letter iso lang code.
        /// </summary>
        /// <param name="langCode">The new language code.</param>
        public delegate void LanguageChangedDelegate(string langCode);

        /// <summary>
        /// Event that gets fired when loc is changed
        /// </summary>
        public event LanguageChangedDelegate OnLanguageChanged;

        /// <summary>
>>>>>>> 79a5cc1e
        /// Gets the reason this plugin was loaded.
        /// </summary>
        public PluginLoadReason Reason { get; }

        /// <summary>
        /// Gets the directory Dalamud assets are stored in.
        /// </summary>
        public DirectoryInfo DalamudAssetDirectory => this.dalamud.AssetDirectory;

        /// <summary>
        /// Gets the directory your plugin configurations are stored in.
        /// </summary>
        public DirectoryInfo ConfigDirectory => new DirectoryInfo(this.GetPluginConfigDirectory());

        /// <summary>
        /// Gets the config file of your plugin.
        /// </summary>
        public FileInfo ConfigFile => this.configs.GetConfigFile(this.pluginName);

        /// <summary>
        /// Gets the CommandManager object that allows you to add and remove custom chat commands.
        /// </summary>
        public CommandManager CommandManager { get; private set; }

        /// <summary>
        /// Gets the ClientState object that allows you to access current client memory information like actors, territories, etc.
        /// </summary>
        public ClientState ClientState { get; private set; }

        /// <summary>
        /// Gets the Framework object that allows you to interact with the client.
        /// </summary>
        public Framework Framework { get; private set; }

        /// <summary>
        /// Gets the <see cref="UiBuilder">UiBuilder</see> instance which allows you to draw UI into the game via ImGui draw calls.
        /// </summary>
        public UiBuilder UiBuilder { get; private set; }

        /// <summary>
        /// Gets the <see cref="SigScanner">SigScanner</see> instance targeting the main module of the FFXIV process.
        /// </summary>
        public SigScanner TargetModuleScanner { get; private set; }

        /// <summary>
        /// Gets the <see cref="DataManager">DataManager</see> instance which allows you to access game data needed by the main dalamud features.
        /// </summary>
        public DataManager Data { get; private set; }

        /// <summary>
        /// Gets the <see cref="SeStringManager">SeStringManager</see> instance which allows creating and parsing SeString payloads.
        /// </summary>
        public SeStringManager SeStringManager { get; private set; }

        /// <summary>
        /// Gets a value indicating whether Dalamud is running in Debug mode or the /xldev menu is open. This can occur on release builds.
        /// </summary>
#if DEBUG
        public bool IsDebugging => true;
#else
        public bool IsDebugging => this.dalamud.DalamudUi.IsDevMenu;
#endif

        /// <summary>
        /// Gets the current UI language in two-letter iso format.
        /// </summary>
        public string UiLanguage { get; private set; }

        /// <summary>
        /// Gets serializer class with functions to remove special characters from strings.
        /// </summary>
        public ISanitizer Sanitizer { get; }

        /// <summary>
        /// Gets the action that should be executed when any plugin sends a message.
        /// </summary>
        internal Action<string, ExpandoObject> AnyPluginIpcAction { get; private set; }

        /// <summary>
        /// Save a plugin configuration(inheriting IPluginConfiguration).
        /// </summary>
        /// <param name="currentConfig">The current configuration.</param>
        public void SavePluginConfig(IPluginConfiguration currentConfig)
        {
            if (currentConfig == null)
                return;

            this.configs.Save(currentConfig, this.pluginName);
        }

        /// <summary>
        /// Get a previously saved plugin configuration or null if none was saved before.
        /// </summary>
        /// <returns>A previously saved config or null if none was saved before.</returns>
        public IPluginConfiguration GetPluginConfig()
        {
            // This is done to support json deserialization of plugin configurations
            // even after running an in-game update of plugins, where the assembly version
            // changes.
            // Eventually it might make sense to have a separate method on this class
            // T GetPluginConfig<T>() where T : IPluginConfiguration
            // that can invoke LoadForType() directly instead of via reflection
            // This is here for now to support the current plugin API
            foreach (var type in Assembly.GetCallingAssembly().GetTypes())
            {
                if (type.GetInterface(typeof(IPluginConfiguration).FullName) != null)
                {
                    var mi = this.configs.GetType().GetMethod("LoadForType");
                    var fn = mi.MakeGenericMethod(type);
                    return (IPluginConfiguration)fn.Invoke(this.configs, new object[] { this.pluginName });
                }
            }

            // this shouldn't be a thing, I think, but just in case
            return this.configs.Load(this.pluginName);
        }

        /// <summary>
        /// Get the config directory.
        /// </summary>
        /// <returns>directory with path of AppData/XIVLauncher/pluginConfig/PluginInternalName.</returns>
        public string GetPluginConfigDirectory() => this.configs.GetDirectory(this.pluginName);

        /// <summary>
        /// Get the loc directory.
        /// </summary>
        /// <returns>directory with path of AppData/XIVLauncher/pluginConfig/PluginInternalName/loc.</returns>
        public string GetPluginLocDirectory() => this.configs.GetDirectory(Path.Combine(this.pluginName, "loc"));

        #region Chat Links

        /// <summary>
        /// Register a chat link handler.
        /// </summary>
        /// <param name="commandId">The ID of the command.</param>
        /// <param name="commandAction">The action to be executed.</param>
        /// <returns>Returns an SeString payload for the link.</returns>
        public DalamudLinkPayload AddChatLinkHandler(uint commandId, Action<uint, SeString> commandAction)
        {
            return this.Framework.Gui.Chat.AddChatLinkHandler(this.pluginName, commandId, commandAction);
        }

        /// <summary>
        /// Remove a chat link handler.
        /// </summary>
        /// <param name="commandId">The ID of the command.</param>
        public void RemoveChatLinkHandler(uint commandId)
        {
            this.Framework.Gui.Chat.RemoveChatLinkHandler(this.pluginName, commandId);
        }

        /// <summary>
        /// Removes all chat link handlers registered by the plugin.
        /// </summary>
        public void RemoveChatLinkHandler()
        {
            this.Framework.Gui.Chat.RemoveChatLinkHandler(this.pluginName);
        }
        #endregion

        #region IPC

        /// <summary>
        /// Subscribe to an IPC message by any plugin.
        /// </summary>
        /// <param name="action">The action to take when a message was received.</param>
        [Obsolete("The current IPC mechanism is obsolete and scheduled to be replaced after API level 3.")]
        public void SubscribeAny(Action<string, ExpandoObject> action)
        {
            if (this.AnyPluginIpcAction != null)
                throw new InvalidOperationException("Can't subscribe multiple times.");

            this.AnyPluginIpcAction = action;
        }

        /// <summary>
        /// Subscribe to an IPC message by a plugin.
        /// </summary>
        /// <param name="pluginName">The InternalName of the plugin to subscribe to.</param>
        /// <param name="action">The action to take when a message was received.</param>
<<<<<<< HEAD
=======
        [Obsolete("The current IPC mechanism is obsolete and scheduled to be replaced after API level 3.")]
>>>>>>> 79a5cc1e
        public void Subscribe(string pluginName, Action<ExpandoObject> action)
        {
            if (this.dalamud.PluginManager.IpcSubscriptions.Any(x => x.SourcePluginName == this.pluginName && x.SubPluginName == pluginName))
                throw new InvalidOperationException("Can't add multiple subscriptions for the same plugin.");

            this.dalamud.PluginManager.IpcSubscriptions.Add((this.pluginName, pluginName, action));
        }

        /// <summary>
        /// Unsubscribe from messages from any plugin.
        /// </summary>
        [Obsolete("The current IPC mechanism is obsolete and scheduled to be replaced after API level 3.")]
        public void UnsubscribeAny()
        {
            if (this.AnyPluginIpcAction == null)
                throw new InvalidOperationException("Wasn't subscribed to this plugin.");

            this.AnyPluginIpcAction = null;
        }

        /// <summary>
        /// Unsubscribe from messages from a plugin.
        /// </summary>
        /// <param name="pluginName">The InternalName of the plugin to unsubscribe from.</param>
<<<<<<< HEAD
=======
        [Obsolete("The current IPC mechanism is obsolete and scheduled to be replaced after API level 3.")]
>>>>>>> 79a5cc1e
        public void Unsubscribe(string pluginName)
        {
            var sub = this.dalamud.PluginManager.IpcSubscriptions.FirstOrDefault(x => x.SourcePluginName == this.pluginName && x.SubPluginName == pluginName);
            if (sub.SubAction == null)
                throw new InvalidOperationException("Wasn't subscribed to this plugin.");

            this.dalamud.PluginManager.IpcSubscriptions.Remove(sub);
        }

        /// <summary>
        /// Send a message to all subscribed plugins.
        /// </summary>
        /// <param name="message">The message to send.</param>
<<<<<<< HEAD
=======
        [Obsolete("The current IPC mechanism is obsolete and scheduled to be replaced after API level 3.")]
>>>>>>> 79a5cc1e
        public void SendMessage(ExpandoObject message)
        {
            var subs = this.dalamud.PluginManager.IpcSubscriptions.Where(x => x.SubPluginName == this.pluginName);
            foreach (var sub in subs.Select(x => x.SubAction))
            {
                sub.Invoke(message);
            }
        }

        /// <summary>
        /// Send a message to a specific plugin.
        /// </summary>
        /// <param name="pluginName">The InternalName of the plugin to send the message to.</param>
        /// <param name="message">The message to send.</param>
        /// <returns>True if the corresponding plugin was present and received the message.</returns>
        [Obsolete("The current IPC mechanism is obsolete and scheduled to be replaced after API level 3.")]
        public bool SendMessage(string pluginName, ExpandoObject message)
        {
            var (_, _, pluginInterface, _) = this.dalamud.PluginManager.Plugins.FirstOrDefault(x => x.Definition.InternalName == pluginName);

            if (pluginInterface?.AnyPluginIpcAction == null)
                return false;

            pluginInterface.AnyPluginIpcAction.Invoke(this.pluginName, message);
            return true;
        }

        #endregion

        #region Logging

        /// <summary>
        /// Log a templated message to the in-game debug log.
        /// </summary>
        /// <param name="messageTemplate">The message template.</param>
        /// <param name="values">Values to log.</param>
        [Obsolete]
        public void Log(string messageTemplate, params object[] values)
        {
            Serilog.Log.Information(messageTemplate, values);
        }

        /// <summary>
        /// Log a templated error message to the in-game debug log.
        /// </summary>
        /// <param name="messageTemplate">The message template.</param>
        /// <param name="values">Values to log.</param>
        [Obsolete]
        public void LogError(string messageTemplate, params object[] values)
        {
            Serilog.Log.Error(messageTemplate, values);
        }

        /// <summary>
        /// Log a templated error message to the in-game debug log.
        /// </summary>
        /// <param name="exception">The exception that caused the error.</param>
        /// <param name="messageTemplate">The message template.</param>
        /// <param name="values">Values to log.</param>
        [Obsolete]
        public void LogError(Exception exception, string messageTemplate, params object[] values)
        {
            Serilog.Log.Error(exception, messageTemplate, values);
        }

        #endregion

        /// <summary>
        /// Unregister your plugin and dispose all references. You have to call this when your IDalamudPlugin is disposed.
        /// </summary>
        public void Dispose()
        {
            this.UiBuilder.Dispose();
            this.Framework.Gui.Chat.RemoveChatLinkHandler(this.pluginName);
            this.dalamud.LocalizationManager.OnLocalizationChanged -= this.OnLocalizationChanged;
        }

        private void OnLocalizationChanged(string langCode)
        {
            this.UiLanguage = langCode;
            this.OnLanguageChanged?.Invoke(langCode);
        }
    }
}<|MERGE_RESOLUTION|>--- conflicted
+++ resolved
@@ -26,7 +26,6 @@
         private readonly string pluginName;
         private readonly PluginConfigurations configs;
 
-<<<<<<< HEAD
         /// <summary>
         /// Initializes a new instance of the <see cref="DalamudPluginInterface"/> class.
         /// Set up the interface and populate all fields needed.
@@ -67,48 +66,6 @@
         public event LanguageChangedDelegate OnLanguageChanged;
 
         /// <summary>
-=======
-        /// <summary>
-        /// Initializes a new instance of the <see cref="DalamudPluginInterface"/> class.
-        /// Set up the interface and populate all fields needed.
-        /// </summary>
-        /// <param name="dalamud">The dalamud instance to expose.</param>
-        /// <param name="pluginName">The internal name of the plugin.</param>
-        /// <param name="configs">The plugin configurations handler.</param>
-        /// <param name="reason">The reason this plugin was loaded.</param>
-        internal DalamudPluginInterface(Dalamud dalamud, string pluginName, PluginConfigurations configs, PluginLoadReason reason)
-        {
-            this.Reason = reason;
-            this.CommandManager = dalamud.CommandManager;
-            this.Framework = dalamud.Framework;
-            this.ClientState = dalamud.ClientState;
-            this.UiBuilder = new UiBuilder(dalamud, pluginName);
-            this.TargetModuleScanner = dalamud.SigScanner;
-            this.Data = dalamud.Data;
-            this.SeStringManager = dalamud.SeStringManager;
-
-            this.dalamud = dalamud;
-            this.pluginName = pluginName;
-            this.configs = configs;
-
-            this.Sanitizer = new Sanitizer(this.Data.Language);
-            this.UiLanguage = this.dalamud.Configuration.LanguageOverride;
-            dalamud.LocalizationManager.OnLocalizationChanged += this.OnLocalizationChanged;
-        }
-
-        /// <summary>
-        /// Delegate for localization change with two-letter iso lang code.
-        /// </summary>
-        /// <param name="langCode">The new language code.</param>
-        public delegate void LanguageChangedDelegate(string langCode);
-
-        /// <summary>
-        /// Event that gets fired when loc is changed
-        /// </summary>
-        public event LanguageChangedDelegate OnLanguageChanged;
-
-        /// <summary>
->>>>>>> 79a5cc1e
         /// Gets the reason this plugin was loaded.
         /// </summary>
         public PluginLoadReason Reason { get; }
@@ -289,10 +246,7 @@
         /// </summary>
         /// <param name="pluginName">The InternalName of the plugin to subscribe to.</param>
         /// <param name="action">The action to take when a message was received.</param>
-<<<<<<< HEAD
-=======
-        [Obsolete("The current IPC mechanism is obsolete and scheduled to be replaced after API level 3.")]
->>>>>>> 79a5cc1e
+        [Obsolete("The current IPC mechanism is obsolete and scheduled to be replaced after API level 3.")]
         public void Subscribe(string pluginName, Action<ExpandoObject> action)
         {
             if (this.dalamud.PluginManager.IpcSubscriptions.Any(x => x.SourcePluginName == this.pluginName && x.SubPluginName == pluginName))
@@ -317,10 +271,7 @@
         /// Unsubscribe from messages from a plugin.
         /// </summary>
         /// <param name="pluginName">The InternalName of the plugin to unsubscribe from.</param>
-<<<<<<< HEAD
-=======
-        [Obsolete("The current IPC mechanism is obsolete and scheduled to be replaced after API level 3.")]
->>>>>>> 79a5cc1e
+        [Obsolete("The current IPC mechanism is obsolete and scheduled to be replaced after API level 3.")]
         public void Unsubscribe(string pluginName)
         {
             var sub = this.dalamud.PluginManager.IpcSubscriptions.FirstOrDefault(x => x.SourcePluginName == this.pluginName && x.SubPluginName == pluginName);
@@ -334,10 +285,7 @@
         /// Send a message to all subscribed plugins.
         /// </summary>
         /// <param name="message">The message to send.</param>
-<<<<<<< HEAD
-=======
-        [Obsolete("The current IPC mechanism is obsolete and scheduled to be replaced after API level 3.")]
->>>>>>> 79a5cc1e
+        [Obsolete("The current IPC mechanism is obsolete and scheduled to be replaced after API level 3.")]
         public void SendMessage(ExpandoObject message)
         {
             var subs = this.dalamud.PluginManager.IpcSubscriptions.Where(x => x.SubPluginName == this.pluginName);
