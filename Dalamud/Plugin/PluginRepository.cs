--- conflicted
+++ resolved
@@ -231,17 +231,7 @@
                         var info = JsonConvert.DeserializeObject<PluginDefinition>(
                             File.ReadAllText(localInfoFile.FullName));
 
-<<<<<<< HEAD
-                        if(this.PluginMaster == null)
-                        {
-                            Log.Information("Null PluginMaster");
-                            break;
-                        }
-
-                        var remoteInfo = this.PluginMaster.FirstOrDefault(x => x.Name == info.Name);
-=======
                         var remoteInfo = this.PluginMaster.FirstOrDefault(x => x.InternalName == info.InternalName);
->>>>>>> 02204eda
 
                         if (remoteInfo == null) {
                             Log.Information("Is not in pluginmaster: {0}", info.Name);
