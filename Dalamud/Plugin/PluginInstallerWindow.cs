using System;
using System.Collections.Generic;
using System.Diagnostics;
using System.Linq;
using System.Numerics;
using System.Threading.Tasks;

using CheapLoc;
using Dalamud.Interface;
using Dalamud.Interface.Colors;
using Dalamud.Interface.Windowing;
using ImGuiNET;
using Serilog;

namespace Dalamud.Plugin
{
    /// <summary>
    /// Class responsible for drawing the plugin installer.
    /// </summary>
<<<<<<< HEAD
    internal class PluginInstallerWindow
    {
        private readonly Dalamud dalamud;
        private readonly Vector4 colorGrey = new Vector4(0.70f, 0.70f, 0.70f, 1.00f);
=======
    internal class PluginInstallerWindow : Window
    {
        private readonly Dalamud dalamud;
>>>>>>> 79a5cc1e

        private string gameVersion;

        private bool errorModalDrawing = true;
        private bool errorModalOnNextFrame = false;

        private bool updateComplete = false;
        private int updatePluginCount = 0;
        private List<PluginRepository.PluginUpdateStatus> updatedPlugins;

        private List<PluginDefinition> pluginListAvailable;
        private List<PluginDefinition> pluginListInstalled;

        private string searchText = string.Empty;
<<<<<<< HEAD

        private PluginSortKind sortKind = PluginSortKind.Alphabetical;
        private string filterText = Loc.Localize("SortAlphabetical", "Alphabetical");

        private PluginInstallStatus installStatus = PluginInstallStatus.None;

        /// <summary>
        /// Initializes a new instance of the <see cref="PluginInstallerWindow"/> class.
        /// </summary>
        /// <param name="dalamud">The relevant Dalamud instance.</param>
        /// <param name="gameVersion">The version of the game.</param>
        public PluginInstallerWindow(Dalamud dalamud, string gameVersion)
        {
            this.dalamud = dalamud;
            this.gameVersion = gameVersion;
=======

        private PluginSortKind sortKind = PluginSortKind.Alphabetical;
        private string filterText = Loc.Localize("SortAlphabetical", "Alphabetical");

        private PluginInstallStatus installStatus = PluginInstallStatus.None;

        /// <summary>
        /// Initializes a new instance of the <see cref="PluginInstallerWindow"/> class.
        /// </summary>
        /// <param name="dalamud">The relevant Dalamud instance.</param>
        /// <param name="gameVersion">The version of the game.</param>
        public PluginInstallerWindow(Dalamud dalamud, string gameVersion)
            : base(
                Loc.Localize("InstallerHeader", "Plugin Installer") + (dalamud.Configuration.DoPluginTest ? " (TESTING)" : string.Empty) + "###XlPluginInstaller",
                ImGuiWindowFlags.NoCollapse | ImGuiWindowFlags.NoResize | ImGuiWindowFlags.NoScrollbar)
        {
            this.dalamud = dalamud;
            this.gameVersion = gameVersion;

            this.Size = new Vector2(810, 520);
            this.SizeCondition = ImGuiCond.Always;
        }

        private enum PluginInstallStatus
        {
            None,
            InProgress,
            Success,
            Fail,
        }

        private enum PluginSortKind
        {
            Alphabetical,
            DownloadCount,
            LastUpdate,
        }

        public override void OnOpen()
        {
            base.OnOpen();
>>>>>>> 79a5cc1e

            if (this.dalamud.PluginRepository.State != PluginRepository.InitializationState.InProgress)
                this.dalamud.PluginRepository.ReloadPluginMasterAsync();

<<<<<<< HEAD
        private enum PluginInstallStatus
        {
            None,
            InProgress,
            Success,
            Fail,
        }

        private enum PluginSortKind
        {
            Alphabetical,
            DownloadCount,
            LastUpdate,
=======
            this.pluginListAvailable = null;
            this.pluginListInstalled = null;
            this.updateComplete = false;
            this.updatePluginCount = 0;
            this.updatedPlugins = null;
            this.searchText = string.Empty;
            this.sortKind = PluginSortKind.Alphabetical;
            this.filterText = Loc.Localize("SortAlphabetical", "Alphabetical");
>>>>>>> 79a5cc1e
        }

        /// <summary>
        /// Draw the plugin installer view ImGui.
        /// </summary>
<<<<<<< HEAD
        /// <returns>Whether or not the plugin installer window is open.</returns>
        public bool Draw()
        {
            var windowOpen = true;

            ImGui.SetNextWindowSize(new Vector2(810, 520) * ImGui.GetIO().FontGlobalScale);

            ImGui.Begin(
                Loc.Localize("InstallerHeader", "Plugin Installer") + (this.dalamud.Configuration.DoPluginTest ? " (TESTING)" : string.Empty) + "###XlPluginInstaller",
                ref windowOpen,
                ImGuiWindowFlags.NoCollapse | ImGuiWindowFlags.NoResize | ImGuiWindowFlags.NoScrollbar);

=======
        public override void Draw()
        {
>>>>>>> 79a5cc1e
            ImGui.SetCursorPosY(ImGui.GetCursorPosY() - (5 * ImGui.GetIO().FontGlobalScale));
            var descriptionText = Loc.Localize("InstallerHint", "This window allows you to install and remove in-game plugins.\nThey are made by third-party developers.");
            ImGui.Text(descriptionText);

            var sortingTextSize = ImGui.CalcTextSize(Loc.Localize("SortDownloadCounts", "Download Count")) + ImGui.CalcTextSize(Loc.Localize("PluginSort", "Sort By"));
            ImGui.SameLine(ImGui.GetWindowWidth() - sortingTextSize.X - ((250 + 20) * ImGui.GetIO().FontGlobalScale));
            ImGui.SetCursorPosY(ImGui.GetCursorPosY() + (ImGui.CalcTextSize(descriptionText).Y / 4) - 2);
            ImGui.SetCursorPosX(ImGui.GetWindowWidth() - sortingTextSize.X - ((250 + 20) * ImGui.GetIO().FontGlobalScale));

            ImGui.SetNextItemWidth(240 * ImGui.GetIO().FontGlobalScale);
            ImGui.InputTextWithHint("###XPlPluginInstaller_Search", Loc.Localize("InstallerSearch", "Search"), ref this.searchText, 100);

            ImGui.SameLine();
            ImGui.SetNextItemWidth((10 * ImGui.GetIO().FontGlobalScale) + ImGui.CalcTextSize(Loc.Localize("SortDownloadCounts", "Download Count")).X);
            if (ImGui.BeginCombo(Loc.Localize("PluginSort", "Sort By"), this.filterText, ImGuiComboFlags.NoArrowButton))
            {
                if (ImGui.Selectable(Loc.Localize("SortAlphabetical", "Alphabetical")))
                {
                    this.sortKind = PluginSortKind.Alphabetical;
                    this.filterText = Loc.Localize("SortAlphabetical", "Alphabetical");

                    this.ResortPlugins();
                }

                if (ImGui.Selectable(Loc.Localize("SortDownloadCounts", "Download Count")))
                {
                    this.sortKind = PluginSortKind.DownloadCount;
                    this.filterText = Loc.Localize("SortDownloadCounts", "Download Count");

                    this.ResortPlugins();
                }

                if (ImGui.Selectable(Loc.Localize("SortLastUpdate", "Last Update")))
                {
                    this.sortKind = PluginSortKind.LastUpdate;
                    this.filterText = Loc.Localize("SortLastUpdate", "Last Update");

                    this.ResortPlugins();
                }

                ImGui.EndCombo();
            }

            ImGui.SetCursorPosY(ImGui.GetCursorPosY() - (5 * ImGui.GetIO().FontGlobalScale));

            string initializationStatusText = null;
            if (this.dalamud.PluginRepository.State == PluginRepository.InitializationState.InProgress)
            {
                initializationStatusText = Loc.Localize("InstallerLoading", "Loading plugins...");
                this.pluginListAvailable = null;
            }
            else if (this.dalamud.PluginRepository.State == PluginRepository.InitializationState.Fail)
            {
                initializationStatusText = Loc.Localize("InstallerDownloadFailed", "Download failed.");
                this.pluginListAvailable = null;
            }
            else if (this.dalamud.PluginRepository.State == PluginRepository.InitializationState.FailThirdRepo)
            {
                initializationStatusText = Loc.Localize("InstallerDownloadFailedThird", "One of your third party repos is unreachable or there is no internet connection.");
                this.pluginListAvailable = null;
            }
            else
            {
                if (this.pluginListAvailable == null)
                {
                    this.RefetchPlugins();
                }
            }

            ImGui.PushStyleVar(ImGuiStyleVar.ItemSpacing, new Vector2(1, 3) * ImGui.GetIO().FontGlobalScale);

            if (ImGui.BeginTabBar("PluginsTabBar", ImGuiTabBarFlags.NoTooltip))
            {
                this.DrawTab(false, initializationStatusText);
                this.DrawTab(true, initializationStatusText);

                ImGui.EndTabBar();
                ImGui.Separator();
            }

            ImGui.PopStyleVar();

            ImGui.Dummy(new Vector2(3f, 3f) * ImGui.GetIO().FontGlobalScale);

            if (this.installStatus == PluginInstallStatus.InProgress)
            {
                ImGui.Button(Loc.Localize("InstallerUpdating", "Updating..."));
            }
            else
            {
                if (this.updateComplete)
                {
                    ImGui.Button(this.updatePluginCount == 0
                                     ? Loc.Localize("InstallerNoUpdates", "No updates found!")
                                     : string.Format(Loc.Localize("InstallerUpdateComplete", "{0} plugins updated!"), this.updatePluginCount));
                }
                else
                {
                    if (ImGui.Button(Loc.Localize("InstallerUpdatePlugins", "Update plugins")))
                    {
                        this.installStatus = PluginInstallStatus.InProgress;

                        Task.Run(() => this.dalamud.PluginRepository.UpdatePlugins()).ContinueWith(t =>
                        {
                            this.installStatus =
                                t.Result.Success ? PluginInstallStatus.Success : PluginInstallStatus.Fail;
                            this.installStatus =
                                t.IsFaulted ? PluginInstallStatus.Fail : this.installStatus;

                            if (this.installStatus == PluginInstallStatus.Success)
                            {
                                this.updateComplete = true;
                            }

                            if (t.Result.UpdatedPlugins != null)
                            {
                                this.updatePluginCount = t.Result.UpdatedPlugins.Count;
                                this.updatedPlugins = t.Result.UpdatedPlugins;
                            }

                            this.errorModalDrawing = this.installStatus == PluginInstallStatus.Fail;
                            this.errorModalOnNextFrame = this.installStatus == PluginInstallStatus.Fail;

                            this.dalamud.PluginRepository.PrintUpdatedPlugins(this.updatedPlugins, Loc.Localize("DalamudPluginUpdates", "Updates:"));
<<<<<<< HEAD
=======

                            this.RefetchPlugins();
>>>>>>> 79a5cc1e
                        });
                    }
                }
            }

            ImGui.SameLine();

            if (ImGui.Button(Loc.Localize("SettingsInstaller", "Settings")))
            {
                this.dalamud.DalamudUi.OpenSettings();
            }

            var closeText = Loc.Localize("Close", "Close");

            ImGui.SameLine(ImGui.GetWindowWidth() - ImGui.CalcTextSize(closeText).X - (16 * ImGui.GetIO().FontGlobalScale));
            if (ImGui.Button(closeText))
            {
<<<<<<< HEAD
                windowOpen = false;
=======
                this.IsOpen = false;
>>>>>>> 79a5cc1e
                this.dalamud.Configuration.Save();
            }

            if (ImGui.BeginPopupModal(Loc.Localize("InstallerError", "Installer failed"), ref this.errorModalDrawing, ImGuiWindowFlags.AlwaysAutoResize))
            {
                var message = Loc.Localize(
                    "InstallerErrorHint",
                    "The plugin installer ran into an issue or the plugin is incompatible.\nPlease restart the game and report this error on our discord.");

                if (this.updatedPlugins != null)
                {
                    if (this.updatedPlugins.Any(x => x.WasUpdated == false))
                    {
                        var extraInfoMessage = Loc.Localize(
                            "InstallerErrorPluginInfo",
                            "\n\nThe following plugins caused these issues:\n\n{0}\nYou may try removing these plugins manually and reinstalling them.");

                        var insert = this.updatedPlugins.Where(x => x.WasUpdated == false)
                                         .Aggregate(
                                             string.Empty,
                                             (current, pluginUpdateStatus) =>
                                                 current + $"* {pluginUpdateStatus.InternalName}\n");
                        extraInfoMessage = string.Format(extraInfoMessage, insert);
                        message += extraInfoMessage;
                    }
                }

                ImGui.Text(message);

                ImGui.Spacing();

                if (ImGui.Button(Loc.Localize("OK", "OK"), new Vector2(120, 40)))
                {
                    ImGui.CloseCurrentPopup();
                }

                ImGui.EndPopup();
            }

            if (this.errorModalOnNextFrame)
            {
                ImGui.OpenPopup(Loc.Localize("InstallerError", "Installer failed"));
                this.errorModalOnNextFrame = false;
            }
<<<<<<< HEAD
=======
        }
>>>>>>> 79a5cc1e

        private void RefetchPlugins()
        {
            var hiddenPlugins = this.dalamud.PluginManager.Plugins.Where(
                        x => this.dalamud.PluginRepository.PluginMaster.All(
                            y => y.InternalName != x.Definition.InternalName || (y.InternalName == x.Definition.InternalName && y.IsHide))).Select(x => x.Definition).ToList();
            this.pluginListInstalled = this.dalamud.PluginRepository.PluginMaster
                                           .Where(def =>
                                           {
                                               return this.dalamud.PluginManager.Plugins.Where(x => x.Definition != null).Any(
                                                   x => x.Definition.InternalName == def.InternalName);
                                           })
                                           .GroupBy(x => new { x.InternalName, x.AssemblyVersion })
                                           .Select(y => y.First()).ToList();
            this.pluginListInstalled.AddRange(hiddenPlugins);
            this.pluginListInstalled.Sort((x, y) => x.Name.CompareTo(y.Name));

            this.ResortPlugins();
        }

        private void ResortPlugins()
        {
            var availableDefs = this.dalamud.PluginRepository.PluginMaster.Where(
                x => this.pluginListInstalled.All(y => x.InternalName != y.InternalName))
                                    .GroupBy(x => new { x.InternalName, x.AssemblyVersion })
                                    .Select(y => y.First()).ToList();

            switch (this.sortKind)
            {
                case PluginSortKind.Alphabetical:
                    this.pluginListAvailable = availableDefs.OrderBy(x => x.Name).ToList();
                    this.pluginListInstalled.Sort((x, y) => x.Name.CompareTo(y.Name));
                    break;
                case PluginSortKind.DownloadCount:
                    this.pluginListAvailable = availableDefs.OrderByDescending(x => x.DownloadCount).ToList();
                    this.pluginListInstalled.Sort((x, y) => y.DownloadCount.CompareTo(x.DownloadCount));
                    break;
                case PluginSortKind.LastUpdate:
                    this.pluginListAvailable = availableDefs.OrderByDescending(x => x.LastUpdate).ToList();
                    this.pluginListInstalled.Sort((x, y) => y.LastUpdate.CompareTo(x.LastUpdate));
                    break;
                default:
                    throw new ArgumentOutOfRangeException();
            }
        }

<<<<<<< HEAD
        private void RefetchPlugins()
        {
            var hiddenPlugins = this.dalamud.PluginManager.Plugins.Where(
                        x => this.dalamud.PluginRepository.PluginMaster.All(
                            y => y.InternalName != x.Definition.InternalName || (y.InternalName == x.Definition.InternalName && y.IsHide))).Select(x => x.Definition).ToList();
            this.pluginListInstalled = this.dalamud.PluginRepository.PluginMaster
                                           .Where(def =>
                                           {
                                               return this.dalamud.PluginManager.Plugins.Where(x => x.Definition != null).Any(
                                                   x => x.Definition.InternalName == def.InternalName);
                                           })
                                           .GroupBy(x => new { x.InternalName, x.AssemblyVersion })
                                           .Select(y => y.First()).ToList();
            this.pluginListInstalled.AddRange(hiddenPlugins);
            this.pluginListInstalled.Sort((x, y) => x.Name.CompareTo(y.Name));

            this.ResortPlugins();
        }

        private void ResortPlugins()
        {
            var availableDefs = this.dalamud.PluginRepository.PluginMaster.Where(
                x => this.pluginListInstalled.All(y => x.InternalName != y.InternalName))
                                    .GroupBy(x => new { x.InternalName, x.AssemblyVersion })
                                    .Select(y => y.First()).ToList();

            switch (this.sortKind)
            {
                case PluginSortKind.Alphabetical:
                    this.pluginListAvailable = availableDefs.OrderBy(x => x.Name).ToList();
                    this.pluginListInstalled.Sort((x, y) => x.Name.CompareTo(y.Name));
                    break;
                case PluginSortKind.DownloadCount:
                    this.pluginListAvailable = availableDefs.OrderByDescending(x => x.DownloadCount).ToList();
                    this.pluginListInstalled.Sort((x, y) => y.DownloadCount.CompareTo(x.DownloadCount));
                    break;
                case PluginSortKind.LastUpdate:
                    this.pluginListAvailable = availableDefs.OrderByDescending(x => x.LastUpdate).ToList();
                    this.pluginListInstalled.Sort((x, y) => y.LastUpdate.CompareTo(x.LastUpdate));
                    break;
                default:
                    throw new ArgumentOutOfRangeException();
            }
        }

=======
>>>>>>> 79a5cc1e
        private void DrawTab(bool installed, string statusText)
        {
            if (ImGui.BeginTabItem(installed ? Loc.Localize("InstallerInstalledPluginList", "Installed Plugins")
                                       : Loc.Localize("InstallerAvailablePluginList", "Available Plugins")))
            {
                ImGui.BeginChild(
                    "Scrolling" + (installed ? "Installed" : "Available"),
                    new Vector2(0, 384 * ImGui.GetIO().FontGlobalScale),
                    true,
                    ImGuiWindowFlags.HorizontalScrollbar | ImGuiWindowFlags.NoBackground);
                ImGui.SetCursorPosY(ImGui.GetCursorPosY() - 5);

                if (statusText != null)
<<<<<<< HEAD
                    ImGui.TextColored(this.colorGrey, statusText);
=======
                    ImGui.TextColored(ImGuiColors.DalamudGrey, statusText);
>>>>>>> 79a5cc1e
                else
                    this.DrawPluginList(installed ? this.pluginListInstalled : this.pluginListAvailable, installed);

                ImGui.EndChild();
                ImGui.EndTabItem();
            }
        }

        private void DrawPluginList(List<PluginDefinition> pluginDefinitions, bool installed)
        {
            var didAny = false;
            var didAnyWithSearch = false;
            var hasSearchString = !string.IsNullOrWhiteSpace(this.searchText);

            for (var index = 0; index < pluginDefinitions.Count; index++)
            {
                var pluginDefinition = pluginDefinitions[index];

                if (pluginDefinition.ApplicableVersion != this.gameVersion &&
                    pluginDefinition.ApplicableVersion != "any")
                    continue;

                if (pluginDefinition.IsHide)
                    continue;

                if (pluginDefinition.DalamudApiLevel < PluginManager.DalamudApiLevel)
                    continue;

                if (this.dalamud.Configuration.HiddenPluginInternalName.Contains(pluginDefinition.InternalName))
                    continue;

                didAny = true;

                if (hasSearchString &&
                    !(pluginDefinition.Name.ToLowerInvariant().Contains(this.searchText.ToLowerInvariant()) ||
                      string.Equals(pluginDefinition.Author, this.searchText, StringComparison.InvariantCultureIgnoreCase) ||
                      (pluginDefinition.Tags != null && pluginDefinition.Tags.Contains(
                           this.searchText.ToLowerInvariant(),
                           StringComparer.InvariantCultureIgnoreCase))))
                    continue;

                didAnyWithSearch = true;

                var isInstalled = this.dalamud.PluginManager.Plugins.Where(x => x.Definition != null).Any(
                    x => x.Definition.InternalName == pluginDefinition.InternalName);

                var isTestingAvailable = false;
                if (Version.TryParse(pluginDefinition.AssemblyVersion, out var assemblyVersion) &&
                    Version.TryParse(pluginDefinition.TestingAssemblyVersion, out var testingAssemblyVersion))
                {
                    isTestingAvailable = this.dalamud.Configuration.DoPluginTest &&
                                         testingAssemblyVersion > assemblyVersion;
                }

                if (this.dalamud.Configuration.DoPluginTest && pluginDefinition.IsTestingExclusive)
                    isTestingAvailable = true;
                else if (!installed && !this.dalamud.Configuration.DoPluginTest && pluginDefinition.IsTestingExclusive) continue;

                var label = string.Empty;
                if (isInstalled && !installed)
                {
                    label += Loc.Localize("InstallerInstalled", " (installed)");
                }
                else if (!isInstalled && installed)
                {
                    label += Loc.Localize("InstallerDisabled", " (disabled)");
                }

                if (this.updatedPlugins != null &&
                    this.updatedPlugins.Any(x => x.InternalName == pluginDefinition.InternalName && x.WasUpdated))
                    label += Loc.Localize("InstallerUpdated", " (updated)");
                else if (this.updatedPlugins != null &&
                         this.updatedPlugins.Any(x => x.InternalName == pluginDefinition.InternalName &&
                                                      x.WasUpdated == false))
                    label += Loc.Localize("InstallerUpdateFailed", " (update failed)");

                if (isTestingAvailable)
                    label += Loc.Localize("InstallerTestingVersion", " (testing version)");

                ImGui.PushID(pluginDefinition.InternalName + pluginDefinition.AssemblyVersion + installed + index);

                if (ImGui.CollapsingHeader(pluginDefinition.Name + label + "###Header" + pluginDefinition.InternalName))
                {
                    ImGui.Indent();

                    ImGui.Text(pluginDefinition.Name);

                    ImGui.SameLine();

                    var info = $" by {pluginDefinition.Author}";
                    info += pluginDefinition.DownloadCount != 0
                                ? $", {pluginDefinition.DownloadCount} downloads"
                                : ", download count unavailable";
                    if (pluginDefinition.RepoNumber != 0)
                        info += $", from custom plugin repository #{pluginDefinition.RepoNumber}";
                    ImGui.TextColored(ImGuiColors.DalamudGrey3, info);

                    if (!string.IsNullOrWhiteSpace(pluginDefinition.Description))
                        ImGui.TextWrapped(pluginDefinition.Description);

                    if (!isInstalled)
                    {
                        if (this.installStatus == PluginInstallStatus.InProgress)
                        {
                            ImGui.Button(Loc.Localize("InstallerInProgress", "Install in progress..."));
                        }
                        else
                        {
                            var versionString = isTestingAvailable
                                                    ? pluginDefinition.TestingAssemblyVersion + " (testing version)"
                                                    : pluginDefinition.AssemblyVersion;

                            if (ImGui.Button($"Install v{versionString}"))
                            {
                                this.installStatus = PluginInstallStatus.InProgress;

                                Task.Run(() => this.dalamud.PluginRepository.InstallPlugin(pluginDefinition, true, false, isTestingAvailable)).ContinueWith(t =>
                                {
                                                 this.installStatus =
                                                 t.Result ? PluginInstallStatus.Success : PluginInstallStatus.Fail;
                                                 this.installStatus =
                                                 t.IsFaulted ? PluginInstallStatus.Fail : this.installStatus;

                                                 this.errorModalDrawing = this.installStatus == PluginInstallStatus.Fail;
                                                 this.errorModalOnNextFrame = this.installStatus == PluginInstallStatus.Fail;
                                });
                            }
                        }

                        if (!string.IsNullOrEmpty(pluginDefinition.RepoUrl))
                        {
                            ImGui.PushFont(InterfaceManager.IconFont);

                            ImGui.SameLine();
                            if (ImGui.Button(FontAwesomeIcon.Globe.ToIconString()) &&
                                pluginDefinition.RepoUrl.StartsWith("https://"))
                                Process.Start(pluginDefinition.RepoUrl);

                            ImGui.PopFont();
                        }
                    }
                    else
                    {
                        var installedPlugin = this.dalamud.PluginManager.Plugins.Where(x => x.Definition != null).First(
                            x => x.Definition.InternalName ==
                                 pluginDefinition.InternalName);

                        var commands = this.dalamud.CommandManager.Commands.Where(
                            x => x.Value.LoaderAssemblyName == installedPlugin.Definition?.InternalName &&
                                 x.Value.ShowInHelp);
                        if (commands.Any())
                        {
                            ImGui.Dummy(new Vector2(10f, 10f) * ImGui.GetIO().FontGlobalScale);
                            foreach (var command in commands)
                                ImGui.TextWrapped($"{command.Key} → {command.Value.HelpMessage}");
                        }

                        ImGui.NewLine();

                        if (!installedPlugin.IsRaw)
                        {
                            ImGui.SameLine();

                            if (ImGui.Button(Loc.Localize("InstallerDisable", "Disable")))
                            {
                                try
                                {
                                    this.dalamud.PluginManager.DisablePlugin(installedPlugin.Definition);
                                }
                                catch (Exception exception)
                                {
                                    Log.Error(exception, "Could not disable plugin.");
                                    this.errorModalDrawing = true;
                                    this.errorModalOnNextFrame = true;
                                }
                            }
                        }

                        if (installedPlugin.PluginInterface.UiBuilder.HasConfigUi)
                        {
                            ImGui.SameLine();

                            if (ImGui.Button(Loc.Localize("InstallerOpenConfig", "Open Configuration")))
                                installedPlugin.PluginInterface.UiBuilder.OpenConfigUi();
                        }

                        if (!string.IsNullOrEmpty(installedPlugin.Definition.RepoUrl))
                        {
                            ImGui.PushFont(InterfaceManager.IconFont);

                            ImGui.SameLine();
                            if (ImGui.Button(FontAwesomeIcon.Globe.ToIconString()) &&
                                installedPlugin.Definition.RepoUrl.StartsWith("https://"))
                                Process.Start(installedPlugin.Definition.RepoUrl);

                            ImGui.PopFont();
                        }

                        ImGui.SameLine();
                        ImGui.TextColored(ImGuiColors.DalamudGrey3, $" v{installedPlugin.Definition.AssemblyVersion}");

                        if (installedPlugin.IsRaw)
                        {
                            ImGui.SameLine();
                            ImGui.TextColored(
<<<<<<< HEAD
                                new Vector4(1.0f, 0.0f, 0.0f, 1.0f),
=======
                                ImGuiColors.DalamudRed,
>>>>>>> 79a5cc1e
                                this.dalamud.PluginRepository.PluginMaster.Any(x => x.InternalName == installedPlugin.Definition.InternalName)
                                                   ? " This plugin is available in one of your repos, please remove it from the devPlugins folder."
                                                   : " To disable this plugin, please remove it from the devPlugins folder.");
                        }
                    }

                    ImGui.Unindent();
                }

                if (ImGui.BeginPopupContextItem("item context menu"))
                {
                    if (ImGui.Selectable("Hide from installer"))
                        this.dalamud.Configuration.HiddenPluginInternalName.Add(pluginDefinition.InternalName);
                    ImGui.EndPopup();
                }

                ImGui.PopID();
            }

            if (!didAny)
            {
                if (installed)
                {
                    ImGui.TextColored(
<<<<<<< HEAD
                        this.colorGrey,
=======
                        ImGuiColors.DalamudGrey,
>>>>>>> 79a5cc1e
                        Loc.Localize(
                            "InstallerNoInstalled",
                            "No plugins are currently installed. You can install them from the Available Plugins tab."));
                }
                else
                {
                    ImGui.TextColored(
<<<<<<< HEAD
                        this.colorGrey,
=======
                        ImGuiColors.DalamudGrey,
>>>>>>> 79a5cc1e
                        Loc.Localize(
                            "InstallerNoCompatible",
                            "No compatible plugins were found :( Please restart your game and try again."));
                }
            }
            else if (!didAnyWithSearch)
            {
                ImGui.TextColored(
<<<<<<< HEAD
                    new Vector4(0.7f, 0.7f, 0.7f, 1.0f),
=======
                    ImGuiColors.DalamudGrey2,
>>>>>>> 79a5cc1e
                    Loc.Localize("InstallNoMatching", "No plugins were found matching your search."));
            }
        }
    }
}<|MERGE_RESOLUTION|>--- conflicted
+++ resolved
@@ -17,16 +17,9 @@
     /// <summary>
     /// Class responsible for drawing the plugin installer.
     /// </summary>
-<<<<<<< HEAD
-    internal class PluginInstallerWindow
-    {
-        private readonly Dalamud dalamud;
-        private readonly Vector4 colorGrey = new Vector4(0.70f, 0.70f, 0.70f, 1.00f);
-=======
     internal class PluginInstallerWindow : Window
     {
         private readonly Dalamud dalamud;
->>>>>>> 79a5cc1e
 
         private string gameVersion;
 
@@ -41,23 +34,6 @@
         private List<PluginDefinition> pluginListInstalled;
 
         private string searchText = string.Empty;
-<<<<<<< HEAD
-
-        private PluginSortKind sortKind = PluginSortKind.Alphabetical;
-        private string filterText = Loc.Localize("SortAlphabetical", "Alphabetical");
-
-        private PluginInstallStatus installStatus = PluginInstallStatus.None;
-
-        /// <summary>
-        /// Initializes a new instance of the <see cref="PluginInstallerWindow"/> class.
-        /// </summary>
-        /// <param name="dalamud">The relevant Dalamud instance.</param>
-        /// <param name="gameVersion">The version of the game.</param>
-        public PluginInstallerWindow(Dalamud dalamud, string gameVersion)
-        {
-            this.dalamud = dalamud;
-            this.gameVersion = gameVersion;
-=======
 
         private PluginSortKind sortKind = PluginSortKind.Alphabetical;
         private string filterText = Loc.Localize("SortAlphabetical", "Alphabetical");
@@ -99,26 +75,10 @@
         public override void OnOpen()
         {
             base.OnOpen();
->>>>>>> 79a5cc1e
 
             if (this.dalamud.PluginRepository.State != PluginRepository.InitializationState.InProgress)
                 this.dalamud.PluginRepository.ReloadPluginMasterAsync();
 
-<<<<<<< HEAD
-        private enum PluginInstallStatus
-        {
-            None,
-            InProgress,
-            Success,
-            Fail,
-        }
-
-        private enum PluginSortKind
-        {
-            Alphabetical,
-            DownloadCount,
-            LastUpdate,
-=======
             this.pluginListAvailable = null;
             this.pluginListInstalled = null;
             this.updateComplete = false;
@@ -127,29 +87,13 @@
             this.searchText = string.Empty;
             this.sortKind = PluginSortKind.Alphabetical;
             this.filterText = Loc.Localize("SortAlphabetical", "Alphabetical");
->>>>>>> 79a5cc1e
         }
 
         /// <summary>
         /// Draw the plugin installer view ImGui.
         /// </summary>
-<<<<<<< HEAD
-        /// <returns>Whether or not the plugin installer window is open.</returns>
-        public bool Draw()
-        {
-            var windowOpen = true;
-
-            ImGui.SetNextWindowSize(new Vector2(810, 520) * ImGui.GetIO().FontGlobalScale);
-
-            ImGui.Begin(
-                Loc.Localize("InstallerHeader", "Plugin Installer") + (this.dalamud.Configuration.DoPluginTest ? " (TESTING)" : string.Empty) + "###XlPluginInstaller",
-                ref windowOpen,
-                ImGuiWindowFlags.NoCollapse | ImGuiWindowFlags.NoResize | ImGuiWindowFlags.NoScrollbar);
-
-=======
         public override void Draw()
         {
->>>>>>> 79a5cc1e
             ImGui.SetCursorPosY(ImGui.GetCursorPosY() - (5 * ImGui.GetIO().FontGlobalScale));
             var descriptionText = Loc.Localize("InstallerHint", "This window allows you to install and remove in-game plugins.\nThey are made by third-party developers.");
             ImGui.Text(descriptionText);
@@ -274,11 +218,8 @@
                             this.errorModalOnNextFrame = this.installStatus == PluginInstallStatus.Fail;
 
                             this.dalamud.PluginRepository.PrintUpdatedPlugins(this.updatedPlugins, Loc.Localize("DalamudPluginUpdates", "Updates:"));
-<<<<<<< HEAD
-=======
 
                             this.RefetchPlugins();
->>>>>>> 79a5cc1e
                         });
                     }
                 }
@@ -296,11 +237,7 @@
             ImGui.SameLine(ImGui.GetWindowWidth() - ImGui.CalcTextSize(closeText).X - (16 * ImGui.GetIO().FontGlobalScale));
             if (ImGui.Button(closeText))
             {
-<<<<<<< HEAD
-                windowOpen = false;
-=======
                 this.IsOpen = false;
->>>>>>> 79a5cc1e
                 this.dalamud.Configuration.Save();
             }
 
@@ -345,10 +282,7 @@
                 ImGui.OpenPopup(Loc.Localize("InstallerError", "Installer failed"));
                 this.errorModalOnNextFrame = false;
             }
-<<<<<<< HEAD
-=======
-        }
->>>>>>> 79a5cc1e
+        }
 
         private void RefetchPlugins()
         {
@@ -395,54 +329,6 @@
             }
         }
 
-<<<<<<< HEAD
-        private void RefetchPlugins()
-        {
-            var hiddenPlugins = this.dalamud.PluginManager.Plugins.Where(
-                        x => this.dalamud.PluginRepository.PluginMaster.All(
-                            y => y.InternalName != x.Definition.InternalName || (y.InternalName == x.Definition.InternalName && y.IsHide))).Select(x => x.Definition).ToList();
-            this.pluginListInstalled = this.dalamud.PluginRepository.PluginMaster
-                                           .Where(def =>
-                                           {
-                                               return this.dalamud.PluginManager.Plugins.Where(x => x.Definition != null).Any(
-                                                   x => x.Definition.InternalName == def.InternalName);
-                                           })
-                                           .GroupBy(x => new { x.InternalName, x.AssemblyVersion })
-                                           .Select(y => y.First()).ToList();
-            this.pluginListInstalled.AddRange(hiddenPlugins);
-            this.pluginListInstalled.Sort((x, y) => x.Name.CompareTo(y.Name));
-
-            this.ResortPlugins();
-        }
-
-        private void ResortPlugins()
-        {
-            var availableDefs = this.dalamud.PluginRepository.PluginMaster.Where(
-                x => this.pluginListInstalled.All(y => x.InternalName != y.InternalName))
-                                    .GroupBy(x => new { x.InternalName, x.AssemblyVersion })
-                                    .Select(y => y.First()).ToList();
-
-            switch (this.sortKind)
-            {
-                case PluginSortKind.Alphabetical:
-                    this.pluginListAvailable = availableDefs.OrderBy(x => x.Name).ToList();
-                    this.pluginListInstalled.Sort((x, y) => x.Name.CompareTo(y.Name));
-                    break;
-                case PluginSortKind.DownloadCount:
-                    this.pluginListAvailable = availableDefs.OrderByDescending(x => x.DownloadCount).ToList();
-                    this.pluginListInstalled.Sort((x, y) => y.DownloadCount.CompareTo(x.DownloadCount));
-                    break;
-                case PluginSortKind.LastUpdate:
-                    this.pluginListAvailable = availableDefs.OrderByDescending(x => x.LastUpdate).ToList();
-                    this.pluginListInstalled.Sort((x, y) => y.LastUpdate.CompareTo(x.LastUpdate));
-                    break;
-                default:
-                    throw new ArgumentOutOfRangeException();
-            }
-        }
-
-=======
->>>>>>> 79a5cc1e
         private void DrawTab(bool installed, string statusText)
         {
             if (ImGui.BeginTabItem(installed ? Loc.Localize("InstallerInstalledPluginList", "Installed Plugins")
@@ -456,11 +342,7 @@
                 ImGui.SetCursorPosY(ImGui.GetCursorPosY() - 5);
 
                 if (statusText != null)
-<<<<<<< HEAD
-                    ImGui.TextColored(this.colorGrey, statusText);
-=======
                     ImGui.TextColored(ImGuiColors.DalamudGrey, statusText);
->>>>>>> 79a5cc1e
                 else
                     this.DrawPluginList(installed ? this.pluginListInstalled : this.pluginListAvailable, installed);
 
@@ -666,11 +548,7 @@
                         {
                             ImGui.SameLine();
                             ImGui.TextColored(
-<<<<<<< HEAD
-                                new Vector4(1.0f, 0.0f, 0.0f, 1.0f),
-=======
                                 ImGuiColors.DalamudRed,
->>>>>>> 79a5cc1e
                                 this.dalamud.PluginRepository.PluginMaster.Any(x => x.InternalName == installedPlugin.Definition.InternalName)
                                                    ? " This plugin is available in one of your repos, please remove it from the devPlugins folder."
                                                    : " To disable this plugin, please remove it from the devPlugins folder.");
@@ -695,11 +573,7 @@
                 if (installed)
                 {
                     ImGui.TextColored(
-<<<<<<< HEAD
-                        this.colorGrey,
-=======
                         ImGuiColors.DalamudGrey,
->>>>>>> 79a5cc1e
                         Loc.Localize(
                             "InstallerNoInstalled",
                             "No plugins are currently installed. You can install them from the Available Plugins tab."));
@@ -707,11 +581,7 @@
                 else
                 {
                     ImGui.TextColored(
-<<<<<<< HEAD
-                        this.colorGrey,
-=======
                         ImGuiColors.DalamudGrey,
->>>>>>> 79a5cc1e
                         Loc.Localize(
                             "InstallerNoCompatible",
                             "No compatible plugins were found :( Please restart your game and try again."));
@@ -720,11 +590,7 @@
             else if (!didAnyWithSearch)
             {
                 ImGui.TextColored(
-<<<<<<< HEAD
-                    new Vector4(0.7f, 0.7f, 0.7f, 1.0f),
-=======
                     ImGuiColors.DalamudGrey2,
->>>>>>> 79a5cc1e
                     Loc.Localize("InstallNoMatching", "No plugins were found matching your search."));
             }
         }
