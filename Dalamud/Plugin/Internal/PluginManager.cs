using System;
using System.Collections.Concurrent;
using System.Collections.Generic;
using System.Diagnostics;
using System.IO;
using System.IO.Compression;
using System.Linq;
using System.Net.Http;
using System.Reflection;
using System.Threading;
using System.Threading.Tasks;

using CheapLoc;
using Dalamud.Configuration;
using Dalamud.Configuration.Internal;
using Dalamud.Game;
using Dalamud.Game.Gui;
using Dalamud.Game.Gui.Dtr;
using Dalamud.Game.Text;
using Dalamud.Game.Text.SeStringHandling;
using Dalamud.Game.Text.SeStringHandling.Payloads;
using Dalamud.Interface.Internal;
using Dalamud.IoC.Internal;
using Dalamud.Logging.Internal;
using Dalamud.Networking.Http;
using Dalamud.Plugin.Internal.Exceptions;
using Dalamud.Plugin.Internal.Profiles;
using Dalamud.Plugin.Internal.Types;
using Dalamud.Plugin.Internal.Types.Manifest;
using Dalamud.Plugin.Ipc.Internal;
using Dalamud.Utility;
using Dalamud.Utility.Timing;
using Newtonsoft.Json;

namespace Dalamud.Plugin.Internal;

/// <summary>
/// Class responsible for loading and unloading plugins.
/// NOTE: ALL plugin exposed services are marked as dependencies for PluginManager in Service{T}.
/// </summary>
[ServiceManager.EarlyLoadedService]
#pragma warning disable SA1015

// DalamudTextureWrap registers textures to dispose with IM
[InherentDependency<InterfaceManager>]

// LocalPlugin uses ServiceContainer to create scopes
[InherentDependency<ServiceContainer>]

// DalamudPluginInterface hands out a reference to this, so we have to keep it around
// TODO api9: make it a service 
[InherentDependency<DataShare>]

#pragma warning restore SA1015
internal partial class PluginManager : IDisposable, IServiceType
{
    /// <summary>
    /// The current Dalamud API level, used to handle breaking changes. Only plugins with this level will be loaded.
    /// </summary>
    public const int DalamudApiLevel = 8;

    /// <summary>
    /// Default time to wait between plugin unload and plugin assembly unload.
    /// </summary>
    public const int PluginWaitBeforeFreeDefault = 1000; // upped from 500ms, seems more stable

    private static readonly ModuleLog Log = new("PLUGINM");

    private readonly object pluginListLock = new();
    private readonly DirectoryInfo pluginDirectory;
    private readonly BannedPlugin[]? bannedPlugins;
    
    private readonly List<LocalPlugin> installedPluginsList = new();
    private readonly List<RemotePluginManifest> availablePluginsList = new();
    private readonly List<AvailablePluginUpdate> updatablePluginsList = new();

    private readonly DalamudLinkPayload openInstallerWindowPluginChangelogsLink;

    [ServiceManager.ServiceDependency]
    private readonly DalamudConfiguration configuration = Service<DalamudConfiguration>.Get();

    [ServiceManager.ServiceDependency]
    private readonly DalamudStartInfo startInfo = Service<DalamudStartInfo>.Get();

    [ServiceManager.ServiceDependency]
    private readonly ProfileManager profileManager = Service<ProfileManager>.Get();

    [ServiceManager.ServiceDependency]
    private readonly HappyHttpClient happyHttpClient = Service<HappyHttpClient>.Get();

    [ServiceManager.ServiceConstructor]
    private PluginManager()
    {
        this.pluginDirectory = new DirectoryInfo(this.startInfo.PluginDirectory!);

        if (!this.pluginDirectory.Exists)
            this.pluginDirectory.Create();

        this.SafeMode = EnvironmentConfiguration.DalamudNoPlugins || this.configuration.PluginSafeMode || this.startInfo.NoLoadPlugins;

        try
        {
            var appdata = Environment.GetFolderPath(Environment.SpecialFolder.ApplicationData);
            var safeModeFile = Path.Combine(appdata, "XIVLauncher", ".dalamud_safemode");

            if (File.Exists(safeModeFile))
            {
                this.SafeMode = true;
                File.Delete(safeModeFile);
            }
        }
        catch (Exception ex)
        {
            Log.Error(ex, "Couldn't check safe mode file");
        }

        if (this.SafeMode)
        {
            this.configuration.PluginSafeMode = false;
            this.configuration.QueueSave();
        }

        this.PluginConfigs = new PluginConfigurations(Path.Combine(Path.GetDirectoryName(this.startInfo.ConfigurationPath) ?? string.Empty, "pluginConfigs"));

        var bannedPluginsJson = File.ReadAllText(Path.Combine(this.startInfo.AssetDirectory!, "UIRes", "bannedplugin.json"));
        var cheatPluginsJson = File.ReadAllText(Path.Combine(this.startInfo.AssetDirectory!, "UIRes", "cheatplugin.json"));
        var bannedPluginsTemp = JsonConvert.DeserializeObject<BannedPlugin[]>(bannedPluginsJson);
        var cheatPluginsTemp = JsonConvert.DeserializeObject<BannedPlugin[]>(cheatPluginsJson);
        if (bannedPluginsTemp == null || cheatPluginsTemp == null)
        {
            throw new InvalidDataException("Couldn't deserialize banned or cheat plugins manifest.");
        }

        this.bannedPlugins = bannedPluginsTemp.Concat(cheatPluginsTemp).ToArray();

        this.openInstallerWindowPluginChangelogsLink = Service<ChatGui>.Get().AddChatLinkHandler("Dalamud", 1003, (_, _) =>
        {
            Service<DalamudInterface>.GetNullable()?.OpenPluginInstallerPluginChangelogs();
        });

        this.configuration.PluginTestingOptIns ??= new List<PluginTestingOptIn>();

        this.ApplyPatches();
    }

    /// <summary>
    /// An event that fires when the installed plugins have changed.
    /// </summary>
    public event Action? OnInstalledPluginsChanged;

    /// <summary>
    /// An event that fires when the available plugins have changed.
    /// </summary>
    public event Action? OnAvailablePluginsChanged;

    /// <summary>
    /// Gets a copy of the list of all loaded plugins.
    /// </summary>
    public IEnumerable<LocalPlugin> InstalledPlugins
    {
        get
        {
            lock (this.pluginListLock)
            {
                return this.installedPluginsList.ToList();
            }
        }
    }

    /// <summary>
    /// Gets a copy of the list of all available plugins.
    /// </summary>
    public IEnumerable<RemotePluginManifest> AvailablePlugins
    {
        get
        {
            lock (this.pluginListLock)
            {
                return this.availablePluginsList.ToList();
            }
        }
    }
    
    /// <summary>
    /// Gets a copy of the list of all plugins with an available update.
    /// </summary>
    public IEnumerable<AvailablePluginUpdate> UpdatablePlugins
    {
        get
        {
            lock (this.pluginListLock)
            {
                return this.updatablePluginsList.ToList();
            }
        }
    }

    /// <summary>
    /// Gets a list of all plugin repositories. The main repo should always be first.
    /// </summary>
    public List<PluginRepository> Repos { get; private set; } = new();

    /// <summary>
    /// Gets a value indicating whether plugins are not still loading from boot.
    /// </summary>
    public bool PluginsReady { get; private set; }

    /// <summary>
    /// Gets a value indicating whether all added repos are not in progress.
    /// </summary>
    public bool ReposReady { get; private set; }

    /// <summary>
    /// Gets a value indicating whether the plugin manager started in safe mode.
    /// </summary>
    public bool SafeMode { get; init; }

    /// <summary>
    /// Gets the <see cref="PluginConfigurations"/> object used when initializing plugins.
    /// </summary>
    public PluginConfigurations PluginConfigs { get; }

    /// <summary>
    /// Gets or sets a value indicating whether plugins of all API levels will be loaded.
    /// </summary>
    public bool LoadAllApiLevels { get; set; }

    /// <summary>
    /// Gets or sets a value indicating whether banned plugins will be loaded.
    /// </summary>
    public bool LoadBannedPlugins { get; set; }

    /// <summary>
    /// Gets a value indicating whether the given repo manifest should be visible to the user.
    /// </summary>
    /// <param name="manifest">Repo manifest.</param>
    /// <returns>If the manifest is visible.</returns>
    public static bool IsManifestVisible(RemotePluginManifest manifest)
    {
        var configuration = Service<DalamudConfiguration>.Get();

        // Hidden by user
        if (configuration.HiddenPluginInternalName.Contains(manifest.InternalName))
            return false;

        // Hidden by manifest
        return !manifest.IsHide;
    }

    /// <summary>
    /// Check if a manifest even has an available testing version.
    /// </summary>
    /// <param name="manifest">The manifest to test.</param>
    /// <returns>Whether or not a testing version is available.</returns>
    public static bool HasTestingVersion(IPluginManifest manifest)
    {
        var av = manifest.AssemblyVersion;
        var tv = manifest.TestingAssemblyVersion;
        var hasTv = tv != null;

        if (hasTv)
        {
            return tv > av;
        }

        return false;
    }

    /// <summary>
    /// Get a disposable that will lock plugin lists while it is not disposed.
    /// You must NEVER use this in async code.
    /// </summary>
    /// <returns>The aforementioned disposable.</returns>
    public IDisposable GetSyncScope() => new ScopedSyncRoot(this.pluginListLock);

    /// <summary>
    /// Print to chat any plugin updates and whether they were successful.
    /// </summary>
    /// <param name="updateMetadata">The list of updated plugin metadata.</param>
    /// <param name="header">The header text to send to chat prior to any update info.</param>
    public void PrintUpdatedPlugins(List<PluginUpdateStatus>? updateMetadata, string header)
    {
        var chatGui = Service<ChatGui>.Get();

        if (updateMetadata is { Count: > 0 })
        {
            chatGui.PrintChat(new XivChatEntry
            {
                Message = new SeString(new List<Payload>()
                {
                    new TextPayload(header),
                    new TextPayload("  ["),
                    new UIForegroundPayload(500),
                    this.openInstallerWindowPluginChangelogsLink,
                    new TextPayload(Loc.Localize("DalamudInstallerPluginChangelogHelp", "Open plugin changelogs")),
                    RawPayload.LinkTerminator,
                    new UIForegroundPayload(0),
                    new TextPayload("]"),
                }),
            });

            foreach (var metadata in updateMetadata)
            {
                if (metadata.WasUpdated)
                {
                    chatGui.Print(Locs.DalamudPluginUpdateSuccessful(metadata.Name, metadata.Version));
                }
                else
                {
                    chatGui.PrintChat(new XivChatEntry
                    {
                        Message = Locs.DalamudPluginUpdateFailed(metadata.Name, metadata.Version),
                        Type = XivChatType.Urgent,
                    });
                }
            }
        }
    }

    /// <summary>
    /// For a given manifest, determine if the user opted into testing this plugin.
    /// </summary>
    /// <param name="manifest">Manifest to check.</param>
    /// <returns>A value indicating whether testing should be used.</returns>
    public bool HasTestingOptIn(IPluginManifest manifest)
    {
        return this.configuration.PluginTestingOptIns!.Any(x => x.InternalName == manifest.InternalName);
    }

    /// <summary>
    /// For a given manifest, determine if the testing version should be used over the normal version.
    /// The higher of the two versions is calculated after checking other settings.
    /// </summary>
    /// <param name="manifest">Manifest to check.</param>
    /// <returns>A value indicating whether testing should be used.</returns>
    public bool UseTesting(IPluginManifest manifest)
    {
        if (!this.configuration.DoPluginTest)
            return false;

        if (!this.HasTestingOptIn(manifest))
            return false;

        if (manifest.IsTestingExclusive)
            return true;

        return HasTestingVersion(manifest);
    }

    /// <inheritdoc/>
    public void Dispose()
    {
        var disposablePlugins =
            this.installedPluginsList.Where(plugin => plugin.State is PluginState.Loaded or PluginState.LoadError).ToArray();
        if (disposablePlugins.Any())
        {
            // Unload them first, just in case some of plugin codes are still running via callbacks initiated externally.
            foreach (var plugin in disposablePlugins.Where(plugin => !plugin.Manifest.CanUnloadAsync))
            {
                try
                {
                    plugin.UnloadAsync(true, false).Wait();
                }
                catch (Exception ex)
                {
                    Log.Error(ex, $"Error unloading {plugin.Name}");
                }
            }

            Task.WaitAll(disposablePlugins
                             .Where(plugin => plugin.Manifest.CanUnloadAsync)
                             .Select(plugin => Task.Run(async () =>
                             {
                                 try
                                 {
                                     await plugin.UnloadAsync(true, false);
                                 }
                                 catch (Exception ex)
                                 {
                                     Log.Error(ex, $"Error unloading {plugin.Name}");
                                 }
                             })).ToArray());

            // Just in case plugins still have tasks running that they didn't cancel when they should have,
            // give them some time to complete it.
            Thread.Sleep(this.configuration.PluginWaitBeforeFree ?? PluginWaitBeforeFreeDefault);

            // Now that we've waited enough, dispose the whole plugin.
            // Since plugins should have been unloaded above, this should be done quickly.
            foreach (var plugin in disposablePlugins)
                plugin.ExplicitDisposeIgnoreExceptions($"Error disposing {plugin.Name}", Log);
        }

        this.assemblyLocationMonoHook?.Dispose();
        this.assemblyCodeBaseMonoHook?.Dispose();
    }

    /// <summary>
    /// Set the list of repositories to use and downloads their contents.
    /// Should be called when the Settings window has been updated or at instantiation.
    /// </summary>
    /// <param name="notify">Whether the available plugins changed event should be sent after.</param>
    /// <returns>A <see cref="Task"/> representing the asynchronous operation.</returns>
    public async Task SetPluginReposFromConfigAsync(bool notify)
    {
        var repos = new List<PluginRepository>() { PluginRepository.MainRepo };
        repos.AddRange(this.configuration.ThirdRepoList
                           .Where(repo => repo.IsEnabled)
                           .Select(repo => new PluginRepository(repo.Url, repo.IsEnabled)));

        this.Repos = repos;
        await this.ReloadPluginMastersAsync(notify);
    }

    /// <summary>
    /// Load all plugins, sorted by priority. Any plugins with no explicit definition file or a negative priority
    /// are loaded asynchronously.
    /// </summary>
    /// <remarks>
    /// This should only be called during Dalamud startup.
    /// </remarks>
    /// <returns>The task.</returns>
    public async Task LoadAllPlugins()
    {
        var pluginDefs = new List<PluginDef>();
        var devPluginDefs = new List<PluginDef>();

        if (!this.pluginDirectory.Exists)
            this.pluginDirectory.Create();

        // Add installed plugins. These are expected to be in a specific format so we can look for exactly that.
        foreach (var pluginDir in this.pluginDirectory.GetDirectories())
        {
            var versionsDefs = new List<PluginDef>();
            foreach (var versionDir in pluginDir.GetDirectories())
            {
                try
                {
                    var dllFile = new FileInfo(Path.Combine(versionDir.FullName, $"{pluginDir.Name}.dll"));
                    var manifestFile = LocalPluginManifest.GetManifestFile(dllFile);

                    if (!manifestFile.Exists)
                        continue;

                    var manifest = LocalPluginManifest.Load(manifestFile);

                    if (manifest.IsTestingExclusive && this.configuration.PluginTestingOptIns!.All(x => x.InternalName != manifest.InternalName))
                        this.configuration.PluginTestingOptIns.Add(new PluginTestingOptIn(manifest.InternalName));

                    versionsDefs.Add(new PluginDef(dllFile, manifest, false));
                }
                catch (Exception ex)
                {
                    Log.Error(ex, "Could not load manifest for installed at {Directory}", versionDir.FullName);
                }
            }

            this.configuration.QueueSave();

            try
            {
                pluginDefs.Add(versionsDefs.MaxBy(x => x.Manifest!.EffectiveVersion));
            }
            catch (Exception ex)
            {
                Log.Error(ex, "Couldn't choose best version for plugin: {Name}", pluginDir.Name);
            }
        }

        // devPlugins are more freeform. Look for any dll and hope to get lucky.
        var devDllFiles = new List<FileInfo>();

        foreach (var setting in this.configuration.DevPluginLoadLocations)
        {
            if (!setting.IsEnabled)
                continue;

            if (Directory.Exists(setting.Path))
            {
                devDllFiles.AddRange(new DirectoryInfo(setting.Path).GetFiles("*.dll", SearchOption.AllDirectories));
            }
            else if (File.Exists(setting.Path))
            {
                devDllFiles.Add(new FileInfo(setting.Path));
            }
        }

        foreach (var dllFile in devDllFiles)
        {
            try
            {
                // Manifests are not required for devPlugins. the Plugin type will handle any null manifests.
                var manifestFile = LocalPluginManifest.GetManifestFile(dllFile);
                var manifest = manifestFile.Exists ? LocalPluginManifest.Load(manifestFile) : null;

                if (manifest != null && manifest.InternalName.IsNullOrEmpty())
                {
                    Log.Error("InternalName for dll at {Path} was null", manifestFile.FullName);
                    continue;
                }

                devPluginDefs.Add(new PluginDef(dllFile, manifest, true));
            }
            catch (Exception ex)
            {
                Log.Error(ex, "Could not load manifest for dev at {Directory}", dllFile.FullName);
            }
        }

        // Sort for load order - unloaded definitions have default priority of 0
        pluginDefs.Sort(PluginDef.Sorter);
        devPluginDefs.Sort(PluginDef.Sorter);

        // Dev plugins should load first.
        pluginDefs.InsertRange(0, devPluginDefs);

        async Task LoadPluginOnBoot(string logPrefix, PluginDef pluginDef, CancellationToken token)
        {
            token.ThrowIfCancellationRequested();
            using (Timings.Start($"{pluginDef.DllFile.Name}: {logPrefix}Boot"))
            {
                try
                {
                    await this.LoadPluginAsync(
                        pluginDef.DllFile,
                        pluginDef.Manifest,
                        PluginLoadReason.Boot,
                        pluginDef.IsDev,
                        isBoot: true);
                }
                catch (InvalidPluginException)
                {
                    // Not a plugin
                }
                catch (Exception ex)
                {
                    Log.Error(ex, "{0}: During boot plugin load, an unexpected error occurred", logPrefix);
                }
            }
        }

        async Task LoadPluginsSync(string logPrefix, IEnumerable<PluginDef> pluginDefsList, CancellationToken token)
        {
            Log.Information($"============= LoadPluginsSync({logPrefix}) START =============");

            foreach (var pluginDef in pluginDefsList)
                await LoadPluginOnBoot(logPrefix, pluginDef, token).ConfigureAwait(false);

            Log.Information($"============= LoadPluginsSync({logPrefix}) END =============");
        }

        async Task LoadPluginsAsync(string logPrefix, IEnumerable<PluginDef> pluginDefsList, CancellationToken token)
        {
            Log.Information($"============= LoadPluginsAsync({logPrefix}) START =============");

            await Task.WhenAll(
                pluginDefsList
                    .Select(pluginDef =>
                                Task.Run(
                                    Timings.AttachTimingHandle(
                                             () => LoadPluginOnBoot(logPrefix, pluginDef, token)),
                                    token))
                    .ToArray()).ConfigureAwait(false);

            Log.Information($"============= LoadPluginsAsync({logPrefix}) END =============");
        }

        var syncPlugins = pluginDefs.Where(def => def.Manifest?.LoadSync == true).ToList();
        var asyncPlugins = pluginDefs.Where(def => def.Manifest?.LoadSync != true).ToList();
        var loadTasks = new List<Task>();

        var tokenSource = new CancellationTokenSource(TimeSpan.FromMinutes(5));

        // Load plugins that can be loaded anytime
        await LoadPluginsSync(
            "AnytimeSync",
            syncPlugins.Where(def => def.Manifest?.LoadRequiredState == 2),
            tokenSource.Token);
        loadTasks.Add(LoadPluginsAsync(
                          "AnytimeAsync",
                          asyncPlugins.Where(def => def.Manifest?.LoadRequiredState == 2),
                          tokenSource.Token));

        // Pass the rest of plugin loading to another thread(task)
        _ = Task.Run(
            async () =>
            {
                // Load plugins that want to be loaded during Framework.Tick
                var framework = await Service<Framework>.GetAsync().ConfigureAwait(false);
                await framework.RunOnTick(
                    () => LoadPluginsSync(
                        "FrameworkTickSync",
                        syncPlugins.Where(def => def.Manifest?.LoadRequiredState == 1),
                        tokenSource.Token),
                    cancellationToken: tokenSource.Token).ConfigureAwait(false);
                loadTasks.Add(LoadPluginsAsync(
                                  "FrameworkTickAsync",
                                  asyncPlugins.Where(def => def.Manifest?.LoadRequiredState == 1),
                                  tokenSource.Token));

                // Load plugins that want to be loaded during Framework.Tick, when drawing facilities are available
                _ = await Service<InterfaceManager.InterfaceManagerWithScene>.GetAsync().ConfigureAwait(false);
                await framework.RunOnTick(
                    () => LoadPluginsSync(
                        "DrawAvailableSync",
                        syncPlugins.Where(def => def.Manifest?.LoadRequiredState is 0 or null),
                        tokenSource.Token),
                    cancellationToken: tokenSource.Token);
                loadTasks.Add(LoadPluginsAsync(
                                  "DrawAvailableAsync",
                                  asyncPlugins.Where(def => def.Manifest?.LoadRequiredState is 0 or null),
                                  tokenSource.Token));

                // Save signatures when all plugins are done loading, successful or not.
                try
                {
                    await Task.WhenAll(loadTasks).ConfigureAwait(false);
                    Log.Information("Loaded plugins on boot");
                }
                catch (Exception e)
                {
                    Log.Error(e, "Failed to load at least one plugin");
                }

                var sigScanner = await Service<SigScanner>.GetAsync().ConfigureAwait(false);
                this.PluginsReady = true;
                this.NotifyinstalledPluginsListChanged();
                sigScanner.Save();
            },
            tokenSource.Token);
    }

    /// <summary>
    /// Reload all loaded plugins.
    /// </summary>
    /// <returns>A task.</returns>
    [Obsolete("This method should no longer be used and will be removed in a future release.")]
    public Task ReloadAllPluginsAsync()
    {
        lock (this.pluginListLock)
        {
            return Task.WhenAll(this.installedPluginsList
                                    .Where(x => x.IsLoaded)
                                    .ToList()
                                    .Select(x => Task.Run(async () => await x.ReloadAsync()))
                                    .ToList());
        }
    }

    /// <summary>
    /// Reload the PluginMaster for each repo, filter, and event that the list has updated.
    /// </summary>
    /// <param name="notify">Whether to notify that available plugins have changed afterwards.</param>
    /// <param name="skipCache">Skip MemoryCache.</param>
    /// <returns>A <see cref="Task"/> representing the asynchronous operation.</returns>
    public async Task ReloadPluginMastersAsync(bool notify = true, bool skipCache = false)
    {
        Log.Information("Now reloading all PluginMasters...");
        this.ReposReady = false;

<<<<<<< HEAD
        Debug.Assert(!this.Repos.First().IsThirdParty, "First repository should be main repository");
        await this.Repos.First().ReloadPluginMasterAsync(skipCache); // Load official repo first

        await Task.WhenAll(this.Repos.Skip(1).Select(repo => repo.ReloadPluginMasterAsync(skipCache)));
=======
        try
        {
            Debug.Assert(!this.Repos.First().IsThirdParty, "First repository should be main repository");
            await this.Repos.First().ReloadPluginMasterAsync(); // Load official repo first

            await Task.WhenAll(this.Repos.Skip(1).Select(repo => repo.ReloadPluginMasterAsync()));
>>>>>>> 130a57f8

            Log.Information("PluginMasters reloaded, now refiltering...");

            this.RefilterPluginMasters(notify);
        }
        catch (Exception ex)
        {
            Log.Error(ex, "Could not reload plugin repositories");
        }
        finally
        {
            this.ReposReady = true;
        }
    }

    /// <summary>
    /// Apply visibility and eligibility filters to the available plugins, then event that the list has updated.
    /// </summary>
    /// <param name="notify">Whether to notify that available plugins have changed afterwards.</param>
    public void RefilterPluginMasters(bool notify = true)
    {
        lock (this.pluginListLock)
        {
            this.availablePluginsList.Clear();
            this.availablePluginsList.AddRange(this.Repos
                                                   .SelectMany(repo => repo.PluginMaster)
                                                   .Where(this.IsManifestEligible)
                                                   .Where(IsManifestVisible));
            
            if (notify)
            {
                this.NotifyAvailablePluginsChanged();
            }
        }
    }

    /// <summary>
    /// Scan the devPlugins folder for new DLL files that are not already loaded into the manager. They are not loaded,
    /// only shown as disabled in the installed plugins window. This is a modified version of LoadAllPlugins that works
    /// a little differently.
    /// </summary>
    public void ScanDevPlugins()
    {
        // devPlugins are more freeform. Look for any dll and hope to get lucky.
        var devDllFiles = new List<FileInfo>();

        foreach (var setting in this.configuration.DevPluginLoadLocations)
        {
            if (!setting.IsEnabled)
                continue;
            
            Log.Verbose("Scanning dev plugins at {Path}", setting.Path);

            if (Directory.Exists(setting.Path))
            {
                devDllFiles.AddRange(new DirectoryInfo(setting.Path).GetFiles("*.dll", SearchOption.AllDirectories));
            }
            else if (File.Exists(setting.Path))
            {
                devDllFiles.Add(new FileInfo(setting.Path));
            }
        }

        var listChanged = false;

        foreach (var dllFile in devDllFiles)
        {
            // This file is already known to us
            lock (this.pluginListLock)
            {
                if (this.installedPluginsList.Any(lp => lp.DllFile.FullName == dllFile.FullName))
                    continue;
            }

            // Manifests are not required for devPlugins. the Plugin type will handle any null manifests.
            var manifestFile = LocalPluginManifest.GetManifestFile(dllFile);
            var manifest = manifestFile.Exists ? LocalPluginManifest.Load(manifestFile) : null;

            try
            {
                // Add them to the list and let the user decide, nothing is auto-loaded.
                this.LoadPluginAsync(dllFile, manifest, PluginLoadReason.Installer, isDev: true, doNotLoad: true)
                    .Wait();
                listChanged = true;
            }
            catch (InvalidPluginException)
            {
                // Not a plugin
            }
            catch (Exception ex)
            {
                Log.Error(ex, $"During devPlugin scan, an unexpected error occurred");
            }
        }

        if (listChanged)
            this.NotifyinstalledPluginsListChanged();
    }

    /// <summary>
    /// Install a plugin from a repository and load it.
    /// </summary>
    /// <param name="repoManifest">The plugin definition.</param>
    /// <param name="useTesting">If the testing version should be used.</param>
    /// <param name="reason">The reason this plugin was loaded.</param>
    /// <param name="inheritedWorkingPluginId">WorkingPluginId this plugin should inherit.</param>
    /// <returns>A <see cref="Task"/> representing the asynchronous operation.</returns>
    public async Task<LocalPlugin> InstallPluginAsync(RemotePluginManifest repoManifest, bool useTesting, PluginLoadReason reason, Guid? inheritedWorkingPluginId = null)
    {
        Log.Debug($"Installing plugin {repoManifest.Name} (testing={useTesting})");

        // Ensure that we have a testing opt-in for this plugin if we are installing a testing version
        if (useTesting && this.configuration.PluginTestingOptIns!.All(x => x.InternalName != repoManifest.InternalName))
        {
            // TODO: this isn't safe
            this.configuration.PluginTestingOptIns.Add(new PluginTestingOptIn(repoManifest.InternalName));
            this.configuration.QueueSave();
        }

        var downloadUrl = useTesting ? repoManifest.DownloadLinkTesting : repoManifest.DownloadLinkInstall;
        var version = useTesting ? repoManifest.TestingAssemblyVersion : repoManifest.AssemblyVersion;

        // var response = await this.happyHttpClient.SharedHttpClient.GetAsync(downloadUrl);
        var response = await Util.HttpClient.GetAsync(downloadUrl);
        response.EnsureSuccessStatusCode();

        var outputDir = new DirectoryInfo(Path.Combine(this.pluginDirectory.FullName, repoManifest.InternalName, version?.ToString() ?? string.Empty));

        try
        {
            if (outputDir.Exists)
                outputDir.Delete(true);

            outputDir.Create();
        }
        catch
        {
            // ignored, since the plugin may be loaded already
        }

        Log.Debug($"Extracting to {outputDir}");
        // This throws an error, even with overwrite=false
        // ZipFile.ExtractToDirectory(tempZip.FullName, outputDir.FullName, false);
        using (var archive = new ZipArchive(await response.Content.ReadAsStreamAsync()))
        {
            foreach (var zipFile in archive.Entries)
            {
                var outputFile = new FileInfo(Path.GetFullPath(Path.Combine(outputDir.FullName, zipFile.FullName)));

                if (!outputFile.FullName.StartsWith(outputDir.FullName, StringComparison.OrdinalIgnoreCase))
                {
                    throw new IOException("Trying to extract file outside of destination directory. See this link for more info: https://snyk.io/research/zip-slip-vulnerability");
                }

                if (outputFile.Directory == null)
                {
                    throw new IOException("Output directory invalid.");
                }

                if (zipFile.Name.IsNullOrEmpty())
                {
                    // Assuming Empty for Directory
                    Log.Verbose($"ZipFile name is null or empty, treating as a directory: {outputFile.Directory.FullName}");
                    Directory.CreateDirectory(outputFile.Directory.FullName);
                    continue;
                }

                // Ensure directory is created
                Directory.CreateDirectory(outputFile.Directory.FullName);

                try
                {
                    zipFile.ExtractToFile(outputFile.FullName, true);
                }
                catch (Exception ex)
                {
                    if (outputFile.Extension.EndsWith("dll"))
                    {
                        throw new IOException($"Could not overwrite {zipFile.Name}: {ex.Message}");
                    }

                    Log.Error($"Could not overwrite {zipFile.Name}: {ex.Message}");
                }
            }
        }

        var dllFile = LocalPluginManifest.GetPluginFile(outputDir, repoManifest);
        var manifestFile = LocalPluginManifest.GetManifestFile(dllFile);

        // We need to save the repoManifest due to how the repo fills in some fields that authors are not expected to use.
        File.WriteAllText(manifestFile.FullName, JsonConvert.SerializeObject(repoManifest, Formatting.Indented));

        // Reload as a local manifest, add some attributes, and save again.
        var manifest = LocalPluginManifest.Load(manifestFile);

        if (manifest == null)
            throw new Exception("Plugin had no valid manifest");

        if (manifest.InternalName != repoManifest.InternalName)
        {
            Directory.Delete(outputDir.FullName, true);
            throw new Exception(
                $"Distributed internal name does not match repo internal name: {manifest.InternalName} - {repoManifest.InternalName}");
        }

        if (manifest.WorkingPluginId != Guid.Empty)
            throw new Exception("Plugin shall not specify a WorkingPluginId");

        manifest.WorkingPluginId = inheritedWorkingPluginId ?? Guid.NewGuid();

        if (useTesting)
        {
            manifest.Testing = true;
        }

        // Document the url the plugin was installed from
        manifest.InstalledFromUrl = repoManifest.SourceRepo.IsThirdParty ? repoManifest.SourceRepo.PluginMasterUrl : SpecialPluginSource.MainRepo;

        manifest.Save(manifestFile, "installation");

        Log.Information($"Installed plugin {manifest.Name} (testing={useTesting})");

        var plugin = await this.LoadPluginAsync(dllFile, manifest, reason);

        this.NotifyinstalledPluginsListChanged();
        return plugin;
    }

    /// <summary>
    /// Remove a plugin.
    /// </summary>
    /// <param name="plugin">Plugin to remove.</param>
    public void RemovePlugin(LocalPlugin plugin)
    {
        if (plugin.State != PluginState.Unloaded && plugin.HasEverStartedLoad)
            throw new InvalidPluginOperationException($"Unable to remove {plugin.Name}, not unloaded and had loaded before");

        lock (this.pluginListLock)
        {
            this.installedPluginsList.Remove(plugin);
        }

        PluginLocations.Remove(plugin.AssemblyName?.FullName ?? string.Empty, out _);

        this.NotifyinstalledPluginsListChanged();
        this.NotifyAvailablePluginsChanged();
    }

    /// <summary>
    /// Cleanup disabled plugins. Does not target devPlugins.
    /// </summary>
    public void CleanupPlugins()
    {
        foreach (var pluginDir in this.pluginDirectory.GetDirectories())
        {
            try
            {
                var versionDirs = pluginDir.GetDirectories();

                versionDirs = versionDirs
                              .OrderByDescending(dir =>
                              {
                                  var isVersion = Version.TryParse(dir.Name, out var version);

                                  if (!isVersion)
                                  {
                                      Log.Debug($"Not a version, cleaning up {dir.FullName}");
                                      dir.Delete(true);
                                  }

                                  return version;
                              })
                              .ToArray();

                if (versionDirs.Length == 0)
                {
                    Log.Information($"No versions: cleaning up {pluginDir.FullName}");
                    pluginDir.Delete(true);
                }
                else
                {
                    for (var i = 0; i < versionDirs.Length; i++)
                    {
                        var versionDir = versionDirs[i];
                        try
                        {
                            if (i != 0)
                            {
                                Log.Information($"Old version: cleaning up {versionDir.FullName}");
                                versionDir.Delete(true);
                                continue;
                            }

                            var dllFile = new FileInfo(Path.Combine(versionDir.FullName, $"{pluginDir.Name}.dll"));
                            if (!dllFile.Exists)
                            {
                                Log.Information($"Missing dll: cleaning up {versionDir.FullName}");
                                versionDir.Delete(true);
                                continue;
                            }

                            var manifestFile = LocalPluginManifest.GetManifestFile(dllFile);
                            if (!manifestFile.Exists)
                            {
                                Log.Information($"Missing manifest: cleaning up {versionDir.FullName}");
                                versionDir.Delete(true);
                                continue;
                            }

                            if (manifestFile.Length == 0)
                            {
                                Log.Information($"Manifest empty: cleaning up {versionDir.FullName}");
                                versionDir.Delete(true);
                                continue;
                            }

                            var manifest = LocalPluginManifest.Load(manifestFile);
                            if (manifest.ScheduledForDeletion)
                            {
                                Log.Information($"Scheduled deletion: cleaning up {versionDir.FullName}");
                                versionDir.Delete(true);
                            }
                        }
                        catch (Exception ex)
                        {
                            Log.Error(ex, $"Could not clean up {versionDir.FullName}");
                        }
                    }
                }
            }
            catch (Exception ex)
            {
                Log.Error(ex, $"Could not clean up {pluginDir.FullName}");
            }
        }
    }

    /// <summary>
    /// Update all non-dev plugins.
    /// </summary>
    /// <param name="ignoreDisabled">Ignore disabled plugins.</param>
    /// <param name="dryRun">Perform a dry run, don't install anything.</param>
    /// <param name="autoUpdate">If this action was performed as part of an auto-update.</param>
    /// <returns>Success or failure and a list of updated plugin metadata.</returns>
    public async Task<IEnumerable<PluginUpdateStatus>> UpdatePluginsAsync(bool ignoreDisabled, bool dryRun, bool autoUpdate = false)
    {
        Log.Information("Starting plugin update");

        var updateTasks = new List<Task<PluginUpdateStatus>>();

        // Prevent collection was modified errors
        lock (this.pluginListLock)
        {
            foreach (var plugin in this.updatablePluginsList)
            {
                // Can't update that!
                if (plugin.InstalledPlugin.IsDev)
                    continue;

                if (!plugin.InstalledPlugin.IsWantedByAnyProfile && ignoreDisabled)
                    continue;

                if (plugin.InstalledPlugin.Manifest.ScheduledForDeletion)
                    continue;

                updateTasks.Add(this.UpdateSinglePluginAsync(plugin, false, dryRun));
            }
        }

        var updatedList = await Task.WhenAll(updateTasks);

        this.NotifyinstalledPluginsListChanged();
        this.NotifyPluginsForStateChange(
            autoUpdate ? PluginListInvalidationKind.AutoUpdate : PluginListInvalidationKind.Update,
            updatedList.Select(x => x.InternalName));

        Log.Information("Plugin update OK.");

        return updatedList;
    }

    /// <summary>
    /// Update a single plugin, provided a valid <see cref="AvailablePluginUpdate"/>.
    /// </summary>
    /// <param name="metadata">The available plugin update.</param>
    /// <param name="notify">Whether to notify that installed plugins have changed afterwards.</param>
    /// <param name="dryRun">Whether or not to actually perform the update, or just indicate success.</param>
    /// <returns>The status of the update.</returns>
    public async Task<PluginUpdateStatus> UpdateSinglePluginAsync(AvailablePluginUpdate metadata, bool notify, bool dryRun)
    {
        var plugin = metadata.InstalledPlugin;

        var workingPluginId = metadata.InstalledPlugin.Manifest.WorkingPluginId;
        if (workingPluginId == Guid.Empty)
            throw new Exception("Existing plugin had no WorkingPluginId");

        var updateStatus = new PluginUpdateStatus
        {
            InternalName = plugin.Manifest.InternalName,
            Name = plugin.Manifest.Name,
            Version = (metadata.UseTesting
                           ? metadata.UpdateManifest.TestingAssemblyVersion
                           : metadata.UpdateManifest.AssemblyVersion)!,
            WasUpdated = true,
            HasChangelog = !metadata.UpdateManifest.Changelog.IsNullOrWhitespace(),
        };

        if (!dryRun)
        {
            // Unload if loaded
            if (plugin.State is PluginState.Loaded or PluginState.LoadError or PluginState.DependencyResolutionFailed)
            {
                try
                {
                    await plugin.UnloadAsync();
                }
                catch (Exception ex)
                {
                    Log.Error(ex, "Error during unload (update)");
                    updateStatus.WasUpdated = false;
                    return updateStatus;
                }
            }

            if (plugin.IsDev)
            {
                throw new Exception("We should never update a dev plugin");
            }

            try
            {
                // TODO: Why were we ever doing this? We should never be loading the old version in the first place
                /*
                    if (!plugin.IsDisabled)
                        plugin.Disable();
                        */

                lock (this.pluginListLock)
                {
                    this.installedPluginsList.Remove(plugin);
                }
            }
            catch (Exception ex)
            {
                Log.Error(ex, "Error during disable (update)");
                updateStatus.WasUpdated = false;
                return updateStatus;
            }

            // We need to handle removed DTR nodes here, as otherwise, plugins will not be able to re-add their bar entries after updates.
            var dtr = Service<DtrBar>.Get();
            dtr.HandleRemovedNodes();

            try
            {
                await this.InstallPluginAsync(metadata.UpdateManifest, metadata.UseTesting, PluginLoadReason.Update, workingPluginId);
            }
            catch (Exception ex)
            {
                Log.Error(ex, "Error during install (update)");
                updateStatus.WasUpdated = false;
                return updateStatus;
            }
        }

        if (notify && updateStatus.WasUpdated)
            this.NotifyinstalledPluginsListChanged();

        return updateStatus;
    }

    /// <summary>
    /// Delete the plugin configuration, unload/reload it if loaded.
    /// </summary>
    /// <param name="plugin">The plugin.</param>
    /// <exception cref="Exception">Throws if the plugin is still loading/unloading.</exception>
    /// <returns>The task.</returns>
    public async Task DeleteConfigurationAsync(LocalPlugin plugin)
    {
        if (plugin.State is PluginState.Loading or PluginState.Unloading)
            throw new Exception("Cannot delete configuration for a loading/unloading plugin");

        var isReloading = plugin.IsLoaded;
        if (isReloading)
            await plugin.UnloadAsync();

        for (var waitUntil = Environment.TickCount64 + 1000; Environment.TickCount64 < waitUntil;)
        {
            try
            {
                this.PluginConfigs.Delete(plugin.Name);
                break;
            }
            catch (IOException)
            {
                await Task.Delay(100);
            }
        }

        if (isReloading)
        {
            // Let's indicate "installer" here since this is supposed to be a fresh install
            await plugin.LoadAsync(PluginLoadReason.Installer);
        }
    }

    /// <summary>
    /// Gets a value indicating whether the given manifest is eligible for ANYTHING. These are hard
    /// checks that should not allow installation or loading.
    /// </summary>
    /// <param name="manifest">Plugin manifest.</param>
    /// <returns>If the manifest is eligible.</returns>
    public bool IsManifestEligible(PluginManifest manifest)
    {
        // Testing exclusive
        if (manifest.IsTestingExclusive && !this.configuration.DoPluginTest)
        {
            Log.Verbose($"Testing exclusivity: {manifest.InternalName} - {manifest.AssemblyVersion} - {manifest.TestingAssemblyVersion}");
            return false;
        }

        // Applicable version
        if (manifest.ApplicableVersion < this.startInfo.GameVersion)
        {
            Log.Verbose($"Game version: {manifest.InternalName} - {manifest.AssemblyVersion} - {manifest.TestingAssemblyVersion}");
            return false;
        }

        // API level - we keep the API before this in the installer to show as "outdated"
        if (manifest.DalamudApiLevel < DalamudApiLevel - 1 && !this.LoadAllApiLevels)
        {
            Log.Verbose($"API Level: {manifest.InternalName} - {manifest.AssemblyVersion} - {manifest.TestingAssemblyVersion}");
            return false;
        }

        // Banned
        if (this.IsManifestBanned(manifest))
        {
            Log.Verbose($"Banned: {manifest.InternalName} - {manifest.AssemblyVersion} - {manifest.TestingAssemblyVersion}");
            return false;
        }

        return true;
    }

    /// <summary>
    /// Determine if a plugin has been banned by inspecting the manifest.
    /// </summary>
    /// <param name="manifest">Manifest to inspect.</param>
    /// <returns>A value indicating whether the plugin/manifest has been banned.</returns>
    public bool IsManifestBanned(PluginManifest manifest)
    {
        Debug.Assert(this.bannedPlugins != null, "this.bannedPlugins != null");

        ///if (this.LoadBannedPlugins)
        ///    return true;

        var config = Service<DalamudConfiguration>.Get();

        var versionToCheck = manifest.AssemblyVersion;
        if (config.DoPluginTest && manifest.TestingAssemblyVersion > manifest.AssemblyVersion)
        {
            versionToCheck = manifest.TestingAssemblyVersion;
        }

        return this.bannedPlugins.Any(ban => (ban.Name == manifest.InternalName || ban.Name == Hash.GetStringSha256Hash(manifest.InternalName))
                                                                        && ban.AssemblyVersion >= versionToCheck);
    }

    /// <summary>
    /// Get the reason of a banned plugin by inspecting the manifest.
    /// </summary>
    /// <param name="manifest">Manifest to inspect.</param>
    /// <returns>The reason of the ban, if any.</returns>
    public string GetBanReason(PluginManifest manifest)
    {
        Debug.Assert(this.bannedPlugins != null, "this.bannedPlugins != null");

        return this.bannedPlugins.LastOrDefault(ban => ban.Name == manifest.InternalName).Reason;
    }

    /// <summary>
    /// Get the plugin that called this method by walking the provided stack trace,
    /// or null, if it cannot be determined.
    /// At the time, this is naive and shouldn't be used for security-critical checks.
    /// </summary>
    /// <param name="trace">The trace to walk.</param>
    /// <returns>The calling plugin, or null.</returns>
    public LocalPlugin? FindCallingPlugin(StackTrace trace)
    {
        foreach (var frame in trace.GetFrames())
        {
            var declaringType = frame.GetMethod()?.DeclaringType;
            if (declaringType == null)
                continue;

            lock (this.pluginListLock)
            {
                foreach (var plugin in this.installedPluginsList)
                {
                    if (plugin.AssemblyName != null &&
                        plugin.AssemblyName.FullName == declaringType.Assembly.GetName().FullName)
                        return plugin;
                }
            }
        }

        return null;
    }

    /// <summary>
    /// Get the plugin that called this method by walking the stack,
    /// or null, if it cannot be determined.
    /// At the time, this is naive and shouldn't be used for security-critical checks.
    /// </summary>
    /// <returns>The calling plugin, or null.</returns>
    public LocalPlugin? FindCallingPlugin() => this.FindCallingPlugin(new StackTrace());

    /// <summary>
    /// Load a plugin.
    /// </summary>
    /// <param name="dllFile">The <see cref="FileInfo"/> associated with the main assembly of this plugin.</param>
    /// <param name="manifest">The already loaded definition, if available.</param>
    /// <param name="reason">The reason this plugin was loaded.</param>
    /// <param name="isDev">If this plugin should support development features.</param>
    /// <param name="isBoot">If this plugin is being loaded at boot.</param>
    /// <param name="doNotLoad">Don't load the plugin, just don't do it.</param>
    /// <returns>The loaded plugin.</returns>
    private async Task<LocalPlugin> LoadPluginAsync(FileInfo dllFile, LocalPluginManifest? manifest, PluginLoadReason reason, bool isDev = false, bool isBoot = false, bool doNotLoad = false)
    {
        var name = manifest?.Name ?? dllFile.Name;
        var loadPlugin = !doNotLoad;

        LocalPlugin? plugin;

        if (manifest != null && (manifest.InternalName == null || manifest.Name == null))
        {
            Log.Error("{FileName}: Your manifest has no internal name or name set! Can't load this.", dllFile.FullName);
            throw new Exception("No internal name");
        }

        if (isDev)
        {
            Log.Information($"Loading dev plugin {name}");
            var devPlugin = new LocalDevPlugin(dllFile, manifest);
            loadPlugin &= !isBoot;

            var probablyInternalNameForThisPurpose = manifest?.InternalName ?? dllFile.Name;

            var wantsInDefaultProfile =
                this.profileManager.DefaultProfile.WantsPlugin(probablyInternalNameForThisPurpose);
            if (wantsInDefaultProfile == null)
            {
                // We don't know about this plugin, so we don't want to do anything here.
                // The code below will take care of it and add it with the default value.
            }
            else if (wantsInDefaultProfile == false && devPlugin.StartOnBoot)
            {
                // We didn't want this plugin, and StartOnBoot is on. That means we don't want it and it should stay off until manually enabled.
                Log.Verbose("DevPlugin {Name} disabled and StartOnBoot => disable", probablyInternalNameForThisPurpose);
                await this.profileManager.DefaultProfile.AddOrUpdateAsync(probablyInternalNameForThisPurpose, false, false);
                loadPlugin = false;
            }
            else if (wantsInDefaultProfile == true && devPlugin.StartOnBoot)
            {
                // We wanted this plugin, and StartOnBoot is on. That means we actually do want it.
                Log.Verbose("DevPlugin {Name} enabled and StartOnBoot => enable", probablyInternalNameForThisPurpose);
                await this.profileManager.DefaultProfile.AddOrUpdateAsync(probablyInternalNameForThisPurpose, true, false);
                loadPlugin = !doNotLoad;
            }
            else if (wantsInDefaultProfile == true && !devPlugin.StartOnBoot)
            {
                // We wanted this plugin, but StartOnBoot is off. This means we don't want it anymore.
                Log.Verbose("DevPlugin {Name} enabled and !StartOnBoot => disable", probablyInternalNameForThisPurpose);
                await this.profileManager.DefaultProfile.AddOrUpdateAsync(probablyInternalNameForThisPurpose, false, false);
                loadPlugin = false;
            }
            else if (wantsInDefaultProfile == false && !devPlugin.StartOnBoot)
            {
                // We didn't want this plugin, and StartOnBoot is off. We don't want it.
                Log.Verbose("DevPlugin {Name} disabled and !StartOnBoot => disable", probablyInternalNameForThisPurpose);
                await this.profileManager.DefaultProfile.AddOrUpdateAsync(probablyInternalNameForThisPurpose, false, false);
                loadPlugin = false;
            }

            plugin = devPlugin;
        }
        else
        {
            Log.Information($"Loading plugin {name}");
            plugin = new LocalPlugin(dllFile, manifest);
        }

#pragma warning disable CS0618
        var defaultState = manifest?.Disabled != true && loadPlugin;
#pragma warning restore CS0618

        // Need to do this here, so plugins that don't load are still added to the default profile
        var wantToLoad = await this.profileManager.GetWantStateAsync(plugin.Manifest.InternalName, defaultState);

        if (loadPlugin)
        {
            try
            {
                if (wantToLoad && !plugin.IsOrphaned)
                {
                    await plugin.LoadAsync(reason);
                }
                else
                {
                    Log.Verbose($"{name} not loaded, wantToLoad:{wantToLoad} orphaned:{plugin.IsOrphaned}");
                }
            }
            catch (InvalidPluginException)
            {
                PluginLocations.Remove(plugin.AssemblyName?.FullName ?? string.Empty, out _);
                throw;
            }
            catch (BannedPluginException)
            {
                // Out of date plugins get added so they can be updated.
                Log.Information($"Plugin was banned, adding anyways: {dllFile.Name}");
            }
            catch (Exception ex)
            {
                if (plugin.IsDev)
                {
                    // Dev plugins always get added to the list so they can be fiddled with in the UI
                    Log.Information(ex, $"Dev plugin failed to load, adding anyways: {dllFile.Name}");

                    // NOTE(goat): This can't work - plugins don't "unload" if they fail to load.
                    // plugin.Disable(); // Disable here, otherwise you can't enable+load later
                }
                else if (plugin.IsOutdated)
                {
                    // Out of date plugins get added, so they can be updated.
                    Log.Information(ex, $"Plugin was outdated, adding anyways: {dllFile.Name}");
                }
                else if (plugin.IsOrphaned)
                {
                    // Orphaned plugins get added, so that users aren't confused.
                    Log.Information(ex, $"Plugin was orphaned, adding anyways: {dllFile.Name}");
                }
                else if (isBoot)
                {
                    // During boot load, plugins always get added to the list so they can be fiddled with in the UI
                    Log.Information(ex, $"Regular plugin failed to load, adding anyways: {dllFile.Name}");

                    // NOTE(goat): This can't work - plugins don't "unload" if they fail to load.
                    // plugin.Disable(); // Disable here, otherwise you can't enable+load later
                }
                else if (!plugin.CheckPolicy())
                {
                    // During boot load, plugins always get added to the list so they can be fiddled with in the UI
                    Log.Information(ex, $"Plugin not loaded due to policy, adding anyways: {dllFile.Name}");

                    // NOTE(goat): This can't work - plugins don't "unload" if they fail to load.
                    // plugin.Disable(); // Disable here, otherwise you can't enable+load later
                }
                else
                {
                    PluginLocations.Remove(plugin.AssemblyName?.FullName ?? string.Empty, out _);
                    throw;
                }
            }
        }

        if (plugin == null)
            throw new Exception("Plugin was null when adding to list");
        
        lock (this.pluginListLock)
        {
            this.installedPluginsList.Add(plugin);
        }

        return plugin;
    }

    private void DetectAvailablePluginUpdates()
    {
        lock (this.pluginListLock)
        {
            this.updatablePluginsList.Clear();
            
            foreach (var plugin in this.installedPluginsList)
            {
                var installedVersion = plugin.IsTesting
                                           ? plugin.Manifest.TestingAssemblyVersion
                                           : plugin.Manifest.AssemblyVersion;

                var updates = this.AvailablePlugins
                                  .Where(remoteManifest => plugin.Manifest.InternalName == remoteManifest.InternalName)
                                  .Where(remoteManifest => plugin.Manifest.InstalledFromUrl == remoteManifest.SourceRepo.PluginMasterUrl || !remoteManifest.SourceRepo.IsThirdParty)
                                  .Where(remoteManifest => remoteManifest.DalamudApiLevel == DalamudApiLevel)
                                  .Select(remoteManifest =>
                                  {
                                      var useTesting = this.UseTesting(remoteManifest);
                                      var candidateVersion = useTesting
                                                                 ? remoteManifest.TestingAssemblyVersion
                                                                 : remoteManifest.AssemblyVersion;
                                      var isUpdate = candidateVersion > installedVersion;

                                      return (isUpdate, useTesting, candidateVersion, remoteManifest);
                                  })
                                  .Where(tpl => tpl.isUpdate)
                                  .ToList();

                if (updates.Count > 0)
                {
                    var update = updates.Aggregate((t1, t2) => t1.candidateVersion > t2.candidateVersion ? t1 : t2);
                    this.updatablePluginsList.Add(new AvailablePluginUpdate(plugin, update.remoteManifest, update.useTesting));
                }
            }
        }
    }

    private void NotifyAvailablePluginsChanged()
    {
        this.DetectAvailablePluginUpdates();

        this.OnAvailablePluginsChanged?.InvokeSafely();
    }

    private void NotifyinstalledPluginsListChanged()
    {
        this.DetectAvailablePluginUpdates();

        this.OnInstalledPluginsChanged?.InvokeSafely();
    }

    private void NotifyPluginsForStateChange(PluginListInvalidationKind kind, IEnumerable<string> affectedInternalNames)
    {
        foreach (var installedPlugin in this.installedPluginsList)
        {
            if (!installedPlugin.IsLoaded || installedPlugin.DalamudInterface == null)
                continue;

            installedPlugin.DalamudInterface.NotifyActivePluginsChanged(
                kind,
                // ReSharper disable once PossibleMultipleEnumeration
                affectedInternalNames.Contains(installedPlugin.Manifest.InternalName));
        }
    }

    private static class Locs
    {
        public static string DalamudPluginUpdateSuccessful(string name, Version version) => Loc.Localize("DalamudPluginUpdateSuccessful", "    》 {0} updated to v{1}.").Format(name, version);

        public static string DalamudPluginUpdateFailed(string name, Version version) => Loc.Localize("DalamudPluginUpdateFailed", "    》 {0} update to v{1} failed.").Format(name, version);
    }
}

/// <summary>
/// Class responsible for loading and unloading plugins.
/// This contains the assembly patching functionality to resolve assembly locations.
/// </summary>
internal partial class PluginManager
{
    /// <summary>
    /// A mapping of plugin assembly name to patch data. Used to fill in missing data due to loading
    /// plugins via byte[].
    /// </summary>
    internal static readonly ConcurrentDictionary<string, PluginPatchData> PluginLocations = new();

    private MonoMod.RuntimeDetour.Hook? assemblyLocationMonoHook;
    private MonoMod.RuntimeDetour.Hook? assemblyCodeBaseMonoHook;

    /// <summary>
    /// Patch method for internal class RuntimeAssembly.Location, also known as Assembly.Location.
    /// This patch facilitates resolving the assembly location for plugins that are loaded via byte[].
    /// It should never be called manually.
    /// </summary>
    /// <param name="orig">A delegate that acts as the original method.</param>
    /// <param name="self">The equivalent of `this`.</param>
    /// <returns>The plugin location, or the result from the original method.</returns>
    private static string AssemblyLocationPatch(Func<Assembly, string?> orig, Assembly self)
    {
        var result = orig(self);

        if (string.IsNullOrEmpty(result))
        {
            foreach (var assemblyName in GetStackFrameAssemblyNames())
            {
                if (PluginLocations.TryGetValue(assemblyName, out var data))
                {
                    result = data.Location;
                    break;
                }
            }
        }

        result ??= string.Empty;

        Log.Verbose($"Assembly.Location // {self.FullName} // {result}");
        return result;
    }

    /// <summary>
    /// Patch method for internal class RuntimeAssembly.CodeBase, also known as Assembly.CodeBase.
    /// This patch facilitates resolving the assembly location for plugins that are loaded via byte[].
    /// It should never be called manually.
    /// </summary>
    /// <param name="orig">A delegate that acts as the original method.</param>
    /// <param name="self">The equivalent of `this`.</param>
    /// <returns>The plugin code base, or the result from the original method.</returns>
    private static string AssemblyCodeBasePatch(Func<Assembly, string?> orig, Assembly self)
    {
        var result = orig(self);

        if (string.IsNullOrEmpty(result))
        {
            foreach (var assemblyName in GetStackFrameAssemblyNames())
            {
                if (PluginLocations.TryGetValue(assemblyName, out var data))
                {
                    result = data.CodeBase;
                    break;
                }
            }
        }

        result ??= string.Empty;

        Log.Verbose($"Assembly.CodeBase // {self.FullName} // {result}");
        return result;
    }

    private static IEnumerable<string> GetStackFrameAssemblyNames()
    {
        var stackTrace = new StackTrace();
        var stackFrames = stackTrace.GetFrames();

        foreach (var stackFrame in stackFrames)
        {
            var methodBase = stackFrame.GetMethod();
            if (methodBase == null)
                continue;

            yield return methodBase.Module.Assembly.FullName!;
        }
    }

    private void ApplyPatches()
    {
        var targetType = typeof(PluginManager).Assembly.GetType();

        var locationTarget = targetType.GetProperty(nameof(Assembly.Location))!.GetGetMethod();
        var locationPatch = typeof(PluginManager).GetMethod(nameof(AssemblyLocationPatch), BindingFlags.NonPublic | BindingFlags.Static);
        this.assemblyLocationMonoHook = new MonoMod.RuntimeDetour.Hook(locationTarget, locationPatch);

#pragma warning disable CS0618
#pragma warning disable SYSLIB0012
        var codebaseTarget = targetType.GetProperty(nameof(Assembly.CodeBase))?.GetGetMethod();
#pragma warning restore SYSLIB0012
#pragma warning restore CS0618
        var codebasePatch = typeof(PluginManager).GetMethod(nameof(AssemblyCodeBasePatch), BindingFlags.NonPublic | BindingFlags.Static);
        this.assemblyCodeBaseMonoHook = new MonoMod.RuntimeDetour.Hook(codebaseTarget, codebasePatch);
    }
}<|MERGE_RESOLUTION|>--- conflicted
+++ resolved
@@ -658,19 +658,12 @@
         Log.Information("Now reloading all PluginMasters...");
         this.ReposReady = false;
 
-<<<<<<< HEAD
-        Debug.Assert(!this.Repos.First().IsThirdParty, "First repository should be main repository");
-        await this.Repos.First().ReloadPluginMasterAsync(skipCache); // Load official repo first
-
-        await Task.WhenAll(this.Repos.Skip(1).Select(repo => repo.ReloadPluginMasterAsync(skipCache)));
-=======
         try
         {
             Debug.Assert(!this.Repos.First().IsThirdParty, "First repository should be main repository");
-            await this.Repos.First().ReloadPluginMasterAsync(); // Load official repo first
-
-            await Task.WhenAll(this.Repos.Skip(1).Select(repo => repo.ReloadPluginMasterAsync()));
->>>>>>> 130a57f8
+            await this.Repos.First().ReloadPluginMasterAsync(skipCache); // Load official repo first
+
+            await Task.WhenAll(this.Repos.Skip(1).Select(repo => repo.ReloadPluginMasterAsync(skipCache)));
 
             Log.Information("PluginMasters reloaded, now refiltering...");
 
