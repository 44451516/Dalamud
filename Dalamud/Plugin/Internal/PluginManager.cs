using System;
using System.Collections.Concurrent;
using System.Collections.Generic;
using System.Diagnostics;
using System.IO;
using System.IO.Compression;
using System.Linq;
using System.Reflection;
using System.Threading;
using System.Threading.Tasks;

using CheapLoc;
using Dalamud.Configuration;
using Dalamud.Configuration.Internal;
using Dalamud.Game;
using Dalamud.Game.Gui;
using Dalamud.Game.Gui.Dtr;
using Dalamud.Game.Text;
using Dalamud.Game.Text.SeStringHandling;
using Dalamud.Game.Text.SeStringHandling.Payloads;
using Dalamud.Interface.Internal;
using Dalamud.IoC.Internal;
using Dalamud.Logging.Internal;
using Dalamud.Networking.Http;
using Dalamud.Plugin.Internal.Exceptions;
using Dalamud.Plugin.Internal.Profiles;
using Dalamud.Plugin.Internal.Types;
using Dalamud.Plugin.Ipc.Internal;
using Dalamud.Utility;
using Dalamud.Utility.Timing;
using Newtonsoft.Json;

namespace Dalamud.Plugin.Internal;

/// <summary>
/// Class responsible for loading and unloading plugins.
/// NOTE: ALL plugin exposed services are marked as dependencies for PluginManager in Service{T}.
/// </summary>
[ServiceManager.EarlyLoadedService]
#pragma warning disable SA1015

// DalamudTextureWrap registers textures to dispose with IM
[InherentDependency<InterfaceManager>]

// LocalPlugin uses ServiceContainer to create scopes
[InherentDependency<ServiceContainer>]

// DalamudPluginInterface hands out a reference to this, so we have to keep it around
// TODO api9: make it a service 
[InherentDependency<DataShare>]

#pragma warning restore SA1015
internal partial class PluginManager : IDisposable, IServiceType
{
    /// <summary>
    /// The current Dalamud API level, used to handle breaking changes. Only plugins with this level will be loaded.
    /// As of Dalamud 9.x, this always matches the major version number of Dalamud.
    /// </summary>
    public static int DalamudApiLevel => Assembly.GetExecutingAssembly().GetName().Version!.Major;

    /// <summary>
    /// Default time to wait between plugin unload and plugin assembly unload.
    /// </summary>
    public const int PluginWaitBeforeFreeDefault = 1000; // upped from 500ms, seems more stable

    private static readonly ModuleLog Log = new("PLUGINM");

    private readonly object pluginListLock = new();
    private readonly DirectoryInfo pluginDirectory;
    private readonly BannedPlugin[]? bannedPlugins;
    
    private readonly List<LocalPlugin> installedPluginsList = new();
    private readonly List<RemotePluginManifest> availablePluginsList = new();
    private readonly List<AvailablePluginUpdate> updatablePluginsList = new();

    private readonly DalamudLinkPayload openInstallerWindowPluginChangelogsLink;

    [ServiceManager.ServiceDependency]
    private readonly DalamudConfiguration configuration = Service<DalamudConfiguration>.Get();

    [ServiceManager.ServiceDependency]
    private readonly DalamudStartInfo startInfo = Service<DalamudStartInfo>.Get();

    [ServiceManager.ServiceDependency]
    private readonly ProfileManager profileManager = Service<ProfileManager>.Get();

    [ServiceManager.ServiceDependency]
    private readonly HappyHttpClient happyHttpClient = Service<HappyHttpClient>.Get();

    [ServiceManager.ServiceConstructor]
    private PluginManager()
    {
        this.pluginDirectory = new DirectoryInfo(this.startInfo.PluginDirectory!);

        if (!this.pluginDirectory.Exists)
            this.pluginDirectory.Create();

        this.SafeMode = EnvironmentConfiguration.DalamudNoPlugins || this.configuration.PluginSafeMode || this.startInfo.NoLoadPlugins;

        try
        {
            var appdata = Environment.GetFolderPath(Environment.SpecialFolder.ApplicationData);
            var safeModeFile = Path.Combine(appdata, "XIVLauncher", ".dalamud_safemode");

            if (File.Exists(safeModeFile))
            {
                this.SafeMode = true;
                File.Delete(safeModeFile);
            }
        }
        catch (Exception ex)
        {
            Log.Error(ex, "Couldn't check safe mode file");
        }

        if (this.SafeMode)
        {
            this.configuration.PluginSafeMode = false;
            this.configuration.QueueSave();
        }

        this.PluginConfigs = new PluginConfigurations(Path.Combine(Path.GetDirectoryName(this.startInfo.ConfigurationPath) ?? string.Empty, "pluginConfigs"));

        var bannedPluginsJson = File.ReadAllText(Path.Combine(this.startInfo.AssetDirectory!, "UIRes", "bannedplugin.json"));
        this.bannedPlugins = JsonConvert.DeserializeObject<BannedPlugin[]>(bannedPluginsJson);
        if (this.bannedPlugins == null)
        {
            throw new InvalidDataException("Couldn't deserialize banned plugins manifest.");
        }

        this.openInstallerWindowPluginChangelogsLink = Service<ChatGui>.Get().AddChatLinkHandler("Dalamud", 1003, (_, _) =>
        {
            Service<DalamudInterface>.GetNullable()?.OpenPluginInstallerPluginChangelogs();
        });

        this.configuration.PluginTestingOptIns ??= new List<PluginTestingOptIn>();

        this.ApplyPatches();
    }

    /// <summary>
    /// An event that fires when the installed plugins have changed.
    /// </summary>
    public event Action? OnInstalledPluginsChanged;

    /// <summary>
    /// An event that fires when the available plugins have changed.
    /// </summary>
    public event Action? OnAvailablePluginsChanged;

    /// <summary>
    /// Gets a copy of the list of all loaded plugins.
    /// </summary>
    public IEnumerable<LocalPlugin> InstalledPlugins
    {
        get
        {
            lock (this.pluginListLock)
            {
                return this.installedPluginsList.ToList();
            }
        }
    }

    /// <summary>
    /// Gets a copy of the list of all available plugins.
    /// </summary>
    public IEnumerable<RemotePluginManifest> AvailablePlugins
    {
        get
        {
            lock (this.pluginListLock)
            {
                return this.availablePluginsList.ToList();
            }
        }
    }
    
    /// <summary>
    /// Gets a copy of the list of all plugins with an available update.
    /// </summary>
    public IEnumerable<AvailablePluginUpdate> UpdatablePlugins
    {
        get
        {
            lock (this.pluginListLock)
            {
                return this.updatablePluginsList.ToList();
            }
        }
    }

    /// <summary>
    /// Gets a list of all plugin repositories. The main repo should always be first.
    /// </summary>
    public List<PluginRepository> Repos { get; private set; } = new();

    /// <summary>
    /// Gets a value indicating whether plugins are not still loading from boot.
    /// </summary>
    public bool PluginsReady { get; private set; }

    /// <summary>
    /// Gets a value indicating whether all added repos are not in progress.
    /// </summary>
    public bool ReposReady { get; private set; }

    /// <summary>
    /// Gets a value indicating whether the plugin manager started in safe mode.
    /// </summary>
    public bool SafeMode { get; init; }

    /// <summary>
    /// Gets the <see cref="PluginConfigurations"/> object used when initializing plugins.
    /// </summary>
    public PluginConfigurations PluginConfigs { get; }

    /// <summary>
    /// Gets or sets a value indicating whether plugins of all API levels will be loaded.
    /// </summary>
    public bool LoadAllApiLevels { get; set; }

    /// <summary>
    /// Gets or sets a value indicating whether banned plugins will be loaded.
    /// </summary>
    public bool LoadBannedPlugins { get; set; }

    /// <summary>
    /// Gets a value indicating whether the given repo manifest should be visible to the user.
    /// </summary>
    /// <param name="manifest">Repo manifest.</param>
    /// <returns>If the manifest is visible.</returns>
    public static bool IsManifestVisible(RemotePluginManifest manifest)
    {
        var configuration = Service<DalamudConfiguration>.Get();

        // Hidden by user
        if (configuration.HiddenPluginInternalName.Contains(manifest.InternalName))
            return false;

        // Hidden by manifest
        return !manifest.IsHide;
    }

    /// <summary>
    /// Check if a manifest even has an available testing version.
    /// </summary>
    /// <param name="manifest">The manifest to test.</param>
    /// <returns>Whether or not a testing version is available.</returns>
    public static bool HasTestingVersion(PluginManifest manifest)
    {
        var av = manifest.AssemblyVersion;
        var tv = manifest.TestingAssemblyVersion;
        var hasTv = tv != null;

        if (hasTv)
        {
            return tv > av;
        }

        return false;
    }

    /// <summary>
    /// Get a disposable that will lock plugin lists while it is not disposed.
    /// You must NEVER use this in async code.
    /// </summary>
    /// <returns>The aforementioned disposable.</returns>
    public IDisposable GetSyncScope() => new ScopedSyncRoot(this.pluginListLock);

    /// <summary>
    /// Print to chat any plugin updates and whether they were successful.
    /// </summary>
    /// <param name="updateMetadata">The list of updated plugin metadata.</param>
    /// <param name="header">The header text to send to chat prior to any update info.</param>
    public void PrintUpdatedPlugins(List<PluginUpdateStatus>? updateMetadata, string header)
    {
        var chatGui = Service<ChatGui>.Get();

        if (updateMetadata is { Count: > 0 })
        {
            chatGui.PrintChat(new XivChatEntry
            {
                Message = new SeString(new List<Payload>()
                {
                    new TextPayload(header),
                    new TextPayload("  ["),
                    new UIForegroundPayload(500),
                    this.openInstallerWindowPluginChangelogsLink,
                    new TextPayload(Loc.Localize("DalamudInstallerPluginChangelogHelp", "Open plugin changelogs")),
                    RawPayload.LinkTerminator,
                    new UIForegroundPayload(0),
                    new TextPayload("]"),
                }),
            });

            foreach (var metadata in updateMetadata)
            {
                if (metadata.WasUpdated)
                {
                    chatGui.Print(Locs.DalamudPluginUpdateSuccessful(metadata.Name, metadata.Version));
                }
                else
                {
                    chatGui.PrintChat(new XivChatEntry
                    {
                        Message = Locs.DalamudPluginUpdateFailed(metadata.Name, metadata.Version),
                        Type = XivChatType.Urgent,
                    });
                }
            }
        }
    }

    /// <summary>
    /// For a given manifest, determine if the user opted into testing this plugin.
    /// </summary>
    /// <param name="manifest">Manifest to check.</param>
    /// <returns>A value indicating whether testing should be used.</returns>
    public bool HasTestingOptIn(PluginManifest manifest)
    {
        return this.configuration.PluginTestingOptIns!.Any(x => x.InternalName == manifest.InternalName);
    }

    /// <summary>
    /// For a given manifest, determine if the testing version should be used over the normal version.
    /// The higher of the two versions is calculated after checking other settings.
    /// </summary>
    /// <param name="manifest">Manifest to check.</param>
    /// <returns>A value indicating whether testing should be used.</returns>
    public bool UseTesting(PluginManifest manifest)
    {
        if (!this.configuration.DoPluginTest)
            return false;

        if (!this.HasTestingOptIn(manifest))
            return false;

        if (manifest.IsTestingExclusive)
            return true;

        return HasTestingVersion(manifest);
    }

    /// <inheritdoc/>
    public void Dispose()
    {
        var disposablePlugins =
            this.installedPluginsList.Where(plugin => plugin.State is PluginState.Loaded or PluginState.LoadError).ToArray();
        if (disposablePlugins.Any())
        {
            // Unload them first, just in case some of plugin codes are still running via callbacks initiated externally.
            foreach (var plugin in disposablePlugins.Where(plugin => !plugin.Manifest.CanUnloadAsync))
            {
                try
                {
                    plugin.UnloadAsync(true, false).Wait();
                }
                catch (Exception ex)
                {
                    Log.Error(ex, $"Error unloading {plugin.Name}");
                }
            }

            Task.WaitAll(disposablePlugins
                             .Where(plugin => plugin.Manifest.CanUnloadAsync)
                             .Select(plugin => Task.Run(async () =>
                             {
                                 try
                                 {
                                     await plugin.UnloadAsync(true, false);
                                 }
                                 catch (Exception ex)
                                 {
                                     Log.Error(ex, $"Error unloading {plugin.Name}");
                                 }
                             })).ToArray());

            // Just in case plugins still have tasks running that they didn't cancel when they should have,
            // give them some time to complete it.
            Thread.Sleep(this.configuration.PluginWaitBeforeFree ?? PluginWaitBeforeFreeDefault);

            // Now that we've waited enough, dispose the whole plugin.
            // Since plugins should have been unloaded above, this should be done quickly.
            foreach (var plugin in disposablePlugins)
                plugin.ExplicitDisposeIgnoreExceptions($"Error disposing {plugin.Name}", Log);
        }

        this.assemblyLocationMonoHook?.Dispose();
        this.assemblyCodeBaseMonoHook?.Dispose();
    }

    /// <summary>
    /// Set the list of repositories to use and downloads their contents.
    /// Should be called when the Settings window has been updated or at instantiation.
    /// </summary>
    /// <param name="notify">Whether the available plugins changed event should be sent after.</param>
    /// <returns>A <see cref="Task"/> representing the asynchronous operation.</returns>
    public async Task SetPluginReposFromConfigAsync(bool notify)
    {
        var repos = new List<PluginRepository>() { PluginRepository.MainRepo };
        repos.AddRange(this.configuration.ThirdRepoList
                           .Where(repo => repo.IsEnabled)
                           .Select(repo => new PluginRepository(repo.Url, repo.IsEnabled)));

        this.Repos = repos;
        await this.ReloadPluginMastersAsync(notify);
    }

    /// <summary>
    /// Load all plugins, sorted by priority. Any plugins with no explicit definition file or a negative priority
    /// are loaded asynchronously.
    /// </summary>
    /// <remarks>
    /// This should only be called during Dalamud startup.
    /// </remarks>
    /// <returns>The task.</returns>
    public async Task LoadAllPlugins()
    {
        var pluginDefs = new List<PluginDef>();
        var devPluginDefs = new List<PluginDef>();

        if (!this.pluginDirectory.Exists)
            this.pluginDirectory.Create();

        // Add installed plugins. These are expected to be in a specific format so we can look for exactly that.
        foreach (var pluginDir in this.pluginDirectory.GetDirectories())
        {
            var versionsDefs = new List<PluginDef>();
            foreach (var versionDir in pluginDir.GetDirectories())
            {
                try
                {
                    var dllFile = new FileInfo(Path.Combine(versionDir.FullName, $"{pluginDir.Name}.dll"));
                    var manifestFile = LocalPluginManifest.GetManifestFile(dllFile);

                    if (!manifestFile.Exists)
                        continue;

                    var manifest = LocalPluginManifest.Load(manifestFile);

                    if (manifest.IsTestingExclusive && this.configuration.PluginTestingOptIns!.All(x => x.InternalName != manifest.InternalName))
                        this.configuration.PluginTestingOptIns.Add(new PluginTestingOptIn(manifest.InternalName));

                    versionsDefs.Add(new PluginDef(dllFile, manifest, false));
                }
                catch (Exception ex)
                {
                    Log.Error(ex, "Could not load manifest for installed at {Directory}", versionDir.FullName);
                }
            }

            this.configuration.QueueSave();

            try
            {
                pluginDefs.Add(versionsDefs.MaxBy(x => x.Manifest!.EffectiveVersion));
            }
            catch (Exception ex)
            {
                Log.Error(ex, "Couldn't choose best version for plugin: {Name}", pluginDir.Name);
            }
        }

        // devPlugins are more freeform. Look for any dll and hope to get lucky.
        var devDllFiles = new List<FileInfo>();

        foreach (var setting in this.configuration.DevPluginLoadLocations)
        {
            if (!setting.IsEnabled)
                continue;

            if (Directory.Exists(setting.Path))
            {
                devDllFiles.AddRange(new DirectoryInfo(setting.Path).GetFiles("*.dll", SearchOption.AllDirectories));
            }
            else if (File.Exists(setting.Path))
            {
                devDllFiles.Add(new FileInfo(setting.Path));
            }
        }

        foreach (var dllFile in devDllFiles)
        {
            try
            {
                // Manifests are not required for devPlugins. the Plugin type will handle any null manifests.
                var manifestFile = LocalPluginManifest.GetManifestFile(dllFile);
                var manifest = manifestFile.Exists ? LocalPluginManifest.Load(manifestFile) : null;

                if (manifest != null && manifest.InternalName.IsNullOrEmpty())
                {
                    Log.Error("InternalName for dll at {Path} was null", manifestFile.FullName);
                    continue;
                }

                devPluginDefs.Add(new PluginDef(dllFile, manifest, true));
            }
            catch (Exception ex)
            {
                Log.Error(ex, "Could not load manifest for dev at {Directory}", dllFile.FullName);
            }
        }

        // Sort for load order - unloaded definitions have default priority of 0
        pluginDefs.Sort(PluginDef.Sorter);
        devPluginDefs.Sort(PluginDef.Sorter);

        // Dev plugins should load first.
        pluginDefs.InsertRange(0, devPluginDefs);

        async Task LoadPluginOnBoot(string logPrefix, PluginDef pluginDef, CancellationToken token)
        {
            token.ThrowIfCancellationRequested();
            using (Timings.Start($"{pluginDef.DllFile.Name}: {logPrefix}Boot"))
            {
                try
                {
                    await this.LoadPluginAsync(
                        pluginDef.DllFile,
                        pluginDef.Manifest,
                        PluginLoadReason.Boot,
                        pluginDef.IsDev,
                        isBoot: true);
                }
                catch (InvalidPluginException)
                {
                    // Not a plugin
                }
                catch (Exception ex)
                {
                    Log.Error(ex, "{0}: During boot plugin load, an unexpected error occurred", logPrefix);
                }
            }
        }

        async Task LoadPluginsSync(string logPrefix, IEnumerable<PluginDef> pluginDefsList, CancellationToken token)
        {
            Log.Information($"============= LoadPluginsSync({logPrefix}) START =============");

            foreach (var pluginDef in pluginDefsList)
                await LoadPluginOnBoot(logPrefix, pluginDef, token).ConfigureAwait(false);

            Log.Information($"============= LoadPluginsSync({logPrefix}) END =============");
        }

        async Task LoadPluginsAsync(string logPrefix, IEnumerable<PluginDef> pluginDefsList, CancellationToken token)
        {
            Log.Information($"============= LoadPluginsAsync({logPrefix}) START =============");

            await Task.WhenAll(
                pluginDefsList
                    .Select(pluginDef =>
                                Task.Run(
                                    Timings.AttachTimingHandle(
                                             () => LoadPluginOnBoot(logPrefix, pluginDef, token)),
                                    token))
                    .ToArray()).ConfigureAwait(false);

            Log.Information($"============= LoadPluginsAsync({logPrefix}) END =============");
        }

        var syncPlugins = pluginDefs.Where(def => def.Manifest?.LoadSync == true).ToList();
        var asyncPlugins = pluginDefs.Where(def => def.Manifest?.LoadSync != true).ToList();
        var loadTasks = new List<Task>();

        var tokenSource = new CancellationTokenSource(TimeSpan.FromMinutes(5));

        // Load plugins that can be loaded anytime
        await LoadPluginsSync(
            "AnytimeSync",
            syncPlugins.Where(def => def.Manifest?.LoadRequiredState == 2),
            tokenSource.Token);
        loadTasks.Add(LoadPluginsAsync(
                          "AnytimeAsync",
                          asyncPlugins.Where(def => def.Manifest?.LoadRequiredState == 2),
                          tokenSource.Token));

        // Pass the rest of plugin loading to another thread(task)
        _ = Task.Run(
            async () =>
            {
                // Load plugins that want to be loaded during Framework.Tick
                var framework = await Service<Framework>.GetAsync().ConfigureAwait(false);
                await framework.RunOnTick(
                    () => LoadPluginsSync(
                        "FrameworkTickSync",
                        syncPlugins.Where(def => def.Manifest?.LoadRequiredState == 1),
                        tokenSource.Token),
                    cancellationToken: tokenSource.Token).ConfigureAwait(false);
                loadTasks.Add(LoadPluginsAsync(
                                  "FrameworkTickAsync",
                                  asyncPlugins.Where(def => def.Manifest?.LoadRequiredState == 1),
                                  tokenSource.Token));

                // Load plugins that want to be loaded during Framework.Tick, when drawing facilities are available
                _ = await Service<InterfaceManager.InterfaceManagerWithScene>.GetAsync().ConfigureAwait(false);
                await framework.RunOnTick(
                    () => LoadPluginsSync(
                        "DrawAvailableSync",
                        syncPlugins.Where(def => def.Manifest?.LoadRequiredState is 0 or null),
                        tokenSource.Token),
                    cancellationToken: tokenSource.Token);
                loadTasks.Add(LoadPluginsAsync(
                                  "DrawAvailableAsync",
                                  asyncPlugins.Where(def => def.Manifest?.LoadRequiredState is 0 or null),
                                  tokenSource.Token));

                // Save signatures when all plugins are done loading, successful or not.
                try
                {
                    await Task.WhenAll(loadTasks).ConfigureAwait(false);
                    Log.Information("Loaded plugins on boot");
                }
                catch (Exception e)
                {
                    Log.Error(e, "Failed to load at least one plugin");
                }

                var sigScanner = await Service<SigScanner>.GetAsync().ConfigureAwait(false);
                this.PluginsReady = true;
                this.NotifyinstalledPluginsListChanged();
                sigScanner.Save();
            },
            tokenSource.Token);
    }

    /// <summary>
<<<<<<< HEAD
=======
    /// Reload all loaded plugins.
    /// </summary>
    /// <returns>A task.</returns>
    [Obsolete("This method should no longer be used and will be removed in a future release.")]
    public Task ReloadAllPluginsAsync()
    {
        lock (this.pluginListLock)
        {
            return Task.WhenAll(this.installedPluginsList
                                    .Where(x => x.IsLoaded)
                                    .ToList()
                                    .Select(x => Task.Run(async () => await x.ReloadAsync()))
                                    .ToList());
        }
    }

    /// <summary>
>>>>>>> 9ebfbb78
    /// Reload the PluginMaster for each repo, filter, and event that the list has updated.
    /// </summary>
    /// <param name="notify">Whether to notify that available plugins have changed afterwards.</param>
    /// <returns>A <see cref="Task"/> representing the asynchronous operation.</returns>
    public async Task ReloadPluginMastersAsync(bool notify = true)
    {
        Log.Information("Now reloading all PluginMasters...");
        this.ReposReady = false;

        try
        {
            Debug.Assert(!this.Repos.First().IsThirdParty, "First repository should be main repository");
            await this.Repos.First().ReloadPluginMasterAsync(); // Load official repo first

            await Task.WhenAll(this.Repos.Skip(1).Select(repo => repo.ReloadPluginMasterAsync()));

            Log.Information("PluginMasters reloaded, now refiltering...");

            this.RefilterPluginMasters(notify);
        }
        catch (Exception ex)
        {
            Log.Error(ex, "Could not reload plugin repositories");
        }
        finally
        {
            this.ReposReady = true;
        }
    }

    /// <summary>
    /// Apply visibility and eligibility filters to the available plugins, then event that the list has updated.
    /// </summary>
    /// <param name="notify">Whether to notify that available plugins have changed afterwards.</param>
    public void RefilterPluginMasters(bool notify = true)
    {
        lock (this.pluginListLock)
        {
            this.availablePluginsList.Clear();
            this.availablePluginsList.AddRange(this.Repos
                                                   .SelectMany(repo => repo.PluginMaster)
                                                   .Where(this.IsManifestEligible)
                                                   .Where(IsManifestVisible));
            
            if (notify)
            {
                this.NotifyAvailablePluginsChanged();
            }
        }
    }

    /// <summary>
    /// Scan the devPlugins folder for new DLL files that are not already loaded into the manager. They are not loaded,
    /// only shown as disabled in the installed plugins window. This is a modified version of LoadAllPlugins that works
    /// a little differently.
    /// </summary>
    public void ScanDevPlugins()
    {
        // devPlugins are more freeform. Look for any dll and hope to get lucky.
        var devDllFiles = new List<FileInfo>();

        foreach (var setting in this.configuration.DevPluginLoadLocations)
        {
            if (!setting.IsEnabled)
                continue;
            
            Log.Verbose("Scanning dev plugins at {Path}", setting.Path);

            if (Directory.Exists(setting.Path))
            {
                devDllFiles.AddRange(new DirectoryInfo(setting.Path).GetFiles("*.dll", SearchOption.AllDirectories));
            }
            else if (File.Exists(setting.Path))
            {
                devDllFiles.Add(new FileInfo(setting.Path));
            }
        }

        var listChanged = false;

        foreach (var dllFile in devDllFiles)
        {
            // This file is already known to us
            lock (this.pluginListLock)
            {
                if (this.installedPluginsList.Any(lp => lp.DllFile.FullName == dllFile.FullName))
                    continue;
            }

            // Manifests are not required for devPlugins. the Plugin type will handle any null manifests.
            var manifestFile = LocalPluginManifest.GetManifestFile(dllFile);
            var manifest = manifestFile.Exists ? LocalPluginManifest.Load(manifestFile) : null;

            try
            {
                // Add them to the list and let the user decide, nothing is auto-loaded.
                this.LoadPluginAsync(dllFile, manifest, PluginLoadReason.Installer, isDev: true, doNotLoad: true)
                    .Wait();
                listChanged = true;
            }
            catch (InvalidPluginException)
            {
                // Not a plugin
            }
            catch (Exception ex)
            {
                Log.Error(ex, $"During devPlugin scan, an unexpected error occurred");
            }
        }

        if (listChanged)
            this.NotifyinstalledPluginsListChanged();
    }

    /// <summary>
    /// Install a plugin from a repository and load it.
    /// </summary>
    /// <param name="repoManifest">The plugin definition.</param>
    /// <param name="useTesting">If the testing version should be used.</param>
    /// <param name="reason">The reason this plugin was loaded.</param>
    /// <returns>A <see cref="Task"/> representing the asynchronous operation.</returns>
    public async Task<LocalPlugin> InstallPluginAsync(RemotePluginManifest repoManifest, bool useTesting, PluginLoadReason reason)
    {
        Log.Debug($"Installing plugin {repoManifest.Name} (testing={useTesting})");

        // Ensure that we have a testing opt-in for this plugin if we are installing a testing version
        if (useTesting && this.configuration.PluginTestingOptIns!.All(x => x.InternalName != repoManifest.InternalName))
        {
            // TODO: this isn't safe
            this.configuration.PluginTestingOptIns.Add(new PluginTestingOptIn(repoManifest.InternalName));
            this.configuration.QueueSave();
        }

        var downloadUrl = useTesting ? repoManifest.DownloadLinkTesting : repoManifest.DownloadLinkInstall;
        var version = useTesting ? repoManifest.TestingAssemblyVersion : repoManifest.AssemblyVersion;

        var response = await this.happyHttpClient.SharedHttpClient.GetAsync(downloadUrl);
        response.EnsureSuccessStatusCode();

        var outputDir = new DirectoryInfo(Path.Combine(this.pluginDirectory.FullName, repoManifest.InternalName, version?.ToString() ?? string.Empty));

        try
        {
            if (outputDir.Exists)
                outputDir.Delete(true);

            outputDir.Create();
        }
        catch
        {
            // ignored, since the plugin may be loaded already
        }

        Log.Debug($"Extracting to {outputDir}");
        // This throws an error, even with overwrite=false
        // ZipFile.ExtractToDirectory(tempZip.FullName, outputDir.FullName, false);
        using (var archive = new ZipArchive(await response.Content.ReadAsStreamAsync()))
        {
            foreach (var zipFile in archive.Entries)
            {
                var outputFile = new FileInfo(Path.GetFullPath(Path.Combine(outputDir.FullName, zipFile.FullName)));

                if (!outputFile.FullName.StartsWith(outputDir.FullName, StringComparison.OrdinalIgnoreCase))
                {
                    throw new IOException("Trying to extract file outside of destination directory. See this link for more info: https://snyk.io/research/zip-slip-vulnerability");
                }

                if (outputFile.Directory == null)
                {
                    throw new IOException("Output directory invalid.");
                }

                if (zipFile.Name.IsNullOrEmpty())
                {
                    // Assuming Empty for Directory
                    Log.Verbose($"ZipFile name is null or empty, treating as a directory: {outputFile.Directory.FullName}");
                    Directory.CreateDirectory(outputFile.Directory.FullName);
                    continue;
                }

                // Ensure directory is created
                Directory.CreateDirectory(outputFile.Directory.FullName);

                try
                {
                    zipFile.ExtractToFile(outputFile.FullName, true);
                }
                catch (Exception ex)
                {
                    if (outputFile.Extension.EndsWith("dll"))
                    {
                        throw new IOException($"Could not overwrite {zipFile.Name}: {ex.Message}");
                    }

                    Log.Error($"Could not overwrite {zipFile.Name}: {ex.Message}");
                }
            }
        }

        var dllFile = LocalPluginManifest.GetPluginFile(outputDir, repoManifest);
        var manifestFile = LocalPluginManifest.GetManifestFile(dllFile);

        // We need to save the repoManifest due to how the repo fills in some fields that authors are not expected to use.
        File.WriteAllText(manifestFile.FullName, JsonConvert.SerializeObject(repoManifest, Formatting.Indented));

        // Reload as a local manifest, add some attributes, and save again.
        var manifest = LocalPluginManifest.Load(manifestFile);

        if (manifest.InternalName != repoManifest.InternalName)
        {
            Directory.Delete(outputDir.FullName, true);
            throw new Exception(
                $"Distributed internal name does not match repo internal name: {manifest.InternalName} - {repoManifest.InternalName}");
        }

        if (useTesting)
        {
            manifest.Testing = true;
        }

        // Document the url the plugin was installed from
        manifest.InstalledFromUrl = repoManifest.SourceRepo.IsThirdParty ? repoManifest.SourceRepo.PluginMasterUrl : LocalPluginManifest.FlagMainRepo;

        manifest.Save(manifestFile);

        Log.Information($"Installed plugin {manifest.Name} (testing={useTesting})");

        var plugin = await this.LoadPluginAsync(dllFile, manifest, reason);

        this.NotifyinstalledPluginsListChanged();
        return plugin;
    }

    /// <summary>
    /// Remove a plugin.
    /// </summary>
    /// <param name="plugin">Plugin to remove.</param>
    public void RemovePlugin(LocalPlugin plugin)
    {
        if (plugin.State != PluginState.Unloaded && plugin.HasEverStartedLoad)
            throw new InvalidPluginOperationException($"Unable to remove {plugin.Name}, not unloaded and had loaded before");

        lock (this.pluginListLock)
        {
            this.installedPluginsList.Remove(plugin);
        }

        PluginLocations.Remove(plugin.AssemblyName?.FullName ?? string.Empty, out _);

        this.NotifyinstalledPluginsListChanged();
        this.NotifyAvailablePluginsChanged();
    }

    /// <summary>
    /// Cleanup disabled plugins. Does not target devPlugins.
    /// </summary>
    public void CleanupPlugins()
    {
        foreach (var pluginDir in this.pluginDirectory.GetDirectories())
        {
            try
            {
                var versionDirs = pluginDir.GetDirectories();

                versionDirs = versionDirs
                              .OrderByDescending(dir =>
                              {
                                  var isVersion = Version.TryParse(dir.Name, out var version);

                                  if (!isVersion)
                                  {
                                      Log.Debug($"Not a version, cleaning up {dir.FullName}");
                                      dir.Delete(true);
                                  }

                                  return version;
                              })
                              .ToArray();

                if (versionDirs.Length == 0)
                {
                    Log.Information($"No versions: cleaning up {pluginDir.FullName}");
                    pluginDir.Delete(true);
                }
                else
                {
                    for (var i = 0; i < versionDirs.Length; i++)
                    {
                        var versionDir = versionDirs[i];
                        try
                        {
                            if (i != 0)
                            {
                                Log.Information($"Old version: cleaning up {versionDir.FullName}");
                                versionDir.Delete(true);
                                continue;
                            }

                            var dllFile = new FileInfo(Path.Combine(versionDir.FullName, $"{pluginDir.Name}.dll"));
                            if (!dllFile.Exists)
                            {
                                Log.Information($"Missing dll: cleaning up {versionDir.FullName}");
                                versionDir.Delete(true);
                                continue;
                            }

                            var manifestFile = LocalPluginManifest.GetManifestFile(dllFile);
                            if (!manifestFile.Exists)
                            {
                                Log.Information($"Missing manifest: cleaning up {versionDir.FullName}");
                                versionDir.Delete(true);
                                continue;
                            }

                            if (manifestFile.Length == 0)
                            {
                                Log.Information($"Manifest empty: cleaning up {versionDir.FullName}");
                                versionDir.Delete(true);
                                continue;
                            }

                            var manifest = LocalPluginManifest.Load(manifestFile);
                            if (manifest.ScheduledForDeletion)
                            {
                                Log.Information($"Scheduled deletion: cleaning up {versionDir.FullName}");
                                versionDir.Delete(true);
                            }
                        }
                        catch (Exception ex)
                        {
                            Log.Error(ex, $"Could not clean up {versionDir.FullName}");
                        }
                    }
                }
            }
            catch (Exception ex)
            {
                Log.Error(ex, $"Could not clean up {pluginDir.FullName}");
            }
        }
    }

    /// <summary>
    /// Update all non-dev plugins.
    /// </summary>
    /// <param name="ignoreDisabled">Ignore disabled plugins.</param>
    /// <param name="dryRun">Perform a dry run, don't install anything.</param>
    /// <param name="autoUpdate">If this action was performed as part of an auto-update.</param>
    /// <returns>Success or failure and a list of updated plugin metadata.</returns>
    public async Task<IEnumerable<PluginUpdateStatus>> UpdatePluginsAsync(bool ignoreDisabled, bool dryRun, bool autoUpdate = false)
    {
        Log.Information("Starting plugin update");

        var updateTasks = new List<Task<PluginUpdateStatus>>();

        // Prevent collection was modified errors
        lock (this.pluginListLock)
        {
            foreach (var plugin in this.updatablePluginsList)
            {
                // Can't update that!
                if (plugin.InstalledPlugin.IsDev)
                    continue;

                if (!plugin.InstalledPlugin.IsWantedByAnyProfile && ignoreDisabled)
                    continue;

                if (plugin.InstalledPlugin.Manifest.ScheduledForDeletion)
                    continue;

                updateTasks.Add(this.UpdateSinglePluginAsync(plugin, false, dryRun));
            }
        }

        var updatedList = await Task.WhenAll(updateTasks);

        this.NotifyinstalledPluginsListChanged();
        this.NotifyPluginsForStateChange(
            autoUpdate ? PluginListInvalidationKind.AutoUpdate : PluginListInvalidationKind.Update,
            updatedList.Select(x => x.InternalName));

        Log.Information("Plugin update OK.");

        return updatedList;
    }

    /// <summary>
    /// Update a single plugin, provided a valid <see cref="AvailablePluginUpdate"/>.
    /// </summary>
    /// <param name="metadata">The available plugin update.</param>
    /// <param name="notify">Whether to notify that installed plugins have changed afterwards.</param>
    /// <param name="dryRun">Whether or not to actually perform the update, or just indicate success.</param>
    /// <returns>The status of the update.</returns>
    public async Task<PluginUpdateStatus> UpdateSinglePluginAsync(AvailablePluginUpdate metadata, bool notify, bool dryRun)
    {
        var plugin = metadata.InstalledPlugin;

        var updateStatus = new PluginUpdateStatus
        {
            InternalName = plugin.Manifest.InternalName,
            Name = plugin.Manifest.Name,
            Version = (metadata.UseTesting
                           ? metadata.UpdateManifest.TestingAssemblyVersion
                           : metadata.UpdateManifest.AssemblyVersion)!,
            WasUpdated = true,
            HasChangelog = !metadata.UpdateManifest.Changelog.IsNullOrWhitespace(),
        };

        if (!dryRun)
        {
            // Unload if loaded
            if (plugin.State is PluginState.Loaded or PluginState.LoadError or PluginState.DependencyResolutionFailed)
            {
                try
                {
                    await plugin.UnloadAsync();
                }
                catch (Exception ex)
                {
                    Log.Error(ex, "Error during unload (update)");
                    updateStatus.WasUpdated = false;
                    return updateStatus;
                }
            }

            if (plugin.IsDev)
            {
                throw new Exception("We should never update a dev plugin");
            }

            try
            {
                // TODO: Why were we ever doing this? We should never be loading the old version in the first place
                /*
                    if (!plugin.IsDisabled)
                        plugin.Disable();
                        */

                lock (this.pluginListLock)
                {
                    this.installedPluginsList.Remove(plugin);
                }
            }
            catch (Exception ex)
            {
                Log.Error(ex, "Error during disable (update)");
                updateStatus.WasUpdated = false;
                return updateStatus;
            }

            // We need to handle removed DTR nodes here, as otherwise, plugins will not be able to re-add their bar entries after updates.
            var dtr = Service<DtrBar>.Get();
            dtr.HandleRemovedNodes();

            try
            {
                await this.InstallPluginAsync(metadata.UpdateManifest, metadata.UseTesting, PluginLoadReason.Update);
            }
            catch (Exception ex)
            {
                Log.Error(ex, "Error during install (update)");
                updateStatus.WasUpdated = false;
                return updateStatus;
            }
        }

        if (notify && updateStatus.WasUpdated)
            this.NotifyinstalledPluginsListChanged();

        return updateStatus;
    }

    /// <summary>
    /// Delete the plugin configuration, unload/reload it if loaded.
    /// </summary>
    /// <param name="plugin">The plugin.</param>
    /// <exception cref="Exception">Throws if the plugin is still loading/unloading.</exception>
    /// <returns>The task.</returns>
    public async Task DeleteConfigurationAsync(LocalPlugin plugin)
    {
        if (plugin.State is PluginState.Loading or PluginState.Unloading)
            throw new Exception("Cannot delete configuration for a loading/unloading plugin");

        var isReloading = plugin.IsLoaded;
        if (isReloading)
            await plugin.UnloadAsync();

        for (var waitUntil = Environment.TickCount64 + 1000; Environment.TickCount64 < waitUntil;)
        {
            try
            {
                this.PluginConfigs.Delete(plugin.Name);
                break;
            }
            catch (IOException)
            {
                await Task.Delay(100);
            }
        }

        if (isReloading)
        {
            // Let's indicate "installer" here since this is supposed to be a fresh install
            await plugin.LoadAsync(PluginLoadReason.Installer);
        }
    }

    /// <summary>
    /// Gets a value indicating whether the given manifest is eligible for ANYTHING. These are hard
    /// checks that should not allow installation or loading.
    /// </summary>
    /// <param name="manifest">Plugin manifest.</param>
    /// <returns>If the manifest is eligible.</returns>
    public bool IsManifestEligible(PluginManifest manifest)
    {
        // Testing exclusive
        if (manifest.IsTestingExclusive && !this.configuration.DoPluginTest)
        {
            Log.Verbose($"Testing exclusivity: {manifest.InternalName} - {manifest.AssemblyVersion} - {manifest.TestingAssemblyVersion}");
            return false;
        }

        // Applicable version
        if (manifest.ApplicableVersion < this.startInfo.GameVersion)
        {
            Log.Verbose($"Game version: {manifest.InternalName} - {manifest.AssemblyVersion} - {manifest.TestingAssemblyVersion}");
            return false;
        }

        // API level - we keep the API before this in the installer to show as "outdated"
        if (manifest.DalamudApiLevel < DalamudApiLevel - 1 && !this.LoadAllApiLevels)
        {
            Log.Verbose($"API Level: {manifest.InternalName} - {manifest.AssemblyVersion} - {manifest.TestingAssemblyVersion}");
            return false;
        }

        // Banned
        if (this.IsManifestBanned(manifest))
        {
            Log.Verbose($"Banned: {manifest.InternalName} - {manifest.AssemblyVersion} - {manifest.TestingAssemblyVersion}");
            return false;
        }

        return true;
    }

    /// <summary>
    /// Determine if a plugin has been banned by inspecting the manifest.
    /// </summary>
    /// <param name="manifest">Manifest to inspect.</param>
    /// <returns>A value indicating whether the plugin/manifest has been banned.</returns>
    public bool IsManifestBanned(PluginManifest manifest)
    {
        Debug.Assert(this.bannedPlugins != null, "this.bannedPlugins != null");

        if (this.LoadBannedPlugins)
            return false;

        var config = Service<DalamudConfiguration>.Get();

        var versionToCheck = manifest.AssemblyVersion;
        if (config.DoPluginTest && manifest.TestingAssemblyVersion > manifest.AssemblyVersion)
        {
            versionToCheck = manifest.TestingAssemblyVersion;
        }

        return this.bannedPlugins.Any(ban => (ban.Name == manifest.InternalName || ban.Name == Hash.GetStringSha256Hash(manifest.InternalName))
                                                                        && ban.AssemblyVersion >= versionToCheck);
    }

    /// <summary>
    /// Get the reason of a banned plugin by inspecting the manifest.
    /// </summary>
    /// <param name="manifest">Manifest to inspect.</param>
    /// <returns>The reason of the ban, if any.</returns>
    public string GetBanReason(PluginManifest manifest)
    {
        Debug.Assert(this.bannedPlugins != null, "this.bannedPlugins != null");

        return this.bannedPlugins.LastOrDefault(ban => ban.Name == manifest.InternalName).Reason;
    }

    /// <summary>
    /// Get the plugin that called this method by walking the provided stack trace,
    /// or null, if it cannot be determined.
    /// At the time, this is naive and shouldn't be used for security-critical checks.
    /// </summary>
    /// <param name="trace">The trace to walk.</param>
    /// <returns>The calling plugin, or null.</returns>
    public LocalPlugin? FindCallingPlugin(StackTrace trace)
    {
        foreach (var frame in trace.GetFrames())
        {
            var declaringType = frame.GetMethod()?.DeclaringType;
            if (declaringType == null)
                continue;

            lock (this.pluginListLock)
            {
                foreach (var plugin in this.installedPluginsList)
                {
                    if (plugin.AssemblyName != null &&
                        plugin.AssemblyName.FullName == declaringType.Assembly.GetName().FullName)
                        return plugin;
                }
            }
        }

        return null;
    }

    /// <summary>
    /// Get the plugin that called this method by walking the stack,
    /// or null, if it cannot be determined.
    /// At the time, this is naive and shouldn't be used for security-critical checks.
    /// </summary>
    /// <returns>The calling plugin, or null.</returns>
    public LocalPlugin? FindCallingPlugin() => this.FindCallingPlugin(new StackTrace());

    /// <summary>
    /// Load a plugin.
    /// </summary>
    /// <param name="dllFile">The <see cref="FileInfo"/> associated with the main assembly of this plugin.</param>
    /// <param name="manifest">The already loaded definition, if available.</param>
    /// <param name="reason">The reason this plugin was loaded.</param>
    /// <param name="isDev">If this plugin should support development features.</param>
    /// <param name="isBoot">If this plugin is being loaded at boot.</param>
    /// <param name="doNotLoad">Don't load the plugin, just don't do it.</param>
    /// <returns>The loaded plugin.</returns>
    private async Task<LocalPlugin> LoadPluginAsync(FileInfo dllFile, LocalPluginManifest? manifest, PluginLoadReason reason, bool isDev = false, bool isBoot = false, bool doNotLoad = false)
    {
        var name = manifest?.Name ?? dllFile.Name;
        var loadPlugin = !doNotLoad;

        LocalPlugin? plugin;

        if (manifest != null && (manifest.InternalName == null || manifest.Name == null))
        {
            Log.Error("{FileName}: Your manifest has no internal name or name set! Can't load this.", dllFile.FullName);
            throw new Exception("No internal name");
        }

        if (isDev)
        {
            Log.Information($"Loading dev plugin {name}");
            var devPlugin = new LocalDevPlugin(dllFile, manifest);
            loadPlugin &= !isBoot;

            var probablyInternalNameForThisPurpose = manifest?.InternalName ?? dllFile.Name;

            var wantsInDefaultProfile =
                this.profileManager.DefaultProfile.WantsPlugin(probablyInternalNameForThisPurpose);
            if (wantsInDefaultProfile == null)
            {
                // We don't know about this plugin, so we don't want to do anything here.
                // The code below will take care of it and add it with the default value.
            }
            else if (wantsInDefaultProfile == false && devPlugin.StartOnBoot)
            {
                // We didn't want this plugin, and StartOnBoot is on. That means we don't want it and it should stay off until manually enabled.
                Log.Verbose("DevPlugin {Name} disabled and StartOnBoot => disable", probablyInternalNameForThisPurpose);
                await this.profileManager.DefaultProfile.AddOrUpdateAsync(probablyInternalNameForThisPurpose, false, false);
                loadPlugin = false;
            }
            else if (wantsInDefaultProfile == true && devPlugin.StartOnBoot)
            {
                // We wanted this plugin, and StartOnBoot is on. That means we actually do want it.
                Log.Verbose("DevPlugin {Name} enabled and StartOnBoot => enable", probablyInternalNameForThisPurpose);
                await this.profileManager.DefaultProfile.AddOrUpdateAsync(probablyInternalNameForThisPurpose, true, false);
                loadPlugin = !doNotLoad;
            }
            else if (wantsInDefaultProfile == true && !devPlugin.StartOnBoot)
            {
                // We wanted this plugin, but StartOnBoot is off. This means we don't want it anymore.
                Log.Verbose("DevPlugin {Name} enabled and !StartOnBoot => disable", probablyInternalNameForThisPurpose);
                await this.profileManager.DefaultProfile.AddOrUpdateAsync(probablyInternalNameForThisPurpose, false, false);
                loadPlugin = false;
            }
            else if (wantsInDefaultProfile == false && !devPlugin.StartOnBoot)
            {
                // We didn't want this plugin, and StartOnBoot is off. We don't want it.
                Log.Verbose("DevPlugin {Name} disabled and !StartOnBoot => disable", probablyInternalNameForThisPurpose);
                await this.profileManager.DefaultProfile.AddOrUpdateAsync(probablyInternalNameForThisPurpose, false, false);
                loadPlugin = false;
            }

            plugin = devPlugin;
        }
        else
        {
            Log.Information($"Loading plugin {name}");
            plugin = new LocalPlugin(dllFile, manifest);
        }

#pragma warning disable CS0618
        var defaultState = manifest?.Disabled != true && loadPlugin;
#pragma warning restore CS0618

        // Need to do this here, so plugins that don't load are still added to the default profile
        var wantToLoad = await this.profileManager.GetWantStateAsync(plugin.Manifest.InternalName, defaultState);

        if (loadPlugin)
        {
            try
            {
                if (wantToLoad && !plugin.IsOrphaned)
                {
                    await plugin.LoadAsync(reason);
                }
                else
                {
                    Log.Verbose($"{name} not loaded, wantToLoad:{wantToLoad} orphaned:{plugin.IsOrphaned}");
                }
            }
            catch (InvalidPluginException)
            {
                PluginLocations.Remove(plugin.AssemblyName?.FullName ?? string.Empty, out _);
                throw;
            }
            catch (BannedPluginException)
            {
                // Out of date plugins get added so they can be updated.
                Log.Information($"Plugin was banned, adding anyways: {dllFile.Name}");
            }
            catch (Exception ex)
            {
                if (plugin.IsDev)
                {
                    // Dev plugins always get added to the list so they can be fiddled with in the UI
                    Log.Information(ex, $"Dev plugin failed to load, adding anyways: {dllFile.Name}");

                    // NOTE(goat): This can't work - plugins don't "unload" if they fail to load.
                    // plugin.Disable(); // Disable here, otherwise you can't enable+load later
                }
                else if (plugin.IsOutdated)
                {
                    // Out of date plugins get added, so they can be updated.
                    Log.Information(ex, $"Plugin was outdated, adding anyways: {dllFile.Name}");
                }
                else if (plugin.IsOrphaned)
                {
                    // Orphaned plugins get added, so that users aren't confused.
                    Log.Information(ex, $"Plugin was orphaned, adding anyways: {dllFile.Name}");
                }
                else if (isBoot)
                {
                    // During boot load, plugins always get added to the list so they can be fiddled with in the UI
                    Log.Information(ex, $"Regular plugin failed to load, adding anyways: {dllFile.Name}");

                    // NOTE(goat): This can't work - plugins don't "unload" if they fail to load.
                    // plugin.Disable(); // Disable here, otherwise you can't enable+load later
                }
                else if (!plugin.CheckPolicy())
                {
                    // During boot load, plugins always get added to the list so they can be fiddled with in the UI
                    Log.Information(ex, $"Plugin not loaded due to policy, adding anyways: {dllFile.Name}");

                    // NOTE(goat): This can't work - plugins don't "unload" if they fail to load.
                    // plugin.Disable(); // Disable here, otherwise you can't enable+load later
                }
                else
                {
                    PluginLocations.Remove(plugin.AssemblyName?.FullName ?? string.Empty, out _);
                    throw;
                }
            }
        }

        if (plugin == null)
            throw new Exception("Plugin was null when adding to list");
        
        lock (this.pluginListLock)
        {
            this.installedPluginsList.Add(plugin);
        }

        return plugin;
    }

    private void DetectAvailablePluginUpdates()
    {
        lock (this.pluginListLock)
        {
            this.updatablePluginsList.Clear();
            
            foreach (var plugin in this.installedPluginsList)
            {
                var installedVersion = plugin.IsTesting
                                           ? plugin.Manifest.TestingAssemblyVersion
                                           : plugin.Manifest.AssemblyVersion;

                var updates = this.AvailablePlugins
                                  .Where(remoteManifest => plugin.Manifest.InternalName == remoteManifest.InternalName)
                                  .Where(remoteManifest => plugin.Manifest.InstalledFromUrl == remoteManifest.SourceRepo.PluginMasterUrl || !remoteManifest.SourceRepo.IsThirdParty)
                                  .Where(remoteManifest => remoteManifest.DalamudApiLevel == DalamudApiLevel)
                                  .Select(remoteManifest =>
                                  {
                                      var useTesting = this.UseTesting(remoteManifest);
                                      var candidateVersion = useTesting
                                                                 ? remoteManifest.TestingAssemblyVersion
                                                                 : remoteManifest.AssemblyVersion;
                                      var isUpdate = candidateVersion > installedVersion;

                                      return (isUpdate, useTesting, candidateVersion, remoteManifest);
                                  })
                                  .Where(tpl => tpl.isUpdate)
                                  .ToList();

                if (updates.Count > 0)
                {
                    var update = updates.Aggregate((t1, t2) => t1.candidateVersion > t2.candidateVersion ? t1 : t2);
                    this.updatablePluginsList.Add(new AvailablePluginUpdate(plugin, update.remoteManifest, update.useTesting));
                }
            }
        }
    }

    private void NotifyAvailablePluginsChanged()
    {
        this.DetectAvailablePluginUpdates();

        this.OnAvailablePluginsChanged?.InvokeSafely();
    }

    private void NotifyinstalledPluginsListChanged()
    {
        this.DetectAvailablePluginUpdates();

        this.OnInstalledPluginsChanged?.InvokeSafely();
    }

    private void NotifyPluginsForStateChange(PluginListInvalidationKind kind, IEnumerable<string> affectedInternalNames)
    {
        foreach (var installedPlugin in this.installedPluginsList)
        {
            if (!installedPlugin.IsLoaded || installedPlugin.DalamudInterface == null)
                continue;

            installedPlugin.DalamudInterface.NotifyActivePluginsChanged(
                kind,
                // ReSharper disable once PossibleMultipleEnumeration
                affectedInternalNames.Contains(installedPlugin.Manifest.InternalName));
        }
    }

    private static class Locs
    {
        public static string DalamudPluginUpdateSuccessful(string name, Version version) => Loc.Localize("DalamudPluginUpdateSuccessful", "    》 {0} updated to v{1}.").Format(name, version);

        public static string DalamudPluginUpdateFailed(string name, Version version) => Loc.Localize("DalamudPluginUpdateFailed", "    》 {0} update to v{1} failed.").Format(name, version);
    }
}

/// <summary>
/// Class responsible for loading and unloading plugins.
/// This contains the assembly patching functionality to resolve assembly locations.
/// </summary>
internal partial class PluginManager
{
    /// <summary>
    /// A mapping of plugin assembly name to patch data. Used to fill in missing data due to loading
    /// plugins via byte[].
    /// </summary>
    internal static readonly ConcurrentDictionary<string, PluginPatchData> PluginLocations = new();

    private MonoMod.RuntimeDetour.Hook? assemblyLocationMonoHook;
    private MonoMod.RuntimeDetour.Hook? assemblyCodeBaseMonoHook;

    /// <summary>
    /// Patch method for internal class RuntimeAssembly.Location, also known as Assembly.Location.
    /// This patch facilitates resolving the assembly location for plugins that are loaded via byte[].
    /// It should never be called manually.
    /// </summary>
    /// <param name="orig">A delegate that acts as the original method.</param>
    /// <param name="self">The equivalent of `this`.</param>
    /// <returns>The plugin location, or the result from the original method.</returns>
    private static string AssemblyLocationPatch(Func<Assembly, string?> orig, Assembly self)
    {
        var result = orig(self);

        if (string.IsNullOrEmpty(result))
        {
            foreach (var assemblyName in GetStackFrameAssemblyNames())
            {
                if (PluginLocations.TryGetValue(assemblyName, out var data))
                {
                    result = data.Location;
                    break;
                }
            }
        }

        result ??= string.Empty;

        Log.Verbose($"Assembly.Location // {self.FullName} // {result}");
        return result;
    }

    /// <summary>
    /// Patch method for internal class RuntimeAssembly.CodeBase, also known as Assembly.CodeBase.
    /// This patch facilitates resolving the assembly location for plugins that are loaded via byte[].
    /// It should never be called manually.
    /// </summary>
    /// <param name="orig">A delegate that acts as the original method.</param>
    /// <param name="self">The equivalent of `this`.</param>
    /// <returns>The plugin code base, or the result from the original method.</returns>
    private static string AssemblyCodeBasePatch(Func<Assembly, string?> orig, Assembly self)
    {
        var result = orig(self);

        if (string.IsNullOrEmpty(result))
        {
            foreach (var assemblyName in GetStackFrameAssemblyNames())
            {
                if (PluginLocations.TryGetValue(assemblyName, out var data))
                {
                    result = data.CodeBase;
                    break;
                }
            }
        }

        result ??= string.Empty;

        Log.Verbose($"Assembly.CodeBase // {self.FullName} // {result}");
        return result;
    }

    private static IEnumerable<string> GetStackFrameAssemblyNames()
    {
        var stackTrace = new StackTrace();
        var stackFrames = stackTrace.GetFrames();

        foreach (var stackFrame in stackFrames)
        {
            var methodBase = stackFrame.GetMethod();
            if (methodBase == null)
                continue;

            yield return methodBase.Module.Assembly.FullName!;
        }
    }

    private void ApplyPatches()
    {
        var targetType = typeof(PluginManager).Assembly.GetType();

        var locationTarget = targetType.GetProperty(nameof(Assembly.Location))!.GetGetMethod();
        var locationPatch = typeof(PluginManager).GetMethod(nameof(AssemblyLocationPatch), BindingFlags.NonPublic | BindingFlags.Static);
        this.assemblyLocationMonoHook = new MonoMod.RuntimeDetour.Hook(locationTarget, locationPatch);

#pragma warning disable CS0618
#pragma warning disable SYSLIB0012
        var codebaseTarget = targetType.GetProperty(nameof(Assembly.CodeBase))?.GetGetMethod();
#pragma warning restore SYSLIB0012
#pragma warning restore CS0618
        var codebasePatch = typeof(PluginManager).GetMethod(nameof(AssemblyCodeBasePatch), BindingFlags.NonPublic | BindingFlags.Static);
        this.assemblyCodeBaseMonoHook = new MonoMod.RuntimeDetour.Hook(codebaseTarget, codebasePatch);
    }
}<|MERGE_RESOLUTION|>--- conflicted
+++ resolved
@@ -626,26 +626,6 @@
     }
 
     /// <summary>
-<<<<<<< HEAD
-=======
-    /// Reload all loaded plugins.
-    /// </summary>
-    /// <returns>A task.</returns>
-    [Obsolete("This method should no longer be used and will be removed in a future release.")]
-    public Task ReloadAllPluginsAsync()
-    {
-        lock (this.pluginListLock)
-        {
-            return Task.WhenAll(this.installedPluginsList
-                                    .Where(x => x.IsLoaded)
-                                    .ToList()
-                                    .Select(x => Task.Run(async () => await x.ReloadAsync()))
-                                    .ToList());
-        }
-    }
-
-    /// <summary>
->>>>>>> 9ebfbb78
     /// Reload the PluginMaster for each repo, filter, and event that the list has updated.
     /// </summary>
     /// <param name="notify">Whether to notify that available plugins have changed afterwards.</param>
