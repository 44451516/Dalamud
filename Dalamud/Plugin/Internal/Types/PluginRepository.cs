--- conflicted
+++ resolved
@@ -28,16 +28,15 @@
 
     private static readonly ModuleLog Log = new("PLUGINR");
 
-<<<<<<< HEAD
-    private static readonly InMemoryCacheHandler CacheHandler = new InMemoryCacheHandler(new HttpClientHandler(), CacheExpirationProvider.CreateSimple(TimeSpan.FromHours(3), TimeSpan.FromSeconds(0), TimeSpan.FromSeconds(0)));
+    private static readonly InMemoryCacheHandler CacheHandler = new(
+        new SocketsHttpHandler
+        {
+            AutomaticDecompression = DecompressionMethods.All,
+            ConnectCallback = Service<HappyHttpClient>.Get().SharedHappyEyeballsCallback.ConnectCallback,
+        },
+        CacheExpirationProvider.CreateSimple(TimeSpan.FromHours(3), TimeSpan.FromSeconds(0), TimeSpan.FromSeconds(0)));
+
     private static readonly HttpClient HttpClient = new(CacheHandler)
-=======
-    private static readonly HttpClient HttpClient = new(new SocketsHttpHandler
-    {
-        AutomaticDecompression = DecompressionMethods.All,
-        ConnectCallback = Service<HappyHttpClient>.Get().SharedHappyEyeballsCallback.ConnectCallback,
-    })
->>>>>>> 66f955c8
     {
         Timeout = TimeSpan.FromSeconds(20),
         DefaultRequestHeaders =
