--- conflicted
+++ resolved
@@ -314,14 +314,9 @@
                     throw new ArgumentOutOfRangeException(this.State.ToString());
             }
 
-<<<<<<< HEAD
             // if (pluginManager.IsManifestBanned(this.Manifest) && !this.IsDev)
             if (pluginManager.IsManifestBanned(this.manifest))
                     throw new BannedPluginException($"Unable to load {this.Name}, banned");
-=======
-            if (pluginManager.IsManifestBanned(this.manifest) && !this.IsDev)
-                throw new BannedPluginException($"Unable to load {this.Name} as it was banned");
->>>>>>> 5f62c703
 
             if (this.manifest.ApplicableVersion < dalamud.StartInfo.GameVersion)
                 throw new PluginPreconditionFailedException($"Unable to load {this.Name}, game is newer than applicable version {this.manifest.ApplicableVersion}");
