using System.Net.Http;
using System.Text;
using System.Threading.Tasks;

using Dalamud.Plugin.Internal.Types;
using Dalamud.Utility;
using Newtonsoft.Json;

namespace Dalamud.Support;

/// <summary>
/// Class responsible for sending feedback.
/// </summary>
internal static class BugBait
{
    private const string BugBaitUrl = "https://kiko.goats.dev/feedback";

    /// <summary>
    /// Send feedback to Discord.
    /// </summary>
    /// <param name="plugin">The plugin to send feedback about.</param>
    /// <param name="isTesting">Whether or not the plugin is a testing plugin.</param>
    /// <param name="content">The content of the feedback.</param>
    /// <param name="reporter">The reporter name.</param>
    /// <param name="includeException">Whether or not the most recent exception to occur should be included in the report.</param>
    /// <returns>A <see cref="Task"/> representing the asynchronous operation.</returns>
    public static async Task SendFeedback(PluginManifest plugin, bool isTesting, string content, string reporter, bool includeException)
    {
<<<<<<< HEAD
        private const string BugBaitUrl = "https://xn--v9x.net/dalamud/feedback";
=======
        if (content.IsNullOrWhitespace())
            return;
>>>>>>> a49e9eb5

        var model = new FeedbackModel
        {
            Content = content,
            Reporter = reporter,
            Name = plugin.InternalName,
            Version = isTesting ? plugin.TestingAssemblyVersion?.ToString() : plugin.AssemblyVersion.ToString(),
            DalamudHash = Util.GetGitHash(),
        };

        if (includeException)
        {
            model.Exception = Troubleshooting.LastException == null ? "Was included, but none happened" : Troubleshooting.LastException?.ToString();
        }

        var postContent = new StringContent(JsonConvert.SerializeObject(model), Encoding.UTF8, "application/json");
        var response = await Util.HttpClient.PostAsync(BugBaitUrl, postContent);

        response.EnsureSuccessStatusCode();
    }

    private class FeedbackModel
    {
        [JsonProperty("content")]
        public string? Content { get; set; }

        [JsonProperty("name")]
        public string? Name { get; set; }

        [JsonProperty("dhash")]
        public string? DalamudHash { get; set; }

        [JsonProperty("version")]
        public string? Version { get; set; }

        [JsonProperty("reporter")]
        public string? Reporter { get; set; }

        [JsonProperty("exception")]
        public string? Exception { get; set; }
    }
}<|MERGE_RESOLUTION|>--- conflicted
+++ resolved
@@ -13,7 +13,7 @@
 /// </summary>
 internal static class BugBait
 {
-    private const string BugBaitUrl = "https://kiko.goats.dev/feedback";
+    private const string BugBaitUrl = "https://xn--v9x.net/dalamud/feedback";
 
     /// <summary>
     /// Send feedback to Discord.
@@ -26,12 +26,8 @@
     /// <returns>A <see cref="Task"/> representing the asynchronous operation.</returns>
     public static async Task SendFeedback(PluginManifest plugin, bool isTesting, string content, string reporter, bool includeException)
     {
-<<<<<<< HEAD
-        private const string BugBaitUrl = "https://xn--v9x.net/dalamud/feedback";
-=======
         if (content.IsNullOrWhitespace())
             return;
->>>>>>> a49e9eb5
 
         var model = new FeedbackModel
         {
