using System;
using System.IO;
using System.Runtime.CompilerServices;
using System.Threading;

using Dalamud.Configuration.Internal;
using Dalamud.Data;
using Dalamud.Game;
using Dalamud.Game.ClientState;
using Dalamud.Game.Command;
using Dalamud.Game.Gui;
using Dalamud.Game.Gui.Internal;
using Dalamud.Game.Internal;
using Dalamud.Game.Network;
using Dalamud.Game.Network.Internal;
using Dalamud.Game.Text.SeStringHandling;
using Dalamud.Hooking.Internal;
using Dalamud.Interface.Internal;
using Dalamud.IoC.Internal;
using Dalamud.Plugin.Internal;
using Dalamud.Plugin.Ipc.Internal;
using Serilog;
using Serilog.Core;

#if DEBUG
[assembly: InternalsVisibleTo("Dalamud.CorePlugin")]
#endif

[assembly: InternalsVisibleTo("Dalamud.Test")]

namespace Dalamud
{
    /// <summary>
    /// The main Dalamud class containing all subsystems.
    /// </summary>
    internal sealed class Dalamud : IDisposable
    {
        #region Internals

        private readonly ManualResetEvent unloadSignal;
        private readonly ManualResetEvent finishUnloadSignal;
        private bool hasDisposedPlugins = false;

        #endregion

        /// <summary>
        /// Initializes a new instance of the <see cref="Dalamud"/> class.
        /// </summary>
        /// <param name="info">DalamudStartInfo instance.</param>
        /// <param name="loggingLevelSwitch">LoggingLevelSwitch to control Serilog level.</param>
        /// <param name="finishSignal">Signal signalling shutdown.</param>
        /// <param name="configuration">The Dalamud configuration.</param>
        public Dalamud(DalamudStartInfo info, LoggingLevelSwitch loggingLevelSwitch, ManualResetEvent finishSignal, DalamudConfiguration configuration)
        {
            Service<Dalamud>.Set(this);
            Service<DalamudStartInfo>.Set(info);
            Service<DalamudConfiguration>.Set(configuration);

            this.LogLevelSwitch = loggingLevelSwitch;

            this.unloadSignal = new ManualResetEvent(false);
            this.unloadSignal.Reset();

            this.finishUnloadSignal = finishSignal;
            this.finishUnloadSignal.Reset();
        }

        /// <summary>
        /// Gets LoggingLevelSwitch for Dalamud and Plugin logs.
        /// </summary>
        internal LoggingLevelSwitch LogLevelSwitch { get; private set; }

        /// <summary>
        /// Gets a value indicating whether Dalamud was successfully loaded.
        /// </summary>
        internal bool IsReady { get; private set; }

        /// <summary>
        /// Gets a value indicating whether the plugin system is loaded.
        /// </summary>
        internal bool IsLoadedPluginSystem => Service<PluginManager>.GetNullable() != null;

        /// <summary>
        /// Gets location of stored assets.
        /// </summary>
<<<<<<< HEAD
        internal DirectoryInfo AssetDirectory => new(this.StartInfo.AssetDirectory); 
=======
        internal DirectoryInfo AssetDirectory => new(Service<DalamudStartInfo>.Get().AssetDirectory);
>>>>>>> 8820f84d

        /// <summary>
        /// Runs tier 1 of the Dalamud initialization process.
        /// </summary>
        public void LoadTier1()
        {
            try
            {
<<<<<<< HEAD
                try
                {
                    var res = AssetManager.EnsureAssets(this.AssetDirectory);
                    if (!res)
                    {
                        Log.Error("One or more assets failed to download.");
                        this.Unload();
                        return;
                    }
                }
                catch (Exception e)
                {
                    Log.Error(e, "Error in asset task.");
                    this.Unload();
                    return;
                }
=======
                Service<ServiceContainer>.Set();
>>>>>>> 8820f84d

                // Initialize the process information.
                Service<SigScanner>.Set(new SigScanner(true));
                Service<HookManager>.Set();

                // Initialize FFXIVClientStructs function resolver
                FFXIVClientStructs.Resolver.Initialize();
                Log.Information("[T1] FFXIVClientStructs initialized!");

                // Initialize game subsystem
                var framework = Service<Framework>.Set();
                Log.Information("[T1] Framework OK!");

                Service<GameNetwork>.Set();
                Service<GameGui>.Set();

                framework.Enable();

                Log.Information("[T1] Framework ENABLE!");
            }
            catch (Exception ex)
            {
                Log.Error(ex, "Tier 1 load failed.");
                this.Unload();
            }
        }

        /// <summary>
        /// Runs tier 2 of the Dalamud initialization process.
        /// </summary>
        public void LoadTier2()
        {
            try
            {
                var configuration = Service<DalamudConfiguration>.Get();

                var antiDebug = Service<AntiDebug>.Set();
                if (configuration.IsAntiAntiDebugEnabled)
                    antiDebug.Enable();
#if DEBUG
                if (!antiDebug.IsEnabled)
                    antiDebug.Enable();
#endif
                Log.Information("[T2] AntiDebug OK!");

                Service<WinSockHandlers>.Set();
                Log.Information("[T2] WinSock OK!");

                Service<NetworkHandlers>.Set();
                Log.Information("[T2] NH OK!");

                var clientState = Service<ClientState>.Set();
                Log.Information("[T2] CS OK!");

                var localization = Service<Localization>.Set(new Localization(Path.Combine(this.AssetDirectory.FullName, "UIRes", "loc", "dalamud"), "dalamud_"));
                if (!string.IsNullOrEmpty(configuration.LanguageOverride))
                {
                    localization.SetupWithLangCode(configuration.LanguageOverride);
                }
                else
                {
                    localization.SetupWithUiCulture();
                }

                Log.Information("[T2] LOC OK!");

                if (!bool.Parse(Environment.GetEnvironmentVariable("DALAMUD_NOT_HAVE_INTERFACE") ?? "false"))
                {
                    try
                    {
                        Service<InterfaceManager>.Set().Enable();

                        Log.Information("[T2] IM OK!");
                    }
                    catch (Exception e)
                    {
                        Log.Information(e, "Could not init interface.");
                    }
                }

                try
                {
                    Service<DalamudIME>.Set();
                    Log.Information("[T2] IME OK!");
                }
                catch (Exception e)
                {
                    Log.Information(e, "Could not init IME.");
                }

                try
                {
                    Service<DataManager>.Set().Initialize(this.AssetDirectory.FullName);
                }
                catch (Exception e)
                {
                    Log.Error(e, "Could not initialize DataManager.");
                    this.Unload();
                    return;
                }

                Log.Information("[T2] Data OK!");

#pragma warning disable CS0618 // Type or member is obsolete
                Service<SeStringManager>.Set();
#pragma warning restore CS0618 // Type or member is obsolete

                Log.Information("[T2] SeString OK!");

                // Initialize managers. Basically handlers for the logic
                Service<CommandManager>.Set();

                Service<DalamudCommands>.Set().SetupCommands();

                Log.Information("[T2] CM OK!");

                Service<ChatHandlers>.Set();

                Log.Information("[T2] CH OK!");

                clientState.Enable();
                Log.Information("[T2] CS ENABLE!");

                Service<DalamudAtkTweaks>.Set().Enable();

                this.IsReady = true;
            }
            catch (Exception ex)
            {
                Log.Error(ex, "Tier 2 load failed.");
                this.Unload();
            }
        }

        /// <summary>
        /// Runs tier 3 of the Dalamud initialization process.
        /// </summary>
        public void LoadTier3()
        {
            try
            {
                Log.Information("[T3] START!");

                var pluginManager = Service<PluginManager>.Set();
                Service<CallGate>.Set();

                try
                {
                    pluginManager.OnInstalledPluginsChanged += Troubleshooting.LogTroubleshooting;

                    Log.Information("[T3] PM OK!");

                    pluginManager.CleanupPlugins();
                    Log.Information("[T3] PMC OK!");

                    pluginManager.LoadAllPlugins();
                    Log.Information("[T3] PML OK!");
                }
                catch (Exception ex)
                {
                    Log.Error(ex, "Plugin load failed.");
                }

                Service<DalamudInterface>.Set();
                Log.Information("[T3] DUI OK!");

                Troubleshooting.LogTroubleshooting();

                Log.Information("Dalamud is ready.");
            }
            catch (Exception ex)
            {
                Log.Error(ex, "Tier 3 load failed.");
                this.Unload();
            }
        }

        /// <summary>
        ///     Queue an unload of Dalamud when it gets the chance.
        /// </summary>
        public void Unload()
        {
            Log.Information("Trigger unload");
            this.unloadSignal.Set();
        }

        /// <summary>
        ///     Wait for an unload request to start.
        /// </summary>
        public void WaitForUnload()
        {
            this.unloadSignal.WaitOne();
        }

        /// <summary>
        /// Wait for a queued unload to be finalized.
        /// </summary>
        public void WaitForUnloadFinish()
        {
            this.finishUnloadSignal?.WaitOne();
        }

        /// <summary>
        /// Dispose subsystems related to plugin handling.
        /// </summary>
        public void DisposePlugins()
        {
            this.hasDisposedPlugins = true;

            // this must be done before unloading interface manager, in order to do rebuild
            // the correct cascaded WndProc (IME -> RawDX11Scene -> Game). Otherwise the game
            // will not receive any windows messages
            Service<DalamudIME>.GetNullable()?.Dispose();

            // this must be done before unloading plugins, or it can cause a race condition
            // due to rendering happening on another thread, where a plugin might receive
            // a render call after it has been disposed, which can crash if it attempts to
            // use any resources that it freed in its own Dispose method
            Service<InterfaceManager>.GetNullable()?.Dispose();

            Service<DalamudInterface>.GetNullable()?.Dispose();

            Service<PluginManager>.GetNullable()?.Dispose();
        }

        /// <summary>
        /// Dispose Dalamud subsystems.
        /// </summary>
        public void Dispose()
        {
            try
            {
                if (!this.hasDisposedPlugins)
                {
                    this.DisposePlugins();
                    Thread.Sleep(100);
                }

                Service<Framework>.GetNullable()?.Dispose();
                Service<ClientState>.GetNullable()?.Dispose();

                this.unloadSignal?.Dispose();

                Service<WinSockHandlers>.GetNullable()?.Dispose();
                Service<DataManager>.GetNullable()?.Dispose();
                Service<AntiDebug>.GetNullable()?.Dispose();
                Service<DalamudAtkTweaks>.GetNullable()?.Dispose();
                Service<HookManager>.GetNullable()?.Dispose();
                Service<SigScanner>.GetNullable()?.Dispose();

                Log.Debug("Dalamud::Dispose() OK!");
            }
            catch (Exception ex)
            {
                Log.Error(ex, "Dalamud::Dispose() failed.");
            }
        }

        /// <summary>
        /// Replace the built-in exception handler with a debug one.
        /// </summary>
        internal void ReplaceExceptionHandler()
        {
            var releaseSig = "40 55 53 56 48 8D AC 24 ?? ?? ?? ?? B8 ?? ?? ?? ?? E8 ?? ?? ?? ?? 48 2B E0 48 8B 05 ?? ?? ?? ?? 48 33 C4 48 89 85 ?? ?? ?? ?? 48 83 3D ?? ?? ?? ?? ??";
            var releaseFilter = Service<SigScanner>.Get().ScanText(releaseSig);
            Log.Debug($"SE debug filter at {releaseFilter.ToInt64():X}");

            var oldFilter = NativeFunctions.SetUnhandledExceptionFilter(releaseFilter);
            Log.Debug("Reset ExceptionFilter, old: {0}", oldFilter);
        }
    }
}<|MERGE_RESOLUTION|>--- conflicted
+++ resolved
@@ -15,6 +15,7 @@
 using Dalamud.Game.Network.Internal;
 using Dalamud.Game.Text.SeStringHandling;
 using Dalamud.Hooking.Internal;
+using Dalamud.Interface;
 using Dalamud.Interface.Internal;
 using Dalamud.IoC.Internal;
 using Dalamud.Plugin.Internal;
@@ -83,11 +84,7 @@
         /// <summary>
         /// Gets location of stored assets.
         /// </summary>
-<<<<<<< HEAD
-        internal DirectoryInfo AssetDirectory => new(this.StartInfo.AssetDirectory); 
-=======
         internal DirectoryInfo AssetDirectory => new(Service<DalamudStartInfo>.Get().AssetDirectory);
->>>>>>> 8820f84d
 
         /// <summary>
         /// Runs tier 1 of the Dalamud initialization process.
@@ -96,7 +93,6 @@
         {
             try
             {
-<<<<<<< HEAD
                 try
                 {
                     var res = AssetManager.EnsureAssets(this.AssetDirectory);
@@ -113,9 +109,8 @@
                     this.Unload();
                     return;
                 }
-=======
+
                 Service<ServiceContainer>.Set();
->>>>>>> 8820f84d
 
                 // Initialize the process information.
                 Service<SigScanner>.Set(new SigScanner(true));
