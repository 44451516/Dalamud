--- conflicted
+++ resolved
@@ -18,10 +18,7 @@
 using Dalamud.Game.Text.SeStringHandling;
 using Dalamud.Hooking.Internal;
 using Dalamud.Interface;
-<<<<<<< HEAD
-=======
 using Dalamud.Interface.GameFonts;
->>>>>>> 53db62a6
 using Dalamud.Interface.Internal;
 using Dalamud.IoC.Internal;
 using Dalamud.Logging.Internal;
@@ -259,7 +256,6 @@
             {
                 Log.Information("[T3] START!");
 
-<<<<<<< HEAD
                 var configuration = Service<DalamudConfiguration>.Get();
                 try
                 {
@@ -269,9 +265,8 @@
                 {
                     Log.Error(ex, "Proxy failed.");
                 }
-=======
+
                 Service<TitleScreenMenu>.Set();
->>>>>>> 53db62a6
 
                 var pluginManager = Service<PluginManager>.Set();
                 Service<CallGate>.Set();
