using System;
using System.Diagnostics;
using System.Diagnostics.CodeAnalysis;
using System.IO;
using System.Runtime.CompilerServices;
using System.Threading;

using Dalamud.Configuration.Internal;
using Dalamud.Data;
using Dalamud.Game;
using Dalamud.Game.ClientState;
using Dalamud.Game.Command;
using Dalamud.Game.Gui;
using Dalamud.Game.Gui.Internal;
using Dalamud.Game.Internal;
using Dalamud.Game.Network;
using Dalamud.Game.Network.Internal;
using Dalamud.Game.Text.SeStringHandling;
using Dalamud.Hooking.Internal;
using Dalamud.Interface;
using Dalamud.Interface.Internal;
using Dalamud.IoC.Internal;
using Dalamud.Logging.Internal;
using Dalamud.Plugin.Internal;
using Dalamud.Plugin.Ipc.Internal;
using HarmonyLib;
using Serilog;
using Serilog.Core;
using Serilog.Events;

#if DEBUG
[assembly: InternalsVisibleTo("Dalamud.CorePlugin")]
#endif

[assembly: InternalsVisibleTo("Dalamud.Test")]

namespace Dalamud
{
    /// <summary>
    /// The main Dalamud class containing all subsystems.
    /// </summary>
    internal sealed class Dalamud : IDisposable
    {
        #region Internals

        private readonly ManualResetEvent unloadSignal;
        private readonly ManualResetEvent finishUnloadSignal;
        private bool hasDisposedPlugins = false;

        #endregion

        /// <summary>
        /// Initializes a new instance of the <see cref="Dalamud"/> class.
        /// </summary>
        /// <param name="info">DalamudStartInfo instance.</param>
        /// <param name="loggingLevelSwitch">LoggingLevelSwitch to control Serilog level.</param>
        /// <param name="finishSignal">Signal signalling shutdown.</param>
        /// <param name="configuration">The Dalamud configuration.</param>
        public Dalamud(DalamudStartInfo info, LoggingLevelSwitch loggingLevelSwitch, ManualResetEvent finishSignal, DalamudConfiguration configuration)
        {
            this.ApplyProcessPatch();

            Service<Dalamud>.Set(this);
            Service<DalamudStartInfo>.Set(info);
            Service<DalamudConfiguration>.Set(configuration);

            this.LogLevelSwitch = loggingLevelSwitch;

            // TODO: Just for testing, force verbose logging
            this.LogLevelSwitch.MinimumLevel = LogEventLevel.Verbose;

            this.unloadSignal = new ManualResetEvent(false);
            this.unloadSignal.Reset();

            this.finishUnloadSignal = finishSignal;
            this.finishUnloadSignal.Reset();
        }

        /// <summary>
        /// Gets LoggingLevelSwitch for Dalamud and Plugin logs.
        /// </summary>
        internal LoggingLevelSwitch LogLevelSwitch { get; private set; }

        /// <summary>
        /// Gets a value indicating whether Dalamud was successfully loaded.
        /// </summary>
        internal bool IsReady { get; private set; }

        /// <summary>
        /// Gets a value indicating whether the plugin system is loaded.
        /// </summary>
        internal bool IsLoadedPluginSystem => Service<PluginManager>.GetNullable() != null;

        /// <summary>
        /// Gets location of stored assets.
        /// </summary>
        internal DirectoryInfo AssetDirectory => new(Service<DalamudStartInfo>.Get().AssetDirectory);

        /// <summary>
        /// Runs tier 1 of the Dalamud initialization process.
        /// </summary>
        public void LoadTier1()
        {
            try
            {
<<<<<<< HEAD
                try
                {
                    var res = AssetManager.EnsureAssets(this.AssetDirectory);
                    if (!res)
                    {
                        Log.Error("One or more assets failed to download.");
                        this.Unload();
                        return;
                    }
                }
                catch (Exception e)
                {
                    Log.Error(e, "Error in asset task.");
                    this.Unload();
                    return;
                }
=======
                SerilogEventSink.Instance.LogLine += SerilogOnLogLine;
>>>>>>> 7f6f1d35

                Service<ServiceContainer>.Set();

                // Initialize the process information.
                Service<SigScanner>.Set(new SigScanner(true));
                Service<HookManager>.Set();

                // Initialize FFXIVClientStructs function resolver
                FFXIVClientStructs.Resolver.Initialize();
                Log.Information("[T1] FFXIVClientStructs initialized!");

                // Initialize game subsystem
                var framework = Service<Framework>.Set();
                Log.Information("[T1] Framework OK!");

                Service<GameNetwork>.Set();
                Service<GameGui>.Set();

                framework.Enable();

                Log.Information("[T1] Framework ENABLE!");
            }
            catch (Exception ex)
            {
                Log.Error(ex, "Tier 1 load failed.");
                this.Unload();
            }
        }

        /// <summary>
        /// Runs tier 2 of the Dalamud initialization process.
        /// </summary>
        public void LoadTier2()
        {
            try
            {
                var configuration = Service<DalamudConfiguration>.Get();

                var antiDebug = Service<AntiDebug>.Set();
                if (configuration.IsAntiAntiDebugEnabled)
                    antiDebug.Enable();
#if DEBUG
                if (!antiDebug.IsEnabled)
                    antiDebug.Enable();
#endif
                Log.Information("[T2] AntiDebug OK!");

                Service<WinSockHandlers>.Set();
                Log.Information("[T2] WinSock OK!");

                Service<NetworkHandlers>.Set();
                Log.Information("[T2] NH OK!");

                try
                {
                    Service<DataManager>.Set().Initialize(this.AssetDirectory.FullName);
                }
                catch (Exception e)
                {
                    Log.Error(e, "Could not initialize DataManager.");
                    this.Unload();
                    return;
                }

                Log.Information("[T2] Data OK!");

                var clientState = Service<ClientState>.Set();
                Log.Information("[T2] CS OK!");

                var localization = Service<Localization>.Set(new Localization(Path.Combine(this.AssetDirectory.FullName, "UIRes", "loc", "dalamud"), "dalamud_"));
                if (!string.IsNullOrEmpty(configuration.LanguageOverride))
                {
                    localization.SetupWithLangCode(configuration.LanguageOverride);
                }
                else
                {
                    localization.SetupWithUiCulture();
                }

                Log.Information("[T2] LOC OK!");

                if (!bool.Parse(Environment.GetEnvironmentVariable("DALAMUD_NOT_HAVE_INTERFACE") ?? "false"))
                {
                    try
                    {
                        Service<InterfaceManager>.Set().Enable();

                        Log.Information("[T2] IM OK!");
                    }
                    catch (Exception e)
                    {
                        Log.Information(e, "Could not init interface.");
                    }
                }

                try
                {
                    Service<DalamudIME>.Set();
                    Log.Information("[T2] IME OK!");
                }
                catch (Exception e)
                {
                    Log.Information(e, "Could not init IME.");
                }

#pragma warning disable CS0618 // Type or member is obsolete
                Service<SeStringManager>.Set();
#pragma warning restore CS0618 // Type or member is obsolete

                Log.Information("[T2] SeString OK!");

                // Initialize managers. Basically handlers for the logic
                Service<CommandManager>.Set();

                Service<DalamudCommands>.Set().SetupCommands();

                Log.Information("[T2] CM OK!");

                Service<ChatHandlers>.Set();

                Log.Information("[T2] CH OK!");

                clientState.Enable();
                Log.Information("[T2] CS ENABLE!");

                Service<DalamudAtkTweaks>.Set().Enable();

                this.IsReady = true;
            }
            catch (Exception ex)
            {
                Log.Error(ex, "Tier 2 load failed.");
                this.Unload();
            }
        }

        /// <summary>
        /// Runs tier 3 of the Dalamud initialization process.
        /// </summary>
        public void LoadTier3()
        {
            try
            {
                Log.Information("[T3] START!");

                var pluginManager = Service<PluginManager>.Set();
                Service<CallGate>.Set();

                try
                {
                    _ = pluginManager.SetPluginReposFromConfigAsync(false);

                    pluginManager.OnInstalledPluginsChanged += Troubleshooting.LogTroubleshooting;

                    Log.Information("[T3] PM OK!");

                    pluginManager.CleanupPlugins();
                    Log.Information("[T3] PMC OK!");

                    pluginManager.LoadAllPlugins();
                    Log.Information("[T3] PML OK!");
                }
                catch (Exception ex)
                {
                    Log.Error(ex, "Plugin load failed.");
                }

                Service<DalamudInterface>.Set();
                Log.Information("[T3] DUI OK!");

                Troubleshooting.LogTroubleshooting();

                Log.Information("Dalamud is ready.");
            }
            catch (Exception ex)
            {
                Log.Error(ex, "Tier 3 load failed.");
                this.Unload();
            }
        }

        /// <summary>
        ///     Queue an unload of Dalamud when it gets the chance.
        /// </summary>
        public void Unload()
        {
            Log.Information("Trigger unload");
            this.unloadSignal.Set();
        }

        /// <summary>
        ///     Wait for an unload request to start.
        /// </summary>
        public void WaitForUnload()
        {
            this.unloadSignal.WaitOne();
        }

        /// <summary>
        /// Wait for a queued unload to be finalized.
        /// </summary>
        public void WaitForUnloadFinish()
        {
            this.finishUnloadSignal?.WaitOne();
        }

        /// <summary>
        /// Dispose subsystems related to plugin handling.
        /// </summary>
        public void DisposePlugins()
        {
            this.hasDisposedPlugins = true;

            // this must be done before unloading interface manager, in order to do rebuild
            // the correct cascaded WndProc (IME -> RawDX11Scene -> Game). Otherwise the game
            // will not receive any windows messages
            Service<DalamudIME>.GetNullable()?.Dispose();

            // this must be done before unloading plugins, or it can cause a race condition
            // due to rendering happening on another thread, where a plugin might receive
            // a render call after it has been disposed, which can crash if it attempts to
            // use any resources that it freed in its own Dispose method
            Service<InterfaceManager>.GetNullable()?.Dispose();

            Service<DalamudInterface>.GetNullable()?.Dispose();

            Service<PluginManager>.GetNullable()?.Dispose();
        }

        /// <summary>
        /// Dispose Dalamud subsystems.
        /// </summary>
        public void Dispose()
        {
            try
            {
                if (!this.hasDisposedPlugins)
                {
                    this.DisposePlugins();
                    Thread.Sleep(100);
                }

                Service<Framework>.GetNullable()?.Dispose();
                Service<ClientState>.GetNullable()?.Dispose();

                this.unloadSignal?.Dispose();

                Service<WinSockHandlers>.GetNullable()?.Dispose();
                Service<DataManager>.GetNullable()?.Dispose();
                Service<AntiDebug>.GetNullable()?.Dispose();
                Service<DalamudAtkTweaks>.GetNullable()?.Dispose();
                Service<HookManager>.GetNullable()?.Dispose();
                Service<SigScanner>.GetNullable()?.Dispose();

                SerilogEventSink.Instance.LogLine -= SerilogOnLogLine;

                Log.Debug("Dalamud::Dispose() OK!");
            }
            catch (Exception ex)
            {
                Log.Error(ex, "Dalamud::Dispose() failed.");
            }
        }

        /// <summary>
        /// Replace the built-in exception handler with a debug one.
        /// </summary>
        internal void ReplaceExceptionHandler()
        {
            var releaseSig = "40 55 53 56 48 8D AC 24 ?? ?? ?? ?? B8 ?? ?? ?? ?? E8 ?? ?? ?? ?? 48 2B E0 48 8B 05 ?? ?? ?? ?? 48 33 C4 48 89 85 ?? ?? ?? ?? 48 83 3D ?? ?? ?? ?? ??";
            var releaseFilter = Service<SigScanner>.Get().ScanText(releaseSig);
            Log.Debug($"SE debug filter at {releaseFilter.ToInt64():X}");

            var oldFilter = NativeFunctions.SetUnhandledExceptionFilter(releaseFilter);
            Log.Debug("Reset ExceptionFilter, old: {0}", oldFilter);
        }

        /// <summary>
        /// Patch method for the class Process.Handle. This patch facilitates fixing Reloaded so that it
        /// uses pseudo-handles to access memory, to prevent permission errors.
        /// It should never be called manually.
        /// </summary>
        /// <param name="__instance">The equivalent of `this`.</param>
        /// <param name="__result">The result from the original method.</param>
        [SuppressMessage("StyleCop.CSharp.NamingRules", "SA1313:Parameter names should begin with lower-case letter", Justification = "Enforced naming for special injected parameters")]
        private static void ProcessHandlePatch(Process __instance, ref IntPtr __result)
        {
            if (__instance.Id == Environment.ProcessId)
            {
                __result = (IntPtr)0xFFFFFFFF;
            }

            // Log.Verbose($"Process.Handle // {__instance.ProcessName} // {__result:X}");
        }

        private static void SerilogOnLogLine(object? sender, (string Line, LogEventLevel Level, DateTimeOffset TimeStamp, Exception? Exception) e)
        {
            if (e.Exception == null)
                return;

            Troubleshooting.LogException(e.Exception, e.Line);
        }

        private void ApplyProcessPatch()
        {
            var harmony = new Harmony("goatcorp.dalamud");

            var targetType = typeof(Process);

            var handleTarget = AccessTools.PropertyGetter(targetType, nameof(Process.Handle));
            var handlePatch = AccessTools.Method(typeof(Dalamud), nameof(Dalamud.ProcessHandlePatch));
            harmony.Patch(handleTarget, postfix: new(handlePatch));
        }
    }
}<|MERGE_RESOLUTION|>--- conflicted
+++ resolved
@@ -103,7 +103,6 @@
         {
             try
             {
-<<<<<<< HEAD
                 try
                 {
                     var res = AssetManager.EnsureAssets(this.AssetDirectory);
@@ -120,9 +119,8 @@
                     this.Unload();
                     return;
                 }
-=======
+
                 SerilogEventSink.Instance.LogLine += SerilogOnLogLine;
->>>>>>> 7f6f1d35
 
                 Service<ServiceContainer>.Set();
 
