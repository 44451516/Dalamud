--- conflicted
+++ resolved
@@ -177,17 +177,13 @@
         /// <summary>
         /// Gets location of stored assets.
         /// </summary>
-<<<<<<< HEAD
         internal DirectoryInfo AssetDirectory => new DirectoryInfo(this.StartInfo.WorkingDirectory);
-=======
-        internal DirectoryInfo AssetDirectory => new DirectoryInfo(this.StartInfo.AssetDirectory);
->>>>>>> 79a5cc1e
 
         /// <summary>
         /// Start and initialize Dalamud subsystems.
         /// </summary>
-<<<<<<< HEAD
-        public void Start() {
+        public void Start()
+        {
             try
             {
                 this.Configuration = DalamudConfiguration.Load(this.StartInfo.ConfigurationPath);
@@ -206,13 +202,6 @@
                     this.Unload();
                     return;
                 }
-=======
-        public void Start()
-        {
-            try
-            {
-                this.Configuration = DalamudConfiguration.Load(this.StartInfo.ConfigurationPath);
->>>>>>> 79a5cc1e
 
                 // Initialize the process information.
                 this.TargetModule = Process.GetCurrentProcess().MainModule;
@@ -244,11 +233,7 @@
 
                 Log.Verbose("[START] CS OK!");
 
-<<<<<<< HEAD
-                this.LocalizationManager = new Localization(this.AssetDirectory.FullName);
-=======
                 this.LocalizationManager = new Localization(Path.Combine(this.AssetDirectory.FullName, "UIRes", "loc", "dalamud"), "dalamud_");
->>>>>>> 79a5cc1e
                 if (!string.IsNullOrEmpty(this.Configuration.LanguageOverride))
                     this.LocalizationManager.SetupWithLangCode(this.Configuration.LanguageOverride);
                 else
@@ -261,23 +246,12 @@
 
                 Log.Verbose("[START] PREPO OK!");
 
-<<<<<<< HEAD
-                this.DalamudUi = new DalamudInterface(this);
-
-                Log.Verbose("[START] DUI OK!");
-
-=======
->>>>>>> 79a5cc1e
                 var isInterfaceLoaded = false;
                 if (!bool.Parse(Environment.GetEnvironmentVariable("DALAMUD_NOT_HAVE_INTERFACE") ?? "false"))
                 {
                     try
                     {
                         this.InterfaceManager = new InterfaceManager(this, this.SigScanner);
-<<<<<<< HEAD
-                        this.InterfaceManager.OnDraw += this.DalamudUi.Draw;
-=======
->>>>>>> 79a5cc1e
 
                         this.InterfaceManager.Enable();
                         isInterfaceLoaded = true;
@@ -349,14 +323,11 @@
                 this.ClientState.Enable();
                 Log.Verbose("[START] CS ENABLE!");
 
-<<<<<<< HEAD
-=======
                 this.DalamudUi = new DalamudInterface(this);
                 this.InterfaceManager.OnDraw += this.DalamudUi.Draw;
 
                 Log.Verbose("[START] DUI OK!");
 
->>>>>>> 79a5cc1e
                 this.IsReady = true;
 
                 Troubleshooting.LogTroubleshooting(this, isInterfaceLoaded);
@@ -417,25 +388,11 @@
                     Log.Error(ex, "Plugin unload failed.");
                 }
 
-<<<<<<< HEAD
-                this.Framework.Dispose();
-                this.ClientState.Dispose();
-=======
                 this.DalamudUi?.Dispose();
->>>>>>> 79a5cc1e
 
                 this.Framework?.Dispose();
                 this.ClientState?.Dispose();
 
-<<<<<<< HEAD
-                this.WinSock2.Dispose();
-
-                this.SigScanner.Dispose();
-
-                this.Data.Dispose();
-
-                this.AntiDebug.Dispose();
-=======
                 this.unloadSignal?.Dispose();
 
                 this.WinSock2?.Dispose();
@@ -445,7 +402,6 @@
                 this.Data?.Dispose();
 
                 this.AntiDebug?.Dispose();
->>>>>>> 79a5cc1e
 
                 Log.Debug("Dalamud::Dispose() OK!");
             }
