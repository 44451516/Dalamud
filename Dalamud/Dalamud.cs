using System;
using System.IO;
using System.Linq;
using System.Runtime.CompilerServices;
using System.Threading;
using System.Threading.Tasks;
using Dalamud.Configuration.Internal;
using Dalamud.Game;
using Dalamud.Game.Gui.Internal;
using Dalamud.Interface.Internal;
using Dalamud.Plugin.Internal;
using Serilog;

#if DEBUG
[assembly: InternalsVisibleTo("Dalamud.CorePlugin")]
#endif

[assembly: InternalsVisibleTo("Dalamud.Test")]
[assembly: InternalsVisibleTo("Dalamud.DevHelpers")]

namespace Dalamud
{
    /// <summary>
    /// The main Dalamud class containing all subsystems.
    /// </summary>
    internal sealed class Dalamud : IServiceType
    {
        #region Internals

        private readonly ManualResetEvent unloadSignal;

        #endregion

        /// <summary>
        /// Initializes a new instance of the <see cref="Dalamud"/> class.
        /// </summary>
        /// <param name="info">DalamudStartInfo instance.</param>
        /// <param name="configuration">The Dalamud configuration.</param>
        /// <param name="mainThreadContinueEvent">Event used to signal the main thread to continue.</param>
        public Dalamud(DalamudStartInfo info, DalamudConfiguration configuration, IntPtr mainThreadContinueEvent)
        {
            this.unloadSignal = new ManualResetEvent(false);
            this.unloadSignal.Reset();

<<<<<<< HEAD
            this.finishUnloadSignal = finishSignal;
            this.finishUnloadSignal.Reset();
        }

        /// <summary>
        /// Gets LoggingLevelSwitch for Dalamud and Plugin logs.
        /// </summary>
        internal LoggingLevelSwitch LogLevelSwitch { get; private set; }

        /// <summary>
        /// Gets location of stored assets.
        /// </summary>
        internal DirectoryInfo AssetDirectory => new(Service<DalamudStartInfo>.Get().AssetDirectory);

        /// <summary>
        /// Runs tier 1 of the Dalamud initialization process.
        /// </summary>
        public void LoadTier1()
        {
            try
            {
                //try
                //{
                //    var res = AssetManager.EnsureAssets(this.AssetDirectory);
                //    if (!res)
                //    {
                //        Log.Error("One or more assets failed to download.");
                //        this.Unload();
                //        return;
                //    }
                //}
                //catch (Exception e)
                //{
                //    Log.Error(e, "Error in asset task.");
                //    this.Unload();
                //    return;
                //}

                SerilogEventSink.Instance.LogLine += SerilogOnLogLine;
=======
            ServiceManager.InitializeProvidedServicesAndClientStructs(this, info, configuration);
>>>>>>> f9ab1dbf

            if (!configuration.IsResumeGameAfterPluginLoad)
            {
                NativeFunctions.SetEvent(mainThreadContinueEvent);
                try
                {
                    _ = ServiceManager.InitializeEarlyLoadableServices();
                }
                catch (Exception e)
                {
                    Log.Error(e, "Service initialization failure");
                }
            }
            else
            {
                Task.Run(async () =>
                {
                    try
                    {
                        var tasks = new[]
                        {
                            ServiceManager.InitializeEarlyLoadableServices(),
                            ServiceManager.BlockingResolved,
                        };

                        await Task.WhenAny(tasks);
                        var faultedTasks = tasks.Where(x => x.IsFaulted).Select(x => (Exception)x.Exception!).ToArray();
                        if (faultedTasks.Any())
                            throw new AggregateException(faultedTasks);

                        NativeFunctions.SetEvent(mainThreadContinueEvent);

                        await Task.WhenAll(tasks);
                    }
                    catch (Exception e)
                    {
                        Log.Error(e, "Service initialization failure");
                    }
                    finally
                    {
                        NativeFunctions.SetEvent(mainThreadContinueEvent);
                    }
                });
            }
        }

        /// <summary>
        /// Gets location of stored assets.
        /// </summary>
<<<<<<< HEAD
        /// <returns>Whether or not the load succeeded.</returns>
        public bool LoadTier3()
        {
            try
            {
                Log.Information("[T3] START!");

                var configuration = Service<DalamudConfiguration>.Get();
                try
                {
                    Util.SetProxy(configuration.UseSystemProxy, configuration.ProxyHost, configuration.ProxyPort);
                }
                catch (Exception ex)
                {
                    Log.Error(ex, "Proxy failed.");
                }

                Service<TitleScreenMenu>.Set();

                var pluginManager = Service<PluginManager>.Set();
                Service<CallGate>.Set();

                Log.Information("[T3] PM OK!");

                Service<DalamudInterface>.Set();
                Log.Information("[T3] DUI OK!");

                try
                {
                    _ = pluginManager.SetPluginReposFromConfigAsync(false);

                    pluginManager.OnInstalledPluginsChanged += Troubleshooting.LogTroubleshooting;

                    Log.Information("[T3] Sync plugins OK!");

                    pluginManager.CleanupPlugins();
                    Log.Information("[T3] PMC OK!");

                    pluginManager.LoadAllPlugins();
                    Log.Information("[T3] PML OK!");
                }
                catch (Exception ex)
                {
                    Log.Error(ex, "Plugin load failed.");
                }

                Troubleshooting.LogTroubleshooting();

                Log.Information("Dalamud is ready.");
            }
            catch (Exception ex)
            {
                Log.Error(ex, "Tier 3 load failed.");
                this.Unload();

                return false;
            }

            return true;
        }
=======
        internal DirectoryInfo AssetDirectory => new(Service<DalamudStartInfo>.Get().AssetDirectory!);
>>>>>>> f9ab1dbf

        /// <summary>
        /// Queue an unload of Dalamud when it gets the chance.
        /// </summary>
        public void Unload()
        {
            Log.Information("Trigger unload");
            this.unloadSignal.Set();
        }

        /// <summary>
        /// Wait for an unload request to start.
        /// </summary>
        public void WaitForUnload()
        {
            this.unloadSignal.WaitOne();
        }

        /// <summary>
        /// Dispose subsystems related to plugin handling.
        /// </summary>
        public void DisposePlugins()
        {
            // this must be done before unloading interface manager, in order to do rebuild
            // the correct cascaded WndProc (IME -> RawDX11Scene -> Game). Otherwise the game
            // will not receive any windows messages
            Service<DalamudIME>.GetNullable()?.Dispose();

            // this must be done before unloading plugins, or it can cause a race condition
            // due to rendering happening on another thread, where a plugin might receive
            // a render call after it has been disposed, which can crash if it attempts to
            // use any resources that it freed in its own Dispose method
            Service<InterfaceManager>.GetNullable()?.Dispose();

            Service<DalamudInterface>.GetNullable()?.Dispose();

            Service<PluginManager>.GetNullable()?.Dispose();
        }

        /// <summary>
        /// Replace the built-in exception handler with a debug one.
        /// </summary>
        internal void ReplaceExceptionHandler()
        {
            var releaseSig = "40 55 53 56 48 8D AC 24 ?? ?? ?? ?? B8 ?? ?? ?? ?? E8 ?? ?? ?? ?? 48 2B E0 48 8B 05 ?? ?? ?? ?? 48 33 C4 48 89 85 ?? ?? ?? ?? 48 83 3D ?? ?? ?? ?? ??";
            var releaseFilter = Service<SigScanner>.Get().ScanText(releaseSig);
            Log.Debug($"SE debug filter at {releaseFilter.ToInt64():X}");

            var oldFilter = NativeFunctions.SetUnhandledExceptionFilter(releaseFilter);
            Log.Debug("Reset ExceptionFilter, old: {0}", oldFilter);
        }
    }
}<|MERGE_RESOLUTION|>--- conflicted
+++ resolved
@@ -42,49 +42,7 @@
             this.unloadSignal = new ManualResetEvent(false);
             this.unloadSignal.Reset();
 
-<<<<<<< HEAD
-            this.finishUnloadSignal = finishSignal;
-            this.finishUnloadSignal.Reset();
-        }
-
-        /// <summary>
-        /// Gets LoggingLevelSwitch for Dalamud and Plugin logs.
-        /// </summary>
-        internal LoggingLevelSwitch LogLevelSwitch { get; private set; }
-
-        /// <summary>
-        /// Gets location of stored assets.
-        /// </summary>
-        internal DirectoryInfo AssetDirectory => new(Service<DalamudStartInfo>.Get().AssetDirectory);
-
-        /// <summary>
-        /// Runs tier 1 of the Dalamud initialization process.
-        /// </summary>
-        public void LoadTier1()
-        {
-            try
-            {
-                //try
-                //{
-                //    var res = AssetManager.EnsureAssets(this.AssetDirectory);
-                //    if (!res)
-                //    {
-                //        Log.Error("One or more assets failed to download.");
-                //        this.Unload();
-                //        return;
-                //    }
-                //}
-                //catch (Exception e)
-                //{
-                //    Log.Error(e, "Error in asset task.");
-                //    this.Unload();
-                //    return;
-                //}
-
-                SerilogEventSink.Instance.LogLine += SerilogOnLogLine;
-=======
             ServiceManager.InitializeProvidedServicesAndClientStructs(this, info, configuration);
->>>>>>> f9ab1dbf
 
             if (!configuration.IsResumeGameAfterPluginLoad)
             {
@@ -134,70 +92,7 @@
         /// <summary>
         /// Gets location of stored assets.
         /// </summary>
-<<<<<<< HEAD
-        /// <returns>Whether or not the load succeeded.</returns>
-        public bool LoadTier3()
-        {
-            try
-            {
-                Log.Information("[T3] START!");
-
-                var configuration = Service<DalamudConfiguration>.Get();
-                try
-                {
-                    Util.SetProxy(configuration.UseSystemProxy, configuration.ProxyHost, configuration.ProxyPort);
-                }
-                catch (Exception ex)
-                {
-                    Log.Error(ex, "Proxy failed.");
-                }
-
-                Service<TitleScreenMenu>.Set();
-
-                var pluginManager = Service<PluginManager>.Set();
-                Service<CallGate>.Set();
-
-                Log.Information("[T3] PM OK!");
-
-                Service<DalamudInterface>.Set();
-                Log.Information("[T3] DUI OK!");
-
-                try
-                {
-                    _ = pluginManager.SetPluginReposFromConfigAsync(false);
-
-                    pluginManager.OnInstalledPluginsChanged += Troubleshooting.LogTroubleshooting;
-
-                    Log.Information("[T3] Sync plugins OK!");
-
-                    pluginManager.CleanupPlugins();
-                    Log.Information("[T3] PMC OK!");
-
-                    pluginManager.LoadAllPlugins();
-                    Log.Information("[T3] PML OK!");
-                }
-                catch (Exception ex)
-                {
-                    Log.Error(ex, "Plugin load failed.");
-                }
-
-                Troubleshooting.LogTroubleshooting();
-
-                Log.Information("Dalamud is ready.");
-            }
-            catch (Exception ex)
-            {
-                Log.Error(ex, "Tier 3 load failed.");
-                this.Unload();
-
-                return false;
-            }
-
-            return true;
-        }
-=======
         internal DirectoryInfo AssetDirectory => new(Service<DalamudStartInfo>.Get().AssetDirectory!);
->>>>>>> f9ab1dbf
 
         /// <summary>
         /// Queue an unload of Dalamud when it gets the chance.
