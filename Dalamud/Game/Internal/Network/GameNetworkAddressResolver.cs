--- conflicted
+++ resolved
@@ -17,24 +17,10 @@
         /// </summary>
         public IntPtr ProcessZonePacketUp { get; private set; }
 
-<<<<<<< HEAD
         protected override void Setup64Bit(SigScanner sig) {
-            //ProcessZonePacket = sig.ScanText("48 89 74 24 18 57 48 83  EC 50 8B F2 49 8B F8 41 0F B7 50 02 8B CE E8 ?? ?? 7A FF 0F B7 57 02 8D 42 89 3D 5F 02 00 00 0F 87 60 01 00 00 4C 8D 05");
-            //ProcessZonePacket = sig.ScanText("48 89 74 24 18 57 48 83  EC 50 8B F2 49 8B F8 41 0F B7 50 02 8B CE E8 ?? ?? 73 FF 0F B7 57 02 8D 42 ?? 3D ?? ?? 00 00 0F 87 60 01 00 00 4C 8D 05");
-            //ProcessZonePacketDown = sig.ScanText("48 89 74 24 ?? 57 48 83 EC 50 8B FA 49 8B F0"); // Intl
-            //ProcessZonePacketDown = sig.ScanText("48 89 74 24 ?? 57 48 83 EC 30 8B FA 49 8B F0"); // CN
-            ProcessZonePacketDown = sig.ScanText("40 55 56 57 48 8D 6C 24 ?? 48 81 EC ?? ?? ?? ?? 48 8B 05 ?? ?? ?? ?? 48 33 C4 48 89 45 ?? 8B ?? 49 8B ??"); // CN
-            ProcessZonePacketUp =
+            this.ProcessZonePacketDown = sig.ScanText("40 55 56 57 48 8D 6C 24 ?? 48 81 EC ?? ?? ?? ?? 48 8B 05 ?? ?? ?? ?? 48 33 C4 48 89 45 ?? 8B ?? 49 8B ??"); // CN
+            this.ProcessZonePacketUp =
                 sig.ScanText("48 89 5C 24 ?? 48 89 6C 24 ?? 48 89 74 24 ?? 57 41 56 41 57 48 83 EC 70 8B 81 ?? ?? ?? ??");
-=======
-        /// <inheritdoc/>
-        protected override void Setup64Bit(SigScanner sig)
-        {
-            // ProcessZonePacket = sig.ScanText("48 89 74 24 18 57 48 83  EC 50 8B F2 49 8B F8 41 0F B7 50 02 8B CE E8 ?? ?? 7A FF 0F B7 57 02 8D 42 89 3D 5F 02 00 00 0F 87 60 01 00 00 4C 8D 05");
-            // ProcessZonePacket = sig.ScanText("48 89 74 24 18 57 48 83  EC 50 8B F2 49 8B F8 41 0F B7 50 02 8B CE E8 ?? ?? 73 FF 0F B7 57 02 8D 42 ?? 3D ?? ?? 00 00 0F 87 60 01 00 00 4C 8D 05");
-            this.ProcessZonePacketDown = sig.ScanText("48 89 5C 24 ?? 56 48 83 EC 50 8B F2");
-            this.ProcessZonePacketUp = sig.ScanText("48 89 5C 24 ?? 48 89 6C 24 ?? 48 89 74 24 ?? 57 41 56 41 57 48 83 EC 70 8B 81 ?? ?? ?? ??");
->>>>>>> bff8488a
         }
     }
 }