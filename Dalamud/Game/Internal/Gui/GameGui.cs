--- conflicted
+++ resolved
@@ -2,10 +2,7 @@
 using System.Runtime.InteropServices;
 using Dalamud.Game.Text.SeStringHandling.Payloads;
 using Dalamud.Hooking;
-<<<<<<< HEAD
-=======
 using Dalamud.Interface;
->>>>>>> 79a5cc1e
 using ImGuiNET;
 using Serilog;
 using SharpDX;
@@ -19,10 +16,7 @@
         
         public ChatGui Chat { get; private set; }
         public PartyFinderGui PartyFinder { get; private set; }
-<<<<<<< HEAD
-=======
         public ToastGui Toast { get; private set; }
->>>>>>> 79a5cc1e
 
         [UnmanagedFunctionPointer(CallingConvention.ThisCall)]
         private delegate IntPtr SetGlobalBgmDelegate(UInt16 bgmKey, byte a2, UInt32 a3, UInt32 a4, UInt32 a5, byte a6);
@@ -130,10 +124,7 @@
 
             Chat = new ChatGui(Address.ChatManager, scanner, dalamud);
             PartyFinder = new PartyFinderGui(scanner, dalamud);
-<<<<<<< HEAD
-=======
             Toast = new ToastGui(scanner, dalamud);
->>>>>>> 79a5cc1e
 
             this.setGlobalBgmHook =
                 new Hook<SetGlobalBgmDelegate>(Address.SetGlobalBgm,
@@ -318,11 +309,7 @@
             // Read current ViewProjectionMatrix plus game window size
             var viewProjectionMatrix = new Matrix();
             float width, height;
-<<<<<<< HEAD
-            var windowPos = ImGui.GetMainViewport().Pos;
-=======
             var windowPos = ImGuiHelpers.MainViewport.Pos;
->>>>>>> 79a5cc1e
 
             unsafe {
                 var rawMatrix = (float*) (matrixSingleton + 0x1b4).ToPointer();
@@ -357,13 +344,8 @@
         {
             // The game is only visible in the main viewport, so if the cursor is outside
             // of the game window, do not bother calculating anything
-<<<<<<< HEAD
-            var windowPos = ImGui.GetMainViewport().Pos;
-            var windowSize = ImGui.GetMainViewport().Size;
-=======
             var windowPos = ImGuiHelpers.MainViewport.Pos;
             var windowSize = ImGuiHelpers.MainViewport.Size;
->>>>>>> 79a5cc1e
 
             if (screenPos.X < windowPos.X || screenPos.X > windowPos.X + windowSize.X ||
                 screenPos.Y < windowPos.Y || screenPos.Y > windowPos.Y + windowSize.Y)
@@ -523,10 +505,7 @@
 
         public void Enable() {
             Chat.Enable();
-<<<<<<< HEAD
-=======
             Toast.Enable();
->>>>>>> 79a5cc1e
             PartyFinder.Enable();
             this.setGlobalBgmHook.Enable();
             this.handleItemHoverHook.Enable();
@@ -538,10 +517,7 @@
 
         public void Dispose() {
             Chat.Dispose();
-<<<<<<< HEAD
-=======
             Toast.Dispose();
->>>>>>> 79a5cc1e
             PartyFinder.Dispose();
             this.setGlobalBgmHook.Dispose();
             this.handleItemHoverHook.Dispose();
