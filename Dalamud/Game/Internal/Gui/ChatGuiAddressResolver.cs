using System;

namespace Dalamud.Game.Internal.Gui
{
    /// <summary>
    /// The address resolver for the <see cref="ChatGui"/> class.
    /// </summary>
    public sealed class ChatGuiAddressResolver : BaseAddressResolver
    {
        /// <summary>
        /// Initializes a new instance of the <see cref="ChatGuiAddressResolver"/> class.
        /// </summary>
        /// <param name="baseAddres">The base address of the native ChatManager class.</param>
        public ChatGuiAddressResolver(IntPtr baseAddres)
        {
            this.BaseAddress = baseAddres;
        }

        /// <summary>
        /// Gets the base address of the native ChatManager class.
        /// </summary>
        public IntPtr BaseAddress { get; }

        /// <summary>
        /// Gets the address of the native PrintMessage method.
        /// </summary>
        public IntPtr PrintMessage { get; private set; }

        /// <summary>
        /// Gets the address of the native PopulateItemLinkObject method.
        /// </summary>
        public IntPtr PopulateItemLinkObject { get; private set; }

        /// <summary>
        /// Gets the address of the native InteractableLinkClicked method.
        /// </summary>
        public IntPtr InteractableLinkClicked { get; private set; }

        /*
         --- for reference: 4.57 ---
        .text:00000001405CD210 ; __int64 __fastcall Xiv::Gui::ChatGui::PrintMessage(__int64 handler, unsigned __int16 chatType, __int64 senderName, __int64 message, int senderActorId, char isLocal)
        .text:00000001405CD210 Xiv__Gui__ChatGui__PrintMessage proc near
        .text:00000001405CD210                                         ; CODE XREF: sub_1401419F0+201↑p
        .text:00000001405CD210                                         ; sub_140141D10+220↑p ...
        .text:00000001405CD210
        .text:00000001405CD210 var_220         = qword ptr -220h
        .text:00000001405CD210 var_218         = byte ptr -218h
        .text:00000001405CD210 var_210         = word ptr -210h
        .text:00000001405CD210 var_208         = byte ptr -208h
        .text:00000001405CD210 var_200         = word ptr -200h
        .text:00000001405CD210 var_1FC         = dword ptr -1FCh
        .text:00000001405CD210 var_1F8         = qword ptr -1F8h
        .text:00000001405CD210 var_1F0         = qword ptr -1F0h
        .text:00000001405CD210 var_1E8         = qword ptr -1E8h
        .text:00000001405CD210 var_1E0         = dword ptr -1E0h
        .text:00000001405CD210 var_1DC         = word ptr -1DCh
        .text:00000001405CD210 var_1DA         = word ptr -1DAh
        .text:00000001405CD210 var_1D8         = qword ptr -1D8h
        .text:00000001405CD210 var_1D0         = byte ptr -1D0h
        .text:00000001405CD210 var_1C8         = qword ptr -1C8h
        .text:00000001405CD210 var_1B0         = dword ptr -1B0h
        .text:00000001405CD210 var_1AC         = dword ptr -1ACh
        .text:00000001405CD210 var_1A8         = dword ptr -1A8h
        .text:00000001405CD210 var_1A4         = dword ptr -1A4h
        .text:00000001405CD210 var_1A0         = dword ptr -1A0h
        .text:00000001405CD210 var_160         = dword ptr -160h
        .text:00000001405CD210 var_15C         = dword ptr -15Ch
        .text:00000001405CD210 var_140         = dword ptr -140h
        .text:00000001405CD210 var_138         = dword ptr -138h
        .text:00000001405CD210 var_130         = byte ptr -130h
        .text:00000001405CD210 var_C0          = byte ptr -0C0h
        .text:00000001405CD210 var_50          = qword ptr -50h
        .text:00000001405CD210 var_38          = qword ptr -38h
        .text:00000001405CD210 var_30          = qword ptr -30h
        .text:00000001405CD210 var_28          = qword ptr -28h
        .text:00000001405CD210 var_20          = qword ptr -20h
        .text:00000001405CD210 senderActorId   = dword ptr  30h
        .text:00000001405CD210 isLocal         = byte ptr  38h
        .text:00000001405CD210
        .text:00000001405CD210 ; __unwind { // __GSHandlerCheck
        .text:00000001405CD210                 push    rbp
        .text:00000001405CD212                 push    rdi
        .text:00000001405CD213                 push    r14
        .text:00000001405CD215                 push    r15
        .text:00000001405CD217                 lea     rbp, [rsp-128h]
        .text:00000001405CD21F                 sub     rsp, 228h
        .text:00000001405CD226                 mov     rax, cs:__security_cookie
        .text:00000001405CD22D                 xor     rax, rsp
        .text:00000001405CD230                 mov     [rbp+140h+var_50], rax
        .text:00000001405CD237                 xor     r10b, r10b
        .text:00000001405CD23A                 mov     [rsp+240h+var_1F8], rcx
        .text:00000001405CD23F                 xor     eax, eax
        .text:00000001405CD241                 mov     r11, r9
        .text:00000001405CD244                 mov     r14, r8
        .text:00000001405CD247                 mov     r9d, eax
        .text:00000001405CD24A                 movzx   r15d, dx
        .text:00000001405CD24E                 lea     r8, [rcx+0C10h]
        .text:00000001405CD255                 mov     rdi, rcx
         */
<<<<<<< HEAD
        
        protected override void Setup64Bit(SigScanner sig) {
            //PrintMessage = sig.ScanText("4055 57 41 ?? 41 ?? 488DAC24D8FEFFFF 4881EC28020000 488B05???????? 4833C4 488985F0000000 4532D2 48894C2448"); LAST PART FOR 5.1???
            PrintMessage =
                sig.ScanText(
                    "4055 53 56 4154 4157 48 8d ac 24 ?? ?? ?? ?? 48 81 ec 20 02 00 00 48 8b 05"
                );
            /*PrintMessage =
                sig.ScanText(
                      "4055 57 4155 4156 4157 48 8D ac 24 ?? ?? ?? ?? 48 81 EC 20 02 00 00 48 8b 05"
                );*/
            //PrintMessage = sig.ScanText("4055 57 41 ?? 41 ?? 488DAC24E8FEFFFF 4881EC18020000 488B05???????? 4833C4 488985E0000000 4532D2 48894C2438"); old
=======
>>>>>>> bff8488a

        /// <inheritdoc/>
        protected override void Setup64Bit(SigScanner sig)
        {
            // PrintMessage = sig.ScanText("4055 57 41 ?? 41 ?? 488DAC24D8FEFFFF 4881EC28020000 488B05???????? 4833C4 488985F0000000 4532D2 48894C2448"); LAST PART FOR 5.1???
            this.PrintMessage = sig.ScanText("4055 53 56 4154 4157 48 8d ac 24 ?? ?? ?? ?? 48 81 ec 20 02 00 00 48 8b 05");
            // PrintMessage = sig.ScanText("4055 57 41 ?? 41 ?? 488DAC24E8FEFFFF 4881EC18020000 488B05???????? 4833C4 488985E0000000 4532D2 48894C2438"); old

            // PrintMessage = sig.ScanText("40 55 57 41 56 41 57 48  8D AC 24 D8 FE FF FF 48 81 EC 28 02 00 00 48 8B  05 63 47 4A 01 48 33 C4 48 89 85 F0 00 00 00 45  32 D2 48 89 4C 24 48 33");

            // PopulateItemLinkObject = sig.ScanText("48 89 5C 24 08 57 48 83  EC 20 80 7A 06 00 48 8B DA 48 8B F9 74 14 48 8B  CA E8 32 03 00 00 48 8B C8 E8 FA F2 B0 FF 8B C8  EB 1D 0F B6 42 14 8B 4A");

            // PopulateItemLinkObject = sig.ScanText(      "48 89 5C 24 08 57 48 83  EC 20 80 7A 06 00 48 8B DA 48 8B F9 74 14 48 8B  CA E8 32 03 00 00 48 8B C8 E8 ?? ?? B0 FF 8B C8  EB 1D 0F B6 42 14 8B 4A"); 5.0
            this.PopulateItemLinkObject = sig.ScanText("48 89 5C 24 08 57 48 83  EC 20 80 7A 06 00 48 8B DA 48 8B F9 74 14 48 8B  CA E8 32 03 00 00 48 8B C8 E8 ?? ?? ?? FF 8B C8  EB 1D 0F B6 42 14 8B 4A");

            this.InteractableLinkClicked = sig.ScanText("E8 ?? ?? ?? ?? E9 ?? ?? ?? ?? 80 BB ?? ?? ?? ?? ?? 0F 85 ?? ?? ?? ?? 80 BB") + 9;
        }
    }
}<|MERGE_RESOLUTION|>--- conflicted
+++ resolved
@@ -97,34 +97,12 @@
         .text:00000001405CD24E                 lea     r8, [rcx+0C10h]
         .text:00000001405CD255                 mov     rdi, rcx
          */
-<<<<<<< HEAD
         
         protected override void Setup64Bit(SigScanner sig) {
-            //PrintMessage = sig.ScanText("4055 57 41 ?? 41 ?? 488DAC24D8FEFFFF 4881EC28020000 488B05???????? 4833C4 488985F0000000 4532D2 48894C2448"); LAST PART FOR 5.1???
-            PrintMessage =
+            this.PrintMessage =
                 sig.ScanText(
                     "4055 53 56 4154 4157 48 8d ac 24 ?? ?? ?? ?? 48 81 ec 20 02 00 00 48 8b 05"
                 );
-            /*PrintMessage =
-                sig.ScanText(
-                      "4055 57 4155 4156 4157 48 8D ac 24 ?? ?? ?? ?? 48 81 EC 20 02 00 00 48 8b 05"
-                );*/
-            //PrintMessage = sig.ScanText("4055 57 41 ?? 41 ?? 488DAC24E8FEFFFF 4881EC18020000 488B05???????? 4833C4 488985E0000000 4532D2 48894C2438"); old
-=======
->>>>>>> bff8488a
-
-        /// <inheritdoc/>
-        protected override void Setup64Bit(SigScanner sig)
-        {
-            // PrintMessage = sig.ScanText("4055 57 41 ?? 41 ?? 488DAC24D8FEFFFF 4881EC28020000 488B05???????? 4833C4 488985F0000000 4532D2 48894C2448"); LAST PART FOR 5.1???
-            this.PrintMessage = sig.ScanText("4055 53 56 4154 4157 48 8d ac 24 ?? ?? ?? ?? 48 81 ec 20 02 00 00 48 8b 05");
-            // PrintMessage = sig.ScanText("4055 57 41 ?? 41 ?? 488DAC24E8FEFFFF 4881EC18020000 488B05???????? 4833C4 488985E0000000 4532D2 48894C2438"); old
-
-            // PrintMessage = sig.ScanText("40 55 57 41 56 41 57 48  8D AC 24 D8 FE FF FF 48 81 EC 28 02 00 00 48 8B  05 63 47 4A 01 48 33 C4 48 89 85 F0 00 00 00 45  32 D2 48 89 4C 24 48 33");
-
-            // PopulateItemLinkObject = sig.ScanText("48 89 5C 24 08 57 48 83  EC 20 80 7A 06 00 48 8B DA 48 8B F9 74 14 48 8B  CA E8 32 03 00 00 48 8B C8 E8 FA F2 B0 FF 8B C8  EB 1D 0F B6 42 14 8B 4A");
-
-            // PopulateItemLinkObject = sig.ScanText(      "48 89 5C 24 08 57 48 83  EC 20 80 7A 06 00 48 8B DA 48 8B F9 74 14 48 8B  CA E8 32 03 00 00 48 8B C8 E8 ?? ?? B0 FF 8B C8  EB 1D 0F B6 42 14 8B 4A"); 5.0
             this.PopulateItemLinkObject = sig.ScanText("48 89 5C 24 08 57 48 83  EC 20 80 7A 06 00 48 8B DA 48 8B F9 74 14 48 8B  CA E8 32 03 00 00 48 8B C8 E8 ?? ?? ?? FF 8B C8  EB 1D 0F B6 42 14 8B 4A");
 
             this.InteractableLinkClicked = sig.ScanText("E8 ?? ?? ?? ?? E9 ?? ?? ?? ?? 80 BB ?? ?? ?? ?? ?? 0F 85 ?? ?? ?? ?? 80 BB") + 9;
