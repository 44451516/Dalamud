using System.Collections.Generic;
using System.Linq;
using System.Reflection;
using System.Text.RegularExpressions;
using System.Threading;
using System.Threading.Tasks;

using CheapLoc;
using Dalamud.Configuration.Internal;
using Dalamud.Game.ClientState.Conditions;
using Dalamud.Game.Gui;
using Dalamud.Game.Text;
using Dalamud.Game.Text.SeStringHandling;
using Dalamud.Game.Text.SeStringHandling.Payloads;
using Dalamud.Interface;
using Dalamud.Interface.ImGuiNotification;
using Dalamud.Interface.ImGuiNotification.Internal;
using Dalamud.Interface.Internal;
using Dalamud.Interface.Internal.Windows;
using Dalamud.Logging.Internal;
using Dalamud.Plugin.Internal;
using Dalamud.Support;
using Dalamud.Utility;

namespace Dalamud.Game;

/// <summary>
/// Chat events and public helper functions.
/// </summary>
[ServiceManager.EarlyLoadedService]
internal class ChatHandlers : IServiceType
{
    private static readonly ModuleLog Log = new("CHATHANDLER");

    private readonly Regex rmtRegex = new(
            @"没打开的[\dwW,]+收|登录领取.*福袋",
            // @"4KGOLD|We have sufficient stock|VPK\.OM|Gil for free|www\.so9\.com|Fast & Convenient|Cheap & Safety Guarantee|【Code|A O A U E|igfans|4KGOLD\.COM|Cheapest Gil with|pvp and bank on google|Selling Cheap GIL|ff14mogstation\.com|Cheap Gil 1000k|gilsforyou|server 1000K =|gils_selling|E A S Y\.C O M|bonus code|mins delivery guarantee|Sell cheap|Salegm\.com|cheap Mog|Off Code:|FF14Mog.com|使用する5％オ|Off Code( *):|offers Fantasia",
            RegexOptions.Compiled | RegexOptions.IgnoreCase);

    private readonly Dictionary<ClientLanguage, Regex[]> retainerSaleRegexes = new()
    {
        {
            ClientLanguage.Japanese,
            new Regex[]
            {
                new Regex(@"^(?:.+)マーケットに(?<origValue>[\d,.]+)ギルで出品した(?<item>.*)×(?<count>[\d,.]+)が売れ、(?<value>[\d,.]+)ギルを入手しました。$", RegexOptions.Compiled),
                new Regex(@"^(?:.+)マーケットに(?<origValue>[\d,.]+)ギルで出品した(?<item>.*)が売れ、(?<value>[\d,.]+)ギルを入手しました。$", RegexOptions.Compiled),
            }
        },
        {
            ClientLanguage.English,
            new Regex[]
            {
                new Regex(@"^(?<item>.+) you put up for sale in the (?:.+) markets (?:have|has) sold for (?<value>[\d,.]+) gil \(after fees\)\.$", RegexOptions.Compiled),
            }
        },
        {
            ClientLanguage.German,
            new Regex[]
            {
                new Regex(@"^Dein Gehilfe hat (?<item>.+) auf dem Markt von (?:.+) für (?<value>[\d,.]+) Gil verkauft\.$", RegexOptions.Compiled),
                new Regex(@"^Dein Gehilfe hat (?<item>.+) auf dem Markt von (?:.+) verkauft und (?<value>[\d,.]+) Gil erhalten\.$", RegexOptions.Compiled),
            }
        },
        {
            ClientLanguage.French,
            new Regex[]
            {
                new Regex(@"^Un servant a vendu (?<item>.+) pour (?<value>[\d,.]+) gil à (?:.+)\.$", RegexOptions.Compiled),
            }
        },
        {
            ClientLanguage.ChineseSimplified,
            new Regex[]
            {
                new Regex(@"^在(?:.+)市场以(?<origValue>[\d,.]+)的价格出售的“(?<item>.+)”成功售出，获得了(?<value>[\d,.]+)金币。$", RegexOptions.Compiled),
            }
        },
    };

    private readonly Regex urlRegex = new(@"(http|ftp|https)://([\w_-]+(?:(?:\.[\w_-]+)+))([\w.,@?^=%&:/~+#-]*[\w@?^=%&/~+#-])?", RegexOptions.Compiled);

    [ServiceManager.ServiceDependency]
    private readonly Dalamud dalamud = Service<Dalamud>.Get();
    
    [ServiceManager.ServiceDependency]
    private readonly DalamudConfiguration configuration = Service<DalamudConfiguration>.Get();

    private bool hasSeenLoadingMsg;
<<<<<<< HEAD
    private bool startedAutoUpdatingPlugins;
=======
>>>>>>> 75425a83
    private bool hasSendMeasurement;
    private CancellationTokenSource deferredAutoUpdateCts = new();

    [ServiceManager.ServiceConstructor]
    private ChatHandlers(ChatGui chatGui)
    {
        chatGui.CheckMessageHandled += this.OnCheckMessageHandled;
        chatGui.ChatMessage += this.OnChatMessage;
    }

    /// <summary>
    /// Gets the last URL seen in chat.
    /// </summary>
    public string? LastLink { get; private set; }

    /// <summary>
    /// Gets a value indicating whether or not auto-updates have already completed this session.
    /// </summary>
    public bool IsAutoUpdateComplete { get; private set; }

    private void OnCheckMessageHandled(XivChatType type, int timestamp, ref SeString sender, ref SeString message, ref bool isHandled)
    {
        var textVal = message.TextValue;

        if (this.configuration.BadWords != null &&
            this.configuration.BadWords.Any(x => !string.IsNullOrEmpty(x) && textVal.Contains(x)))
        {
            // This seems to be in the user block list - let's not show it
            Log.Debug("Blocklist triggered");
            isHandled = true;
            return;
        }
    }

    private void OnChatMessage(XivChatType type, int timestamp, ref SeString sender, ref SeString message, ref bool isHandled)
    {
        var clientState = Service<ClientState.ClientState>.GetNullable();
        if (clientState == null)
            return;

        if (type == XivChatType.Notice)
        {
            if (!this.hasSeenLoadingMsg)
                this.PrintWelcomeMessage();
        }

        // For injections while logged in
        if (clientState.LocalPlayer != null && clientState.TerritoryType == 0 && !this.hasSeenLoadingMsg)
            this.PrintWelcomeMessage();

<<<<<<< HEAD
        if (!this.startedAutoUpdatingPlugins)
            this.AutoUpdatePlugins();
=======
>>>>>>> 75425a83

        if (clientState.LocalPlayer != null && !this.hasSendMeasurement)
        {
            Task.Run(async () => await EventTracking.SendMeasurement(
                                     clientState.LocalContentId,
<<<<<<< HEAD
                                     clientState.LocalPlayer.ObjectId,
=======
                                     clientState.LocalPlayer.EntityId,
>>>>>>> 75425a83
                                     clientState.LocalPlayer.HomeWorld.Id));
            this.hasSendMeasurement = true;
        }
#if !DEBUG && false
            if (!this.hasSeenLoadingMsg)
                return;
#endif

        if (type == XivChatType.RetainerSale)
        {
            foreach (var regex in this.retainerSaleRegexes[(ClientLanguage)this.dalamud.StartInfo.Language])
            {
                var matchInfo = regex.Match(message.TextValue);

                // we no longer really need to do/validate the item matching since we read the id from the byte array
                // but we'd be checking the main match anyway
                var itemInfo = matchInfo.Groups["item"];
                if (!itemInfo.Success)
                    continue;

                var itemLink = message.Payloads.FirstOrDefault(x => x.Type == PayloadType.Item) as ItemPayload;
                if (itemLink == default)
                {
                    Log.Error("itemLink was null. Msg: {0}", BitConverter.ToString(message.Encode()));
                    break;
                }

                Log.Debug($"Probable retainer sale: {message}, decoded item {itemLink.Item.RowId}, HQ {itemLink.IsHQ}");

                var valueInfo = matchInfo.Groups["value"];
                // not sure if using a culture here would work correctly, so just strip symbols instead
                if (!valueInfo.Success || !int.TryParse(valueInfo.Value.Replace(",", string.Empty).Replace(".", string.Empty), out var itemValue))
                    continue;

                // Task.Run(() => this.dalamud.BotManager.ProcessRetainerSale(itemLink.Item.RowId, itemValue, itemLink.IsHQ));
                break;
            }
        }

        var messageCopy = message;
        var senderCopy = sender;

        var linkMatch = this.urlRegex.Match(message.TextValue);
        if (linkMatch.Value.Length > 0)
            this.LastLink = linkMatch.Value;
    }

    private void PrintWelcomeMessage()
    {
        var chatGui = Service<ChatGui>.GetNullable();
        var pluginManager = Service<PluginManager>.GetNullable();
        var dalamudInterface = Service<DalamudInterface>.GetNullable();

        if (chatGui == null || pluginManager == null || dalamudInterface == null)
            return;

        var assemblyVersion = Assembly.GetAssembly(typeof(ChatHandlers)).GetName().Version.ToString();

        if (this.configuration.PrintDalamudWelcomeMsg)
        {
            chatGui.Print(string.Format(Loc.Localize("DalamudWelcome", "Dalamud {0} loaded."), Util.GetScmVersion())
                          + string.Format(Loc.Localize("PluginsWelcome", " {0} plugin(s) loaded."), pluginManager.InstalledPlugins.Count(x => x.IsLoaded)));
        }

        if (this.configuration.PrintPluginsWelcomeMsg)
        {
            foreach (var plugin in pluginManager.InstalledPlugins.OrderBy(plugin => plugin.Name).Where(x => x.IsLoaded))
            {
                chatGui.Print(string.Format(Loc.Localize("DalamudPluginLoaded", "    》 {0} v{1} loaded."), plugin.Name, plugin.EffectiveVersion));
            }
        }

        if (string.IsNullOrEmpty(this.configuration.LastVersion) || !assemblyVersion.StartsWith(this.configuration.LastVersion))
        {
            chatGui.Print(new XivChatEntry
            {
                Message = Loc.Localize("DalamudUpdated", "Dalamud has been updated successfully! Please check the discord for a full changelog."),
                Type = XivChatType.Notice,
            });

            this.configuration.LastVersion = assemblyVersion;
            this.configuration.QueueSave();
        }

        this.hasSeenLoadingMsg = true;
<<<<<<< HEAD

        Task.Run(() =>
        {
            try
            {
                Util.GetRemoteTOSHash().ContinueWith(task =>
                {
                    var remoteHash = task.Result;
                    if (string.IsNullOrEmpty(this.configuration.AcceptedTOSHash) || remoteHash != this.configuration.AcceptedTOSHash)
                    {
                        dalamudInterface.OpenToSWindow();
                    }
                });
            }
            catch (Exception ex)
            {
                Log.Error(ex, "Remote TOS hash check failed");
            }
        });

    }

    private void AutoUpdatePluginsWithRetry()
    {
        var firstAttempt = this.AutoUpdatePlugins();
        if (!firstAttempt)
        {
            Task.Run(() =>
            {
                Task.Delay(30_000, this.deferredAutoUpdateCts.Token);
                this.AutoUpdatePlugins();
            });
        }
    }

    private bool AutoUpdatePlugins()
    {
        var chatGui = Service<ChatGui>.GetNullable();
        var pluginManager = Service<PluginManager>.GetNullable();
        var notifications = Service<NotificationManager>.GetNullable();
        var condition = Service<Condition>.GetNullable();
=======
>>>>>>> 75425a83

        Task.Run(() =>
        {
            try
            {
                Util.GetRemoteTOSHash().ContinueWith(task =>
                {
                    var remoteHash = task.Result;
                    if (string.IsNullOrEmpty(this.configuration.AcceptedTOSHash) || remoteHash != this.configuration.AcceptedTOSHash)
                    {
                        dalamudInterface.OpenToSWindow();
                    }
                });
            }
            catch (Exception ex)
            {
                Log.Error(ex, "Remote TOS hash check failed");
            }
        });

    }
}<|MERGE_RESOLUTION|>--- conflicted
+++ resolved
@@ -87,10 +87,6 @@
     private readonly DalamudConfiguration configuration = Service<DalamudConfiguration>.Get();
 
     private bool hasSeenLoadingMsg;
-<<<<<<< HEAD
-    private bool startedAutoUpdatingPlugins;
-=======
->>>>>>> 75425a83
     private bool hasSendMeasurement;
     private CancellationTokenSource deferredAutoUpdateCts = new();
 
@@ -141,21 +137,12 @@
         if (clientState.LocalPlayer != null && clientState.TerritoryType == 0 && !this.hasSeenLoadingMsg)
             this.PrintWelcomeMessage();
 
-<<<<<<< HEAD
-        if (!this.startedAutoUpdatingPlugins)
-            this.AutoUpdatePlugins();
-=======
->>>>>>> 75425a83
 
         if (clientState.LocalPlayer != null && !this.hasSendMeasurement)
         {
             Task.Run(async () => await EventTracking.SendMeasurement(
                                      clientState.LocalContentId,
-<<<<<<< HEAD
-                                     clientState.LocalPlayer.ObjectId,
-=======
                                      clientState.LocalPlayer.EntityId,
->>>>>>> 75425a83
                                      clientState.LocalPlayer.HomeWorld.Id));
             this.hasSendMeasurement = true;
         }
@@ -241,7 +228,6 @@
         }
 
         this.hasSeenLoadingMsg = true;
-<<<<<<< HEAD
 
         Task.Run(() =>
         {
@@ -263,47 +249,4 @@
         });
 
     }
-
-    private void AutoUpdatePluginsWithRetry()
-    {
-        var firstAttempt = this.AutoUpdatePlugins();
-        if (!firstAttempt)
-        {
-            Task.Run(() =>
-            {
-                Task.Delay(30_000, this.deferredAutoUpdateCts.Token);
-                this.AutoUpdatePlugins();
-            });
-        }
-    }
-
-    private bool AutoUpdatePlugins()
-    {
-        var chatGui = Service<ChatGui>.GetNullable();
-        var pluginManager = Service<PluginManager>.GetNullable();
-        var notifications = Service<NotificationManager>.GetNullable();
-        var condition = Service<Condition>.GetNullable();
-=======
->>>>>>> 75425a83
-
-        Task.Run(() =>
-        {
-            try
-            {
-                Util.GetRemoteTOSHash().ContinueWith(task =>
-                {
-                    var remoteHash = task.Result;
-                    if (string.IsNullOrEmpty(this.configuration.AcceptedTOSHash) || remoteHash != this.configuration.AcceptedTOSHash)
-                    {
-                        dalamudInterface.OpenToSWindow();
-                    }
-                });
-            }
-            catch (Exception ex)
-            {
-                Log.Error(ex, "Remote TOS hash check failed");
-            }
-        });
-
-    }
 }