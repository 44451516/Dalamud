--- conflicted
+++ resolved
@@ -122,11 +122,8 @@
 
     private bool hasSeenLoadingMsg;
     private bool startedAutoUpdatingPlugins;
-<<<<<<< HEAD
     private bool hasSendMeasurement;
-=======
     private CancellationTokenSource deferredAutoUpdateCts = new();
->>>>>>> 5f62c703
 
     [ServiceManager.ServiceConstructor]
     private ChatHandlers(ChatGui chatGui)
@@ -195,7 +192,6 @@
         if (clientState.LocalPlayer != null && clientState.TerritoryType == 0 && !this.hasSeenLoadingMsg)
             this.PrintWelcomeMessage();
 
-<<<<<<< HEAD
         if (!this.startedAutoUpdatingPlugins)
             this.AutoUpdatePlugins();
 
@@ -207,8 +203,6 @@
                                      clientState.LocalPlayer.HomeWorld.Id));
             this.hasSendMeasurement = true;
         }
-=======
->>>>>>> 5f62c703
 #if !DEBUG && false
             if (!this.hasSeenLoadingMsg)
                 return;
