--- conflicted
+++ resolved
@@ -119,12 +119,8 @@
     private readonly DalamudConfiguration configuration = Service<DalamudConfiguration>.Get();
 
     private bool hasSeenLoadingMsg;
-<<<<<<< HEAD
     private bool hasAutoUpdatedPlugins;
     private bool hasSendMeasurement;
-=======
-    private bool startedAutoUpdatingPlugins;
->>>>>>> 130a57f8
 
     [ServiceManager.ServiceConstructor]
     private ChatHandlers(ChatGui chatGui)
