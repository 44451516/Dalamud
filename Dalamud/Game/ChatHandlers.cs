using System;
using System.Collections.Generic;
using System.Linq;
using System.Reflection;
using System.Text.RegularExpressions;
using System.Threading.Tasks;

using CheapLoc;
using Dalamud.Configuration.Internal;
using Dalamud.Game.Gui;
using Dalamud.Game.Text;
using Dalamud.Game.Text.SeStringHandling;
using Dalamud.Game.Text.SeStringHandling.Payloads;
using Dalamud.Interface.Internal;
using Dalamud.Interface.Internal.Notifications;
using Dalamud.Interface.Internal.Windows;
using Dalamud.IoC;
using Dalamud.IoC.Internal;
using Dalamud.Plugin.Internal;
using Dalamud.Utility;
using Serilog;

namespace Dalamud.Game;

/// <summary>
/// Chat events and public helper functions.
/// </summary>
[PluginInterface]
[InterfaceVersion("1.0")]
[ServiceManager.BlockingEarlyLoadedService]
public class ChatHandlers : IServiceType
{
    // private static readonly Dictionary<string, string> UnicodeToDiscordEmojiDict = new()
    // {
    //     { "", "<:ffxive071:585847382210642069>" },
    //     { "", "<:ffxive083:585848592699490329>" },
    // };

    // private readonly Dictionary<XivChatType, Color> handledChatTypeColors = new()
    // {
    //     { XivChatType.CrossParty, Color.DodgerBlue },
    //     { XivChatType.Party, Color.DodgerBlue },
    //     { XivChatType.FreeCompany, Color.DeepSkyBlue },
    //     { XivChatType.CrossLinkShell1, Color.ForestGreen },
    //     { XivChatType.CrossLinkShell2, Color.ForestGreen },
    //     { XivChatType.CrossLinkShell3, Color.ForestGreen },
    //     { XivChatType.CrossLinkShell4, Color.ForestGreen },
    //     { XivChatType.CrossLinkShell5, Color.ForestGreen },
    //     { XivChatType.CrossLinkShell6, Color.ForestGreen },
    //     { XivChatType.CrossLinkShell7, Color.ForestGreen },
    //     { XivChatType.CrossLinkShell8, Color.ForestGreen },
    //     { XivChatType.Ls1, Color.ForestGreen },
    //     { XivChatType.Ls2, Color.ForestGreen },
    //     { XivChatType.Ls3, Color.ForestGreen },
    //     { XivChatType.Ls4, Color.ForestGreen },
    //     { XivChatType.Ls5, Color.ForestGreen },
    //     { XivChatType.Ls6, Color.ForestGreen },
    //     { XivChatType.Ls7, Color.ForestGreen },
    //     { XivChatType.Ls8, Color.ForestGreen },
    //     { XivChatType.TellIncoming, Color.HotPink },
    //     { XivChatType.PvPTeam, Color.SandyBrown },
    //     { XivChatType.Urgent, Color.DarkViolet },
    //     { XivChatType.NoviceNetwork, Color.SaddleBrown },
    //     { XivChatType.Echo, Color.Gray },
    // };

    private readonly Regex rmtRegex = new(
        @"4KGOLD|We have sufficient stock|VPK\.OM|[Gg]il for free|[Gg]il [Cc]heap|5GOLD|www\.so9\.com|Fast & Convenient|Cheap & Safety Guarantee|【Code|A O A U E|igfans|4KGOLD\.COM|Cheapest Gil with|pvp and bank on google|Selling Cheap GIL|ff14mogstation\.com|Cheap Gil 1000k|gilsforyou|server 1000K =|gils_selling|E A S Y\.C O M|bonus code|mins delivery guarantee|Sell cheap|Salegm\.com|cheap Mog|Off Code:|FF14Mog.com|使用する5％オ|[Oo][Ff][Ff] [Cc]ode( *)[:;]|offers Fantasia",
        RegexOptions.Compiled | RegexOptions.IgnoreCase);

    private readonly Dictionary<ClientLanguage, Regex[]> retainerSaleRegexes = new()
    {
<<<<<<< HEAD
        // private static readonly Dictionary<string, string> UnicodeToDiscordEmojiDict = new()
        // {
        //     { "", "<:ffxive071:585847382210642069>" },
        //     { "", "<:ffxive083:585848592699490329>" },
        // };

        // private readonly Dictionary<XivChatType, Color> handledChatTypeColors = new()
        // {
        //     { XivChatType.CrossParty, Color.DodgerBlue },
        //     { XivChatType.Party, Color.DodgerBlue },
        //     { XivChatType.FreeCompany, Color.DeepSkyBlue },
        //     { XivChatType.CrossLinkShell1, Color.ForestGreen },
        //     { XivChatType.CrossLinkShell2, Color.ForestGreen },
        //     { XivChatType.CrossLinkShell3, Color.ForestGreen },
        //     { XivChatType.CrossLinkShell4, Color.ForestGreen },
        //     { XivChatType.CrossLinkShell5, Color.ForestGreen },
        //     { XivChatType.CrossLinkShell6, Color.ForestGreen },
        //     { XivChatType.CrossLinkShell7, Color.ForestGreen },
        //     { XivChatType.CrossLinkShell8, Color.ForestGreen },
        //     { XivChatType.Ls1, Color.ForestGreen },
        //     { XivChatType.Ls2, Color.ForestGreen },
        //     { XivChatType.Ls3, Color.ForestGreen },
        //     { XivChatType.Ls4, Color.ForestGreen },
        //     { XivChatType.Ls5, Color.ForestGreen },
        //     { XivChatType.Ls6, Color.ForestGreen },
        //     { XivChatType.Ls7, Color.ForestGreen },
        //     { XivChatType.Ls8, Color.ForestGreen },
        //     { XivChatType.TellIncoming, Color.HotPink },
        //     { XivChatType.PvPTeam, Color.SandyBrown },
        //     { XivChatType.Urgent, Color.DarkViolet },
        //     { XivChatType.NoviceNetwork, Color.SaddleBrown },
        //     { XivChatType.Echo, Color.Gray },
        // };

        private readonly Regex rmtRegex = new(
                @"没打开的\d+[wW]收|登录领取.{0,4}福袋",
                // @"4KGOLD|We have sufficient stock|VPK\.OM|Gil for free|www\.so9\.com|Fast & Convenient|Cheap & Safety Guarantee|【Code|A O A U E|igfans|4KGOLD\.COM|Cheapest Gil with|pvp and bank on google|Selling Cheap GIL|ff14mogstation\.com|Cheap Gil 1000k|gilsforyou|server 1000K =|gils_selling|E A S Y\.C O M|bonus code|mins delivery guarantee|Sell cheap|Salegm\.com|cheap Mog|Off Code:|FF14Mog.com|使用する5％オ|Off Code( *):|offers Fantasia",
                RegexOptions.Compiled);

        private readonly Dictionary<ClientLanguage, Regex[]> retainerSaleRegexes = new()
=======
>>>>>>> a49e9eb5
        {
            ClientLanguage.Japanese,
            new Regex[]
            {
                new Regex(@"^(?:.+)マーケットに(?<origValue>[\d,.]+)ギルで出品した(?<item>.*)×(?<count>[\d,.]+)が売れ、(?<value>[\d,.]+)ギルを入手しました。$", RegexOptions.Compiled),
                new Regex(@"^(?:.+)マーケットに(?<origValue>[\d,.]+)ギルで出品した(?<item>.*)が売れ、(?<value>[\d,.]+)ギルを入手しました。$", RegexOptions.Compiled),
            }
        },
        {
            ClientLanguage.English,
            new Regex[]
            {
                new Regex(@"^(?<item>.+) you put up for sale in the (?:.+) markets (?:have|has) sold for (?<value>[\d,.]+) gil \(after fees\)\.$", RegexOptions.Compiled),
            }
        },
        {
            ClientLanguage.German,
            new Regex[]
            {
                new Regex(@"^Dein Gehilfe hat (?<item>.+) auf dem Markt von (?:.+) für (?<value>[\d,.]+) Gil verkauft\.$", RegexOptions.Compiled),
                new Regex(@"^Dein Gehilfe hat (?<item>.+) auf dem Markt von (?:.+) verkauft und (?<value>[\d,.]+) Gil erhalten\.$", RegexOptions.Compiled),
            }
        },
        {
            ClientLanguage.French,
            new Regex[]
            {
<<<<<<< HEAD
                ClientLanguage.French,
                new Regex[]
                {
                    new Regex(@"^Un servant a vendu (?<item>.+) pour (?<value>[\d,.]+) gil à (?:.+)\.$", RegexOptions.Compiled),
                }
            },
            {
                ClientLanguage.ChineseSimplified,
                new Regex[]
                {
                    new Regex(@"^在(?:.+)市场以(?<origValue>[\d,.]+)的价格出售的“(?<item>.+)”成功售出，获得了(?<value>[\d,.]+)金币。$", RegexOptions.Compiled),
                }
            },
        };
=======
                new Regex(@"^Un servant a vendu (?<item>.+) pour (?<value>[\d,.]+) gil à (?:.+)\.$", RegexOptions.Compiled),
            }
        },
    };

    private readonly Regex urlRegex = new(@"(http|ftp|https)://([\w_-]+(?:(?:\.[\w_-]+)+))([\w.,@?^=%&:/~+#-]*[\w@?^=%&/~+#-])?", RegexOptions.Compiled);
>>>>>>> a49e9eb5

    private readonly DalamudLinkPayload openInstallerWindowLink;

    [ServiceManager.ServiceDependency]
    private readonly DalamudConfiguration configuration = Service<DalamudConfiguration>.Get();

    private bool hasSeenLoadingMsg;
    private bool hasAutoUpdatedPlugins;

    [ServiceManager.ServiceConstructor]
    private ChatHandlers(ChatGui chatGui)
    {
        chatGui.CheckMessageHandled += this.OnCheckMessageHandled;
        chatGui.ChatMessage += this.OnChatMessage;

        this.openInstallerWindowLink = chatGui.AddChatLinkHandler("Dalamud", 1001, (i, m) =>
        {
            Service<DalamudInterface>.GetNullable()?.OpenPluginInstaller();
        });
    }

    /// <summary>
    /// Gets the last URL seen in chat.
    /// </summary>
    public string? LastLink { get; private set; }

    /// <summary>
    /// Convert a TextPayload to SeString and wrap in italics payloads.
    /// </summary>
    /// <param name="text">Text to convert.</param>
    /// <returns>SeString payload of italicized text.</returns>
    public static SeString MakeItalics(string text)
        => MakeItalics(new TextPayload(text));

    /// <summary>
    /// Convert a TextPayload to SeString and wrap in italics payloads.
    /// </summary>
    /// <param name="text">Text to convert.</param>
    /// <returns>SeString payload of italicized text.</returns>
    public static SeString MakeItalics(TextPayload text)
        => new(EmphasisItalicPayload.ItalicsOn, text, EmphasisItalicPayload.ItalicsOff);

    private void OnCheckMessageHandled(XivChatType type, uint senderid, ref SeString sender, ref SeString message, ref bool isHandled)
    {
        var textVal = message.TextValue;

        if (!this.configuration.DisableRmtFiltering)
        {
            var matched = this.rmtRegex.IsMatch(textVal);
            if (matched)
            {
                // This seems to be a RMT ad - let's not show it
                Log.Debug("Handled RMT ad: " + message.TextValue);
                isHandled = true;
                return;
            }
        }

        if (this.configuration.BadWords != null &&
            this.configuration.BadWords.Any(x => !string.IsNullOrEmpty(x) && textVal.Contains(x)))
        {
            // This seems to be in the user block list - let's not show it
            Log.Debug("Blocklist triggered");
            isHandled = true;
            return;
        }
    }

    private void OnChatMessage(XivChatType type, uint senderId, ref SeString sender, ref SeString message, ref bool isHandled)
    {
        var startInfo = Service<DalamudStartInfo>.Get();
        var clientState = Service<ClientState.ClientState>.GetNullable();
        if (clientState == null)
            return;

        if (type == XivChatType.Notice && !this.hasSeenLoadingMsg)
            this.PrintWelcomeMessage();

        // For injections while logged in
        if (clientState.LocalPlayer != null && clientState.TerritoryType == 0 && !this.hasSeenLoadingMsg)
            this.PrintWelcomeMessage();

        if (!this.hasAutoUpdatedPlugins)
            this.AutoUpdatePlugins();

#if !DEBUG && false
            if (!this.hasSeenLoadingMsg)
                return;
#endif

        if (type == XivChatType.RetainerSale)
        {
            foreach (var regex in this.retainerSaleRegexes[startInfo.Language])
            {
                var matchInfo = regex.Match(message.TextValue);

                // we no longer really need to do/validate the item matching since we read the id from the byte array
                // but we'd be checking the main match anyway
                var itemInfo = matchInfo.Groups["item"];
                if (!itemInfo.Success)
                    continue;

                var itemLink = message.Payloads.FirstOrDefault(x => x.Type == PayloadType.Item) as ItemPayload;
                if (itemLink == default)
                {
                    Log.Error("itemLink was null. Msg: {0}", BitConverter.ToString(message.Encode()));
                    break;
                }

                Log.Debug($"Probable retainer sale: {message}, decoded item {itemLink.Item.RowId}, HQ {itemLink.IsHQ}");

                var valueInfo = matchInfo.Groups["value"];
                // not sure if using a culture here would work correctly, so just strip symbols instead
                if (!valueInfo.Success || !int.TryParse(valueInfo.Value.Replace(",", string.Empty).Replace(".", string.Empty), out var itemValue))
                    continue;

                // Task.Run(() => this.dalamud.BotManager.ProcessRetainerSale(itemLink.Item.RowId, itemValue, itemLink.IsHQ));
                break;
            }
        }

        var messageCopy = message;
        var senderCopy = sender;

        var linkMatch = this.urlRegex.Match(message.TextValue);
        if (linkMatch.Value.Length > 0)
            this.LastLink = linkMatch.Value;
    }

    private void PrintWelcomeMessage()
    {
        var chatGui = Service<ChatGui>.GetNullable();
        var pluginManager = Service<PluginManager>.GetNullable();
        var dalamudInterface = Service<DalamudInterface>.GetNullable();

        if (chatGui == null || pluginManager == null || dalamudInterface == null)
            return;

        var assemblyVersion = Assembly.GetAssembly(typeof(ChatHandlers)).GetName().Version.ToString();

        chatGui.Print(string.Format(Loc.Localize("DalamudWelcome", "Dalamud vD{0} loaded."), assemblyVersion)
                      + string.Format(Loc.Localize("PluginsWelcome", " {0} plugin(s) loaded."), pluginManager.InstalledPlugins.Count(x => x.IsLoaded)));

        if (this.configuration.PrintPluginsWelcomeMsg)
        {
            foreach (var plugin in pluginManager.InstalledPlugins.OrderBy(plugin => plugin.Name).Where(x => x.IsLoaded))
            {
                chatGui.Print(string.Format(Loc.Localize("DalamudPluginLoaded", "    》 {0} v{1} loaded."), plugin.Name, plugin.Manifest.AssemblyVersion));
            }
        }

        if (string.IsNullOrEmpty(this.configuration.LastVersion) || !assemblyVersion.StartsWith(this.configuration.LastVersion))
        {
            chatGui.PrintChat(new XivChatEntry
            {
                Message = Loc.Localize("DalamudUpdated", "Dalamud has been updated successfully! Please check the discord for a full changelog."),
                Type = XivChatType.Notice,
            });

            if (string.IsNullOrEmpty(this.configuration.LastChangelogMajorMinor) || (!ChangelogWindow.WarrantsChangelogForMajorMinor.StartsWith(this.configuration.LastChangelogMajorMinor) && assemblyVersion.StartsWith(ChangelogWindow.WarrantsChangelogForMajorMinor)))
            {
                dalamudInterface.OpenChangelogWindow();
                this.configuration.LastChangelogMajorMinor = ChangelogWindow.WarrantsChangelogForMajorMinor;
            }

            this.configuration.LastVersion = assemblyVersion;
            this.configuration.QueueSave();
        }

        this.hasSeenLoadingMsg = true;
    }

    private void AutoUpdatePlugins()
    {
        var chatGui = Service<ChatGui>.GetNullable();
        var pluginManager = Service<PluginManager>.GetNullable();
        var notifications = Service<NotificationManager>.GetNullable();

        if (chatGui == null || pluginManager == null || notifications == null)
            return;

        if (!pluginManager.ReposReady || pluginManager.InstalledPlugins.Count == 0 || pluginManager.AvailablePlugins.Count == 0)
        {
            // Plugins aren't ready yet.
            return;
        }

        this.hasAutoUpdatedPlugins = true;

        Task.Run(() => pluginManager.UpdatePluginsAsync(true, !this.configuration.AutoUpdatePlugins)).ContinueWith(task =>
        {
            if (task.IsFaulted)
            {
                Log.Error(task.Exception, Loc.Localize("DalamudPluginUpdateCheckFail", "Could not check for plugin updates."));
                return;
            }

            var updatedPlugins = task.Result;
            if (updatedPlugins.Any())
            {
                if (this.configuration.AutoUpdatePlugins)
                {
                    Service<PluginManager>.Get().PrintUpdatedPlugins(updatedPlugins, Loc.Localize("DalamudPluginAutoUpdate", "Auto-update:"));
                    notifications.AddNotification(Loc.Localize("NotificationUpdatedPlugins", "{0} of your plugins were updated.").Format(updatedPlugins.Count), Loc.Localize("NotificationAutoUpdate", "Auto-Update"), NotificationType.Info);
                }
                else
                {
                    chatGui.PrintChat(new XivChatEntry
                    {
                        Message = new SeString(new List<Payload>()
                        {
                            new TextPayload(Loc.Localize("DalamudPluginUpdateRequired", "One or more of your plugins needs to be updated. Please use the /xlplugins command in-game to update them!")),
                            new TextPayload("  ["),
                            new UIForegroundPayload(500),
                            this.openInstallerWindowLink,
                            new TextPayload(Loc.Localize("DalamudInstallerHelp", "Open the plugin installer")),
                            RawPayload.LinkTerminator,
                            new UIForegroundPayload(0),
                            new TextPayload("]"),
                        }),
                        Type = XivChatType.Urgent,
                    });
                }
            }
        });
    }
}<|MERGE_RESOLUTION|>--- conflicted
+++ resolved
@@ -64,55 +64,13 @@
     //     { XivChatType.Echo, Color.Gray },
     // };
 
-    private readonly Regex rmtRegex = new(
-        @"4KGOLD|We have sufficient stock|VPK\.OM|[Gg]il for free|[Gg]il [Cc]heap|5GOLD|www\.so9\.com|Fast & Convenient|Cheap & Safety Guarantee|【Code|A O A U E|igfans|4KGOLD\.COM|Cheapest Gil with|pvp and bank on google|Selling Cheap GIL|ff14mogstation\.com|Cheap Gil 1000k|gilsforyou|server 1000K =|gils_selling|E A S Y\.C O M|bonus code|mins delivery guarantee|Sell cheap|Salegm\.com|cheap Mog|Off Code:|FF14Mog.com|使用する5％オ|[Oo][Ff][Ff] [Cc]ode( *)[:;]|offers Fantasia",
-        RegexOptions.Compiled | RegexOptions.IgnoreCase);
+        private readonly Regex rmtRegex = new(
+                @"没打开的[\dwW,]+收|登录领取.*福袋",
+                // @"4KGOLD|We have sufficient stock|VPK\.OM|Gil for free|www\.so9\.com|Fast & Convenient|Cheap & Safety Guarantee|【Code|A O A U E|igfans|4KGOLD\.COM|Cheapest Gil with|pvp and bank on google|Selling Cheap GIL|ff14mogstation\.com|Cheap Gil 1000k|gilsforyou|server 1000K =|gils_selling|E A S Y\.C O M|bonus code|mins delivery guarantee|Sell cheap|Salegm\.com|cheap Mog|Off Code:|FF14Mog.com|使用する5％オ|Off Code( *):|offers Fantasia",
+                RegexOptions.Compiled | RegexOptions.IgnoreCase);
 
     private readonly Dictionary<ClientLanguage, Regex[]> retainerSaleRegexes = new()
     {
-<<<<<<< HEAD
-        // private static readonly Dictionary<string, string> UnicodeToDiscordEmojiDict = new()
-        // {
-        //     { "", "<:ffxive071:585847382210642069>" },
-        //     { "", "<:ffxive083:585848592699490329>" },
-        // };
-
-        // private readonly Dictionary<XivChatType, Color> handledChatTypeColors = new()
-        // {
-        //     { XivChatType.CrossParty, Color.DodgerBlue },
-        //     { XivChatType.Party, Color.DodgerBlue },
-        //     { XivChatType.FreeCompany, Color.DeepSkyBlue },
-        //     { XivChatType.CrossLinkShell1, Color.ForestGreen },
-        //     { XivChatType.CrossLinkShell2, Color.ForestGreen },
-        //     { XivChatType.CrossLinkShell3, Color.ForestGreen },
-        //     { XivChatType.CrossLinkShell4, Color.ForestGreen },
-        //     { XivChatType.CrossLinkShell5, Color.ForestGreen },
-        //     { XivChatType.CrossLinkShell6, Color.ForestGreen },
-        //     { XivChatType.CrossLinkShell7, Color.ForestGreen },
-        //     { XivChatType.CrossLinkShell8, Color.ForestGreen },
-        //     { XivChatType.Ls1, Color.ForestGreen },
-        //     { XivChatType.Ls2, Color.ForestGreen },
-        //     { XivChatType.Ls3, Color.ForestGreen },
-        //     { XivChatType.Ls4, Color.ForestGreen },
-        //     { XivChatType.Ls5, Color.ForestGreen },
-        //     { XivChatType.Ls6, Color.ForestGreen },
-        //     { XivChatType.Ls7, Color.ForestGreen },
-        //     { XivChatType.Ls8, Color.ForestGreen },
-        //     { XivChatType.TellIncoming, Color.HotPink },
-        //     { XivChatType.PvPTeam, Color.SandyBrown },
-        //     { XivChatType.Urgent, Color.DarkViolet },
-        //     { XivChatType.NoviceNetwork, Color.SaddleBrown },
-        //     { XivChatType.Echo, Color.Gray },
-        // };
-
-        private readonly Regex rmtRegex = new(
-                @"没打开的\d+[wW]收|登录领取.{0,4}福袋",
-                // @"4KGOLD|We have sufficient stock|VPK\.OM|Gil for free|www\.so9\.com|Fast & Convenient|Cheap & Safety Guarantee|【Code|A O A U E|igfans|4KGOLD\.COM|Cheapest Gil with|pvp and bank on google|Selling Cheap GIL|ff14mogstation\.com|Cheap Gil 1000k|gilsforyou|server 1000K =|gils_selling|E A S Y\.C O M|bonus code|mins delivery guarantee|Sell cheap|Salegm\.com|cheap Mog|Off Code:|FF14Mog.com|使用する5％オ|Off Code( *):|offers Fantasia",
-                RegexOptions.Compiled);
-
-        private readonly Dictionary<ClientLanguage, Regex[]> retainerSaleRegexes = new()
-=======
->>>>>>> a49e9eb5
         {
             ClientLanguage.Japanese,
             new Regex[]
@@ -140,29 +98,19 @@
             ClientLanguage.French,
             new Regex[]
             {
-<<<<<<< HEAD
-                ClientLanguage.French,
-                new Regex[]
-                {
-                    new Regex(@"^Un servant a vendu (?<item>.+) pour (?<value>[\d,.]+) gil à (?:.+)\.$", RegexOptions.Compiled),
-                }
-            },
-            {
-                ClientLanguage.ChineseSimplified,
-                new Regex[]
-                {
-                    new Regex(@"^在(?:.+)市场以(?<origValue>[\d,.]+)的价格出售的“(?<item>.+)”成功售出，获得了(?<value>[\d,.]+)金币。$", RegexOptions.Compiled),
-                }
-            },
-        };
-=======
                 new Regex(@"^Un servant a vendu (?<item>.+) pour (?<value>[\d,.]+) gil à (?:.+)\.$", RegexOptions.Compiled),
             }
         },
+        {
+            ClientLanguage.ChineseSimplified,
+            new Regex[]
+            {
+                new Regex(@"^在(?:.+)市场以(?<origValue>[\d,.]+)的价格出售的“(?<item>.+)”成功售出，获得了(?<value>[\d,.]+)金币。$", RegexOptions.Compiled),
+            }
+        },
     };
 
     private readonly Regex urlRegex = new(@"(http|ftp|https)://([\w_-]+(?:(?:\.[\w_-]+)+))([\w.,@?^=%&:/~+#-]*[\w@?^=%&/~+#-])?", RegexOptions.Compiled);
->>>>>>> a49e9eb5
 
     private readonly DalamudLinkPayload openInstallerWindowLink;
 
