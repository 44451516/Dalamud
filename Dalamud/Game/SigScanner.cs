using System;
using System.Collections.Generic;
using System.Diagnostics;
using System.Globalization;
using System.Runtime.CompilerServices;
using System.Runtime.InteropServices;

using Serilog;

namespace Dalamud.Game
{
    /// <summary>
    /// A SigScanner facilitates searching for memory signatures in a given ProcessModule.
    /// </summary>
    public sealed class SigScanner : IDisposable
    {
        private IntPtr moduleCopyPtr;
        private long moduleCopyOffset;

        /// <summary>
        /// Initializes a new instance of the <see cref="SigScanner"/> class.
        /// </summary>
        /// <param name="module">The ProcessModule to be used for scanning.</param>
        /// <param name="doCopy">Whether or not to copy the module upon initialization for search operations to use, as to not get disturbed by possible hooks.</param>
        public SigScanner(ProcessModule module, bool doCopy = false)
        {
            this.Module = module;
            this.Is32BitProcess = !Environment.Is64BitProcess;
            this.IsCopy = doCopy;

            // Limit the search space to .text section.
            this.SetupSearchSpace(module);

            if (this.IsCopy)
                this.SetupCopiedSegments();

            Log.Verbose("Module base: {Address}", this.TextSectionBase);
            Log.Verbose("Module size: {Size}", this.TextSectionSize);
        }

        /// <summary>
        /// Gets a value indicating whether or not the search on this module is performed on a copy.
        /// </summary>
        public bool IsCopy { get; }

        /// <summary>
        /// Gets a value indicating whether or not the ProcessModule is 32-bit.
        /// </summary>
        public bool Is32BitProcess { get; }

        /// <summary>
        /// Gets the base address of the search area. When copied, this will be the address of the copy.
        /// </summary>
        public IntPtr SearchBase => this.IsCopy ? this.moduleCopyPtr : this.Module.BaseAddress;

        /// <summary>
        /// Gets the base address of the .text section search area.
        /// </summary>
        public IntPtr TextSectionBase => new IntPtr(this.SearchBase.ToInt64() + this.TextSectionOffset);

        /// <summary>
        /// Gets the offset of the .text section from the base of the module.
        /// </summary>
        public long TextSectionOffset { get; private set; }

        /// <summary>
        /// Gets the size of the text section.
        /// </summary>
        public int TextSectionSize { get; private set; }

        /// <summary>
        /// Gets the base address of the .data section search area.
        /// </summary>
        public IntPtr DataSectionBase => new IntPtr(this.SearchBase.ToInt64() + this.DataSectionOffset);

        /// <summary>
        /// Gets the offset of the .data section from the base of the module.
        /// </summary>
        public long DataSectionOffset { get; private set; }

        /// <summary>
        /// Gets the size of the .data section.
        /// </summary>
        public int DataSectionSize { get; private set; }

        /// <summary>
        /// Gets the base address of the .rdata section search area.
        /// </summary>
        public IntPtr RDataSectionBase => new IntPtr(this.SearchBase.ToInt64() + this.RDataSectionOffset);

        /// <summary>
        /// Gets the offset of the .rdata section from the base of the module.
        /// </summary>
        public long RDataSectionOffset { get; private set; }

        /// <summary>
        /// Gets the size of the .rdata section.
        /// </summary>
        public int RDataSectionSize { get; private set; }

        /// <summary>
        /// Gets the ProcessModule on which the search is performed.
        /// </summary>
        public ProcessModule Module { get; }

        private IntPtr TextSectionTop => this.TextSectionBase + this.TextSectionSize;

        /// <summary>
        /// Scan memory for a signature.
        /// </summary>
        /// <param name="baseAddress">The base address to scan from.</param>
        /// <param name="size">The amount of bytes to scan.</param>
        /// <param name="signature">The signature to search for.</param>
        /// <returns>The found offset.</returns>
        public static IntPtr Scan(IntPtr baseAddress, int size, string signature)
        {
            var (needle, mask) = ParseSignature(signature);
            var index = IndexOf(baseAddress, size, needle, mask);
            if (index < 0)
                throw new KeyNotFoundException($"Can't find a signature of {signature}");
            return baseAddress + index;
        }

        /// <summary>
        /// Scan for a .data address using a .text function.
        /// This is intended to be used with IDA sigs.
        /// Place your cursor on the line calling a static address, and create and IDA sig.
        /// </summary>
        /// <param name="signature">The signature of the function using the data.</param>
        /// <param name="offset">The offset from function start of the instruction using the data.</param>
        /// <returns>An IntPtr to the static memory location.</returns>
        public IntPtr GetStaticAddressFromSig(string signature, int offset = 0)
        {
            var instrAddr = this.ScanText(signature);
            instrAddr = IntPtr.Add(instrAddr, offset);
            var bAddr = (long)this.Module.BaseAddress;
            long num;

            do
            {
                instrAddr = IntPtr.Add(instrAddr, 1);
                num = Marshal.ReadInt32(instrAddr) + (long)instrAddr + 4 - bAddr;
            }
            while (!(num >= this.DataSectionOffset && num <= this.DataSectionOffset + this.DataSectionSize)
                   && !(num >= this.RDataSectionOffset && num <= this.RDataSectionOffset + this.RDataSectionSize));

            return IntPtr.Add(instrAddr, Marshal.ReadInt32(instrAddr) + 4);
        }

        /// <summary>
        /// Scan for a byte signature in the .data section.
        /// </summary>
        /// <param name="signature">The signature.</param>
        /// <returns>The real offset of the found signature.</returns>
        public IntPtr ScanData(string signature)
        {
            var scanRet = Scan(this.DataSectionBase, this.DataSectionSize, signature);

            if (this.IsCopy)
                scanRet = new IntPtr(scanRet.ToInt64() - this.moduleCopyOffset);

            return scanRet;
        }

        /// <summary>
        /// Scan for a byte signature in the whole module search area.
        /// </summary>
        /// <param name="signature">The signature.</param>
        /// <returns>The real offset of the found signature.</returns>
        public IntPtr ScanModule(string signature)
        {
            var scanRet = Scan(this.SearchBase, this.Module.ModuleMemorySize, signature);

            if (this.IsCopy)
                scanRet = new IntPtr(scanRet.ToInt64() - this.moduleCopyOffset);

            return scanRet;
        }

        /// <summary>
        /// Resolve a RVA address.
        /// </summary>
        /// <param name="nextInstAddr">The address of the next instruction.</param>
        /// <param name="relOffset">The relative offset.</param>
        /// <returns>The calculated offset.</returns>
        public IntPtr ResolveRelativeAddress(IntPtr nextInstAddr, int relOffset)
        {
            if (this.Is32BitProcess) throw new NotSupportedException("32 bit is not supported.");
            return nextInstAddr + relOffset;
        }

        /// <summary>
        /// Scan for a byte signature in the .text section.
        /// </summary>
        /// <param name="signature">The signature.</param>
        /// <returns>The real offset of the found signature.</returns>
        public IntPtr ScanText(string signature)
        {
            var mBase = this.IsCopy ? this.moduleCopyPtr : this.TextSectionBase;

            var scanRet = Scan(mBase, this.TextSectionSize, signature);

            if (this.IsCopy)
                scanRet = new IntPtr(scanRet.ToInt64() - this.moduleCopyOffset);

            var insnByte = Marshal.ReadByte(scanRet);

            if (insnByte == 0xE8 || insnByte == 0xE9)
                return ReadCallSig(scanRet);

            return scanRet;
        }

        /// <summary>
        /// Free the memory of the copied module search area on object disposal, if applicable.
        /// </summary>
        public void Dispose()
        {
            Marshal.FreeHGlobal(this.moduleCopyPtr);
        }

<<<<<<< HEAD
        public IntPtr ScanReversed(IntPtr baseAddress, int size, string signature)
        {
            var needle = SigToNeedle(signature);

            unsafe
            {
                var pCursor = (byte*)baseAddress.ToPointer();
                var pBottom = (byte*)(baseAddress - size + needle.Length);
                while (pCursor > pBottom)
                {
                    if (IsMatch(pCursor, needle)) return (IntPtr)pCursor;


                    // Advance an offset
                    pCursor -= 1;
                }
            }

            throw new KeyNotFoundException($"Can't find a signature of {signature}");
        }

        private static (byte[] needle, bool[] mask) ParseSignature(string signature) {
            signature = signature.Replace(" ", "");
=======
        /// <summary>
        /// Helper for ScanText to get the correct address for IDA sigs that mark the first CALL location.
        /// </summary>
        /// <param name="sigLocation">The address the CALL sig resolved to.</param>
        /// <returns>The real offset of the signature.</returns>
        private static IntPtr ReadCallSig(IntPtr sigLocation)
        {
            var jumpOffset = Marshal.ReadInt32(IntPtr.Add(sigLocation, 1));
            return IntPtr.Add(sigLocation, 5 + jumpOffset);
        }

        private static (byte[] needle, bool[] mask) ParseSignature(string signature)
        {
            signature = signature.Replace(" ", string.Empty);
>>>>>>> 79a5cc1e
            if (signature.Length % 2 != 0)
                throw new ArgumentException("Signature without whitespaces must be divisible by two.", nameof(signature));
            var needleLength = signature.Length / 2;
            var needle = new byte[needleLength];
            var mask = new bool[needleLength];
            for (var i = 0; i < needleLength; i++)
            {
                var hexString = signature.Substring(i * 2, 2);
                if (hexString == "??" || hexString == "**")
                {
                    needle[i] = 0;
                    mask[i] = true;
                    continue;
                }

                needle[i] = byte.Parse(hexString, NumberStyles.AllowHexSpecifier);
                mask[i] = false;
            }

            return (needle, mask);
        }

        [MethodImpl(MethodImplOptions.AggressiveInlining)]
        private static unsafe int IndexOf(IntPtr bufferPtr, int bufferLength, byte[] needle, bool[] mask)
        {
            if (needle.Length > bufferLength) return -1;
            var badShift = BuildBadCharTable(needle, mask);
            var last = needle.Length - 1;
            var offset = 0;
            var maxoffset = bufferLength - needle.Length;
            var buffer = (byte*)bufferPtr;

            while (offset <= maxoffset)
            {
                int position;
                for (position = last; needle[position] == *(buffer + position + offset) || mask[position]; position--)
                {
                    if (position == 0)
                        return offset;
                }

                offset += badShift[*(buffer + offset + last)];
            }

            return -1;
        }

        [MethodImpl(MethodImplOptions.AggressiveInlining)]
        private static int[] BuildBadCharTable(byte[] needle, bool[] mask)
        {
            int idx;
            var last = needle.Length - 1;
            var badShift = new int[256];
            for (idx = last; idx > 0 && !mask[idx]; --idx)
            {
            }

            var diff = last - idx;
            if (diff == 0) diff = 1;

            for (idx = 0; idx <= 255; ++idx)
                badShift[idx] = diff;
            for (idx = last - diff; idx < last; ++idx)
                badShift[needle[idx]] = last - idx;
            return badShift;
        }

<<<<<<< HEAD
        [MethodImpl(MethodImplOptions.AggressiveInlining)]
        private unsafe bool IsMatch(byte* pCursor, byte?[] needle)
        {
            for (var i = 0; i < needle.Length; i++)
            {
                var expected = needle[i];
                if (expected == null) continue;

                var actual = *(pCursor + i);
                if (expected != actual) return false;
            }

            return true;
        }

        [MethodImpl(MethodImplOptions.AggressiveInlining)]
        private byte?[] SigToNeedle(string signature)
        {
            // Strip all whitespaces
            signature = signature.Replace(" ", "");

            if (signature.Length % 2 != 0)
                throw new ArgumentException("Signature without whitespaces must be divisible by two.",
                                            nameof(signature));

            var needleLength = signature.Length / 2;
            var needle = new byte?[needleLength];

            for (var i = 0; i < needleLength; i++)
            {
                var hexString = signature.Substring(i * 2, 2);
                if (hexString == "??" || hexString == "**")
                {
                    needle[i] = null;
                    continue;
                }

                needle[i] = byte.Parse(hexString, NumberStyles.AllowHexSpecifier);
            }

            return needle;
=======
        private void SetupSearchSpace(ProcessModule module)
        {
            var baseAddress = module.BaseAddress;

            // We don't want to read all of IMAGE_DOS_HEADER or IMAGE_NT_HEADER stuff so we cheat here.
            var ntNewOffset = Marshal.ReadInt32(baseAddress, 0x3C);
            var ntHeader = baseAddress + ntNewOffset;

            // IMAGE_NT_HEADER
            var fileHeader = ntHeader + 4;
            var numSections = Marshal.ReadInt16(ntHeader, 6);

            // IMAGE_OPTIONAL_HEADER
            var optionalHeader = fileHeader + 20;

            IntPtr sectionHeader;
            if (this.Is32BitProcess) // IMAGE_OPTIONAL_HEADER32
                sectionHeader = optionalHeader + 224;
            else // IMAGE_OPTIONAL_HEADER64
                sectionHeader = optionalHeader + 240;

            // IMAGE_SECTION_HEADER
            var sectionCursor = sectionHeader;
            for (var i = 0; i < numSections; i++)
            {
                var sectionName = Marshal.ReadInt64(sectionCursor);

                // .text
                switch (sectionName)
                {
                    case 0x747865742E: // .text
                        this.TextSectionOffset = Marshal.ReadInt32(sectionCursor, 12);
                        this.TextSectionSize = Marshal.ReadInt32(sectionCursor, 8);
                        break;
                    case 0x617461642E: // .data
                        this.DataSectionOffset = Marshal.ReadInt32(sectionCursor, 12);
                        this.DataSectionSize = Marshal.ReadInt32(sectionCursor, 8);
                        break;
                    case 0x61746164722E: // .rdata
                        this.RDataSectionOffset = Marshal.ReadInt32(sectionCursor, 12);
                        this.RDataSectionSize = Marshal.ReadInt32(sectionCursor, 8);
                        break;
                }

                sectionCursor += 40;
            }
        }

        private unsafe void SetupCopiedSegments()
        {
            // .text
            this.moduleCopyPtr = Marshal.AllocHGlobal(this.Module.ModuleMemorySize);
            Buffer.MemoryCopy(
                this.Module.BaseAddress.ToPointer(),
                this.moduleCopyPtr.ToPointer(),
                this.Module.ModuleMemorySize,
                this.Module.ModuleMemorySize);

            this.moduleCopyOffset = this.moduleCopyPtr.ToInt64() - this.Module.BaseAddress.ToInt64();
>>>>>>> 79a5cc1e
        }
    }
}<|MERGE_RESOLUTION|>--- conflicted
+++ resolved
@@ -219,7 +219,17 @@
             Marshal.FreeHGlobal(this.moduleCopyPtr);
         }
 
-<<<<<<< HEAD
+        /// <summary>
+        /// Helper for ScanText to get the correct address for IDA sigs that mark the first CALL location.
+        /// </summary>
+        /// <param name="sigLocation">The address the CALL sig resolved to.</param>
+        /// <returns>The real offset of the signature.</returns>
+        private static IntPtr ReadCallSig(IntPtr sigLocation)
+        {
+            var jumpOffset = Marshal.ReadInt32(IntPtr.Add(sigLocation, 1));
+            return IntPtr.Add(sigLocation, 5 + jumpOffset);
+        }
+
         public IntPtr ScanReversed(IntPtr baseAddress, int size, string signature)
         {
             var needle = SigToNeedle(signature);
@@ -243,22 +253,9 @@
 
         private static (byte[] needle, bool[] mask) ParseSignature(string signature) {
             signature = signature.Replace(" ", "");
-=======
-        /// <summary>
-        /// Helper for ScanText to get the correct address for IDA sigs that mark the first CALL location.
-        /// </summary>
-        /// <param name="sigLocation">The address the CALL sig resolved to.</param>
-        /// <returns>The real offset of the signature.</returns>
-        private static IntPtr ReadCallSig(IntPtr sigLocation)
-        {
-            var jumpOffset = Marshal.ReadInt32(IntPtr.Add(sigLocation, 1));
-            return IntPtr.Add(sigLocation, 5 + jumpOffset);
-        }
-
         private static (byte[] needle, bool[] mask) ParseSignature(string signature)
         {
             signature = signature.Replace(" ", string.Empty);
->>>>>>> 79a5cc1e
             if (signature.Length % 2 != 0)
                 throw new ArgumentException("Signature without whitespaces must be divisible by two.", nameof(signature));
             var needleLength = signature.Length / 2;
@@ -326,49 +323,6 @@
             return badShift;
         }
 
-<<<<<<< HEAD
-        [MethodImpl(MethodImplOptions.AggressiveInlining)]
-        private unsafe bool IsMatch(byte* pCursor, byte?[] needle)
-        {
-            for (var i = 0; i < needle.Length; i++)
-            {
-                var expected = needle[i];
-                if (expected == null) continue;
-
-                var actual = *(pCursor + i);
-                if (expected != actual) return false;
-            }
-
-            return true;
-        }
-
-        [MethodImpl(MethodImplOptions.AggressiveInlining)]
-        private byte?[] SigToNeedle(string signature)
-        {
-            // Strip all whitespaces
-            signature = signature.Replace(" ", "");
-
-            if (signature.Length % 2 != 0)
-                throw new ArgumentException("Signature without whitespaces must be divisible by two.",
-                                            nameof(signature));
-
-            var needleLength = signature.Length / 2;
-            var needle = new byte?[needleLength];
-
-            for (var i = 0; i < needleLength; i++)
-            {
-                var hexString = signature.Substring(i * 2, 2);
-                if (hexString == "??" || hexString == "**")
-                {
-                    needle[i] = null;
-                    continue;
-                }
-
-                needle[i] = byte.Parse(hexString, NumberStyles.AllowHexSpecifier);
-            }
-
-            return needle;
-=======
         private void SetupSearchSpace(ProcessModule module)
         {
             var baseAddress = module.BaseAddress;
@@ -428,7 +382,6 @@
                 this.Module.ModuleMemorySize);
 
             this.moduleCopyOffset = this.moduleCopyPtr.ToInt64() - this.Module.BaseAddress.ToInt64();
->>>>>>> 79a5cc1e
         }
     }
 }