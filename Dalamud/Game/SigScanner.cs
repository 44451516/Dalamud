using System;
using System.Collections.Concurrent;
using System.Collections.Generic;
using System.Diagnostics;
using System.Globalization;
using System.IO;
using System.Runtime.CompilerServices;
using System.Runtime.InteropServices;

using Dalamud.IoC;
using Dalamud.IoC.Internal;
using Iced.Intel;
using Newtonsoft.Json;
using Serilog;

namespace Dalamud.Game;

/// <summary>
/// A SigScanner facilitates searching for memory signatures in a given ProcessModule.
/// </summary>
[PluginInterface]
[InterfaceVersion("1.0")]
public class SigScanner : IDisposable, IServiceType
{
    private readonly FileInfo? cacheFile;

    private IntPtr moduleCopyPtr;
    private long moduleCopyOffset;

    private ConcurrentDictionary<string, long>? textCache;

    /// <summary>
    /// Initializes a new instance of the <see cref="SigScanner"/> class using the main module of the current process.
    /// </summary>
    /// <param name="doCopy">Whether or not to copy the module upon initialization for search operations to use, as to not get disturbed by possible hooks.</param>
    /// <param name="cacheFile">File used to cached signatures.</param>
    public SigScanner(bool doCopy = false, FileInfo? cacheFile = null)
        : this(Process.GetCurrentProcess().MainModule!, doCopy, cacheFile)
    {
    }

    /// <summary>
    /// Initializes a new instance of the <see cref="SigScanner"/> class.
    /// </summary>
    /// <param name="module">The ProcessModule to be used for scanning.</param>
    /// <param name="doCopy">Whether or not to copy the module upon initialization for search operations to use, as to not get disturbed by possible hooks.</param>
    /// <param name="cacheFile">File used to cached signatures.</param>
    public SigScanner(ProcessModule module, bool doCopy = false, FileInfo? cacheFile = null)
    {
        this.cacheFile = cacheFile;
        this.Module = module;
        this.Is32BitProcess = !Environment.Is64BitProcess;
        this.IsCopy = doCopy;

        // Limit the search space to .text section.
        this.SetupSearchSpace(module);

        if (this.IsCopy)
            this.SetupCopiedSegments();

        Log.Verbose($"Module base: 0x{this.TextSectionBase.ToInt64():X}");
        Log.Verbose($"Module size: 0x{this.TextSectionSize:X}");

        if (cacheFile != null)
            this.Load();
    }

    /// <summary>
    /// Gets a value indicating whether or not the search on this module is performed on a copy.
    /// </summary>
    public bool IsCopy { get; }

    /// <summary>
    /// Gets a value indicating whether or not the ProcessModule is 32-bit.
    /// </summary>
    public bool Is32BitProcess { get; }

    /// <summary>
    /// Gets the base address of the search area. When copied, this will be the address of the copy.
    /// </summary>
    public IntPtr SearchBase => this.IsCopy ? this.moduleCopyPtr : this.Module.BaseAddress;

    /// <summary>
    /// Gets the base address of the .text section search area.
    /// </summary>
    public IntPtr TextSectionBase => new(this.SearchBase.ToInt64() + this.TextSectionOffset);

    /// <summary>
    /// Gets the offset of the .text section from the base of the module.
    /// </summary>
    public long TextSectionOffset { get; private set; }

    /// <summary>
    /// Gets the size of the text section.
    /// </summary>
    public int TextSectionSize { get; private set; }

    /// <summary>
    /// Gets the base address of the .data section search area.
    /// </summary>
    public IntPtr DataSectionBase => new(this.SearchBase.ToInt64() + this.DataSectionOffset);

    /// <summary>
    /// Gets the offset of the .data section from the base of the module.
    /// </summary>
    public long DataSectionOffset { get; private set; }

    /// <summary>
    /// Gets the size of the .data section.
    /// </summary>
    public int DataSectionSize { get; private set; }

    /// <summary>
    /// Gets the base address of the .rdata section search area.
    /// </summary>
    public IntPtr RDataSectionBase => new(this.SearchBase.ToInt64() + this.RDataSectionOffset);

    /// <summary>
    /// Gets the offset of the .rdata section from the base of the module.
    /// </summary>
    public long RDataSectionOffset { get; private set; }

    /// <summary>
    /// Gets the size of the .rdata section.
    /// </summary>
    public int RDataSectionSize { get; private set; }

    /// <summary>
    /// Gets the ProcessModule on which the search is performed.
    /// </summary>
    public ProcessModule Module { get; }

    private IntPtr TextSectionTop => this.TextSectionBase + this.TextSectionSize;

    /// <summary>
    /// Scan memory for a signature.
    /// </summary>
    /// <param name="baseAddress">The base address to scan from.</param>
    /// <param name="size">The amount of bytes to scan.</param>
    /// <param name="signature">The signature to search for.</param>
    /// <returns>The found offset.</returns>
    public static IntPtr Scan(IntPtr baseAddress, int size, string signature)
    {
        var (needle, mask) = ParseSignature(signature);
        var index = IndexOf(baseAddress, size, needle, mask);
        if (index < 0)
            throw new KeyNotFoundException($"Can't find a signature of {signature}");
        return baseAddress + index;
    }

    /// <summary>
    /// Try scanning memory for a signature.
    /// </summary>
    /// <param name="baseAddress">The base address to scan from.</param>
    /// <param name="size">The amount of bytes to scan.</param>
    /// <param name="signature">The signature to search for.</param>
    /// <param name="result">The offset, if found.</param>
    /// <returns>true if the signature was found.</returns>
    public static bool TryScan(IntPtr baseAddress, int size, string signature, out IntPtr result)
    {
        try
        {
            result = Scan(baseAddress, size, signature);
            return true;
        }
        catch (KeyNotFoundException)
        {
            result = IntPtr.Zero;
            return false;
        }
    }

    /// <summary>
    /// Scan for a .data address using a .text function.
    /// This is intended to be used with IDA sigs.
    /// Place your cursor on the line calling a static address, and create and IDA sig.
    /// The signature and offset should not break through instruction boundaries.
    /// </summary>
    /// <param name="signature">The signature of the function using the data.</param>
    /// <param name="offset">The offset from function start of the instruction using the data.</param>
    /// <returns>An IntPtr to the static memory location.</returns>
    public unsafe IntPtr GetStaticAddressFromSig(string signature, int offset = 0)
    {
        var instructionAddress = (byte*)this.ScanText(signature);
        instructionAddress += offset;

        try
        {
            var reader = new UnsafeCodeReader(instructionAddress, signature.Length + 8);
            var decoder = Decoder.Create(64, reader, (ulong)instructionAddress, DecoderOptions.AMD);
            while (reader.CanReadByte)
            {
                var instruction = decoder.Decode();
                if (instruction.IsInvalid) continue;
                if (instruction.Op0Kind is OpKind.Memory || instruction.Op1Kind is OpKind.Memory)
                {
                    return (IntPtr)instruction.MemoryDisplacement64;
                }
            }
        }
        catch
        {
            // ignored
        }

        throw new KeyNotFoundException($"Can't find any referenced address in the given signature {signature}.");
    }

    /// <summary>
    /// Try scanning for a .data address using a .text function.
    /// This is intended to be used with IDA sigs.
    /// Place your cursor on the line calling a static address, and create and IDA sig.
    /// </summary>
    /// <param name="signature">The signature of the function using the data.</param>
    /// <param name="result">An IntPtr to the static memory location, if found.</param>
    /// <param name="offset">The offset from function start of the instruction using the data.</param>
    /// <returns>true if the signature was found.</returns>
    public bool TryGetStaticAddressFromSig(string signature, out IntPtr result, int offset = 0)
    {
        try
        {
            result = this.GetStaticAddressFromSig(signature, offset);
            return true;
        }
        catch (KeyNotFoundException)
        {
            result = IntPtr.Zero;
            return false;
        }
    }

    /// <summary>
    /// Scan for a byte signature in the .data section.
    /// </summary>
    /// <param name="signature">The signature.</param>
    /// <returns>The real offset of the found signature.</returns>
    public IntPtr ScanData(string signature)
    {
        var scanRet = Scan(this.DataSectionBase, this.DataSectionSize, signature);

        if (this.IsCopy)
            scanRet = new IntPtr(scanRet.ToInt64() - this.moduleCopyOffset);

        return scanRet;
    }

    /// <summary>
    /// Try scanning for a byte signature in the .data section.
    /// </summary>
    /// <param name="signature">The signature.</param>
    /// <param name="result">The real offset of the signature, if found.</param>
    /// <returns>true if the signature was found.</returns>
    public bool TryScanData(string signature, out IntPtr result)
    {
        try
        {
            result = this.ScanData(signature);
            return true;
        }
        catch (KeyNotFoundException)
        {
            result = IntPtr.Zero;
            return false;
        }
    }

    /// <summary>
    /// Scan for a byte signature in the whole module search area.
    /// </summary>
    /// <param name="signature">The signature.</param>
    /// <returns>The real offset of the found signature.</returns>
    public IntPtr ScanModule(string signature)
    {
        var scanRet = Scan(this.SearchBase, this.Module.ModuleMemorySize, signature);

        if (this.IsCopy)
            scanRet = new IntPtr(scanRet.ToInt64() - this.moduleCopyOffset);

        return scanRet;
    }

    /// <summary>
    /// Try scanning for a byte signature in the whole module search area.
    /// </summary>
    /// <param name="signature">The signature.</param>
    /// <param name="result">The real offset of the signature, if found.</param>
    /// <returns>true if the signature was found.</returns>
    public bool TryScanModule(string signature, out IntPtr result)
    {
        try
        {
            result = this.ScanModule(signature);
            return true;
        }
        catch (KeyNotFoundException)
        {
            result = IntPtr.Zero;
            return false;
        }
    }

    /// <summary>
    /// Resolve a RVA address.
    /// </summary>
    /// <param name="nextInstAddr">The address of the next instruction.</param>
    /// <param name="relOffset">The relative offset.</param>
    /// <returns>The calculated offset.</returns>
    public IntPtr ResolveRelativeAddress(IntPtr nextInstAddr, int relOffset)
    {
        if (this.Is32BitProcess) throw new NotSupportedException("32 bit is not supported.");
        return nextInstAddr + relOffset;
    }

    /// <summary>
    /// Scan for a byte signature in the .text section.
    /// </summary>
    /// <param name="signature">The signature.</param>
    /// <returns>The real offset of the found signature.</returns>
    public IntPtr ScanText(string signature)
    {
        if (this.textCache != null)
        {
            if (this.textCache.TryGetValue(signature, out var address))
            {
                return new IntPtr(address + this.Module.BaseAddress.ToInt64());
            }
        }

        var mBase = this.IsCopy ? this.moduleCopyPtr : this.TextSectionBase;
        var scanRet = Scan(mBase, this.TextSectionSize, signature);

        if (this.IsCopy)
            scanRet = new IntPtr(scanRet.ToInt64() - this.moduleCopyOffset);

        var insnByte = Marshal.ReadByte(scanRet);

        if (insnByte == 0xE8 || insnByte == 0xE9)
            scanRet = ReadJmpCallSig(scanRet);

        // If this is below the module, there's bound to be a problem with the sig/resolution... Let's not save it
        // TODO: THIS IS A HACK! FIX THE ROOT CAUSE!
        if (this.textCache != null && scanRet.ToInt64() >= this.Module.BaseAddress.ToInt64())
        {
            this.textCache[signature] = scanRet.ToInt64() - this.Module.BaseAddress.ToInt64();
        }

        return scanRet;
    }

    /// <summary>
    /// Try scanning for a byte signature in the .text section.
    /// </summary>
    /// <param name="signature">The signature.</param>
    /// <param name="result">The real offset of the signature, if found.</param>
    /// <returns>true if the signature was found.</returns>
    public bool TryScanText(string signature, out IntPtr result)
    {
        try
        {
            result = this.ScanText(signature);
            return true;
        }
        catch (KeyNotFoundException)
        {
            result = IntPtr.Zero;
            return false;
        }
    }

    /// <summary>
    /// Free the memory of the copied module search area on object disposal, if applicable.
    /// </summary>
    public void Dispose()
    {
        this.Save();
        Marshal.FreeHGlobal(this.moduleCopyPtr);
    }

    /// <summary>
    /// Save the current state of the cache.
    /// </summary>
    internal void Save()
    {
        if (this.cacheFile == null)
            return;

        try
        {
            File.WriteAllText(this.cacheFile.FullName, JsonConvert.SerializeObject(this.textCache));
            Log.Information("Saved cache to {CachePath}", this.cacheFile);
        }
        catch (Exception e)
        {
            Log.Warning(e, "Failed to save cache to {CachePath}", this.cacheFile);
        }
    }

    /// <summary>
    /// Helper for ScanText to get the correct address for IDA sigs that mark the first JMP or CALL location.
    /// </summary>
    /// <param name="sigLocation">The address the JMP or CALL sig resolved to.</param>
    /// <returns>The real offset of the signature.</returns>
    private static IntPtr ReadJmpCallSig(IntPtr sigLocation)
    {
        var jumpOffset = Marshal.ReadInt32(sigLocation, 1);
        return IntPtr.Add(sigLocation, 5 + jumpOffset);
    }

    private static (byte[] Needle, bool[] Mask) ParseSignature(string signature)
    {
        signature = signature.Replace(" ", string.Empty);
        if (signature.Length % 2 != 0)
            throw new ArgumentException("Signature without whitespaces must be divisible by two.", nameof(signature));

        var needleLength = signature.Length / 2;
        var needle = new byte[needleLength];
        var mask = new bool[needleLength];
        for (var i = 0; i < needleLength; i++)
        {
            var hexString = signature.Substring(i * 2, 2);
            if (hexString == "??" || hexString == "**")
            {
                needle[i] = 0;
                mask[i] = true;
                continue;
            }

            needle[i] = byte.Parse(hexString, NumberStyles.AllowHexSpecifier);
            mask[i] = false;
        }

        return (needle, mask);
    }

    [MethodImpl(MethodImplOptions.AggressiveInlining)]
    private static unsafe int IndexOf(IntPtr bufferPtr, int bufferLength, byte[] needle, bool[] mask)
    {
        if (needle.Length > bufferLength) return -1;
        var badShift = BuildBadCharTable(needle, mask);
        var last = needle.Length - 1;
        var offset = 0;
        var maxoffset = bufferLength - needle.Length;
        var buffer = (byte*)bufferPtr;

        while (offset <= maxoffset)
        {
            int position;
            for (position = last; needle[position] == *(buffer + position + offset) || mask[position]; position--)
            {
                if (position == 0)
                    return offset;
            }

            offset += badShift[*(buffer + offset + last)];
        }

        return -1;
    }

    [MethodImpl(MethodImplOptions.AggressiveInlining)]
    private static int[] BuildBadCharTable(byte[] needle, bool[] mask)
    {
        int idx;
        var last = needle.Length - 1;
        var badShift = new int[256];
        for (idx = last; idx > 0 && !mask[idx]; --idx)
        {
        }

        var diff = last - idx;
        if (diff == 0) diff = 1;

        for (idx = 0; idx <= 255; ++idx)
            badShift[idx] = diff;
        for (idx = last - diff; idx < last; ++idx)
            badShift[needle[idx]] = last - idx;
        return badShift;
    }

    private void SetupSearchSpace(ProcessModule module)
    {
        var baseAddress = module.BaseAddress;

        // We don't want to read all of IMAGE_DOS_HEADER or IMAGE_NT_HEADER stuff so we cheat here.
        var ntNewOffset = Marshal.ReadInt32(baseAddress, 0x3C);
        var ntHeader = baseAddress + ntNewOffset;

        // IMAGE_NT_HEADER
        var fileHeader = ntHeader + 4;
        var numSections = Marshal.ReadInt16(ntHeader, 6);

        // IMAGE_OPTIONAL_HEADER
        var optionalHeader = fileHeader + 20;

        IntPtr sectionHeader;
        if (this.Is32BitProcess) // IMAGE_OPTIONAL_HEADER32
            sectionHeader = optionalHeader + 224;
        else // IMAGE_OPTIONAL_HEADER64
            sectionHeader = optionalHeader + 240;

        // IMAGE_SECTION_HEADER
        var sectionCursor = sectionHeader;
        for (var i = 0; i < numSections; i++)
        {
            var sectionName = Marshal.ReadInt64(sectionCursor);

            // .text
            switch (sectionName)
            {
                case 0x747865742E: // .text
                    this.TextSectionOffset = Marshal.ReadInt32(sectionCursor, 12);
                    this.TextSectionSize = Marshal.ReadInt32(sectionCursor, 8);
                    break;
                case 0x617461642E: // .data
                    this.DataSectionOffset = Marshal.ReadInt32(sectionCursor, 12);
                    this.DataSectionSize = Marshal.ReadInt32(sectionCursor, 8);
                    break;
                case 0x61746164722E: // .rdata
                    this.RDataSectionOffset = Marshal.ReadInt32(sectionCursor, 12);
                    this.RDataSectionSize = Marshal.ReadInt32(sectionCursor, 8);
                    break;
            }

            sectionCursor += 40;
        }
    }

    private unsafe void SetupCopiedSegments()
    {
        // .text
        this.moduleCopyPtr = Marshal.AllocHGlobal(this.Module.ModuleMemorySize);
        Buffer.MemoryCopy(
            this.Module.BaseAddress.ToPointer(),
            this.moduleCopyPtr.ToPointer(),
            this.Module.ModuleMemorySize,
            this.Module.ModuleMemorySize);

        this.moduleCopyOffset = this.moduleCopyPtr.ToInt64() - this.Module.BaseAddress.ToInt64();
    }

    private void Load()
    {
        if (this.cacheFile is not { Exists: true })
        {
            this.textCache = new();
            return;
        }

        try
        {
            this.textCache =
                JsonConvert.DeserializeObject<ConcurrentDictionary<string, long>>(
                    File.ReadAllText(this.cacheFile.FullName)) ?? new ConcurrentDictionary<string, long>();
        }
        catch (Exception ex)
        {
            this.textCache = new ConcurrentDictionary<string, long>();
            Log.Error(ex, "Couldn't load cached sigs");
        }
    }

<<<<<<< HEAD
    public IntPtr ScanReversed(IntPtr baseAddress, int size, string signature)
    {
        var needle = this.SigToNeedle(signature);

        unsafe
        {
            var pCursor = (byte*)baseAddress.ToPointer();
            var pBottom = (byte*)(baseAddress - size + needle.Length);
            while (pCursor > pBottom)
            {
                if (this.IsMatch(pCursor, needle)) return (IntPtr)pCursor;
                // Advance an offset
                pCursor -= 1;
            }
        }

        throw new KeyNotFoundException($"Can't find a signature of {signature}");
    }

    [MethodImpl(MethodImplOptions.AggressiveInlining)]
    private unsafe bool IsMatch(byte* pCursor, byte?[] needle)
    {
        for (var i = 0; i < needle.Length; i++)
        {
            var expected = needle[i];
            if (expected == null) continue;

            var actual = *(pCursor + i);
            if (expected != actual) return false;
        }

        return true;
    }

    [MethodImpl(MethodImplOptions.AggressiveInlining)]
    private byte?[] SigToNeedle(string signature)
    {
        // Strip all whitespaces
        signature = signature.Replace(" ", string.Empty);

        if (signature.Length % 2 != 0)
        {
            throw new ArgumentException(
                "Signature without whitespaces must be divisible by two.", nameof(signature));
        }

        var needleLength = signature.Length / 2;
        var needle = new byte?[needleLength];

        for (var i = 0; i < needleLength; i++)
        {
            var hexString = signature.Substring(i * 2, 2);
            if (hexString == "??" || hexString == "**")
            {
                needle[i] = null;
                continue;
            }

            needle[i] = byte.Parse(hexString, NumberStyles.AllowHexSpecifier);
        }

        return needle;
=======
    private unsafe class UnsafeCodeReader : CodeReader
    {
        private readonly int length;
        private readonly byte* address;
        private int pos;

        public UnsafeCodeReader(byte* address, int length)
        {
            this.length = length;
            this.address = address;
        }

        public bool CanReadByte => this.pos < this.length;

        public override int ReadByte()
        {
            if (this.pos >= this.length) return -1;
            return *(this.address + this.pos++);
        }
>>>>>>> 66f955c8
    }
}<|MERGE_RESOLUTION|>--- conflicted
+++ resolved
@@ -559,7 +559,27 @@
         }
     }
 
-<<<<<<< HEAD
+    private unsafe class UnsafeCodeReader : CodeReader
+    {
+        private readonly int length;
+        private readonly byte* address;
+        private int pos;
+
+        public UnsafeCodeReader(byte* address, int length)
+        {
+            this.length = length;
+            this.address = address;
+        }
+
+        public bool CanReadByte => this.pos < this.length;
+
+        public override int ReadByte()
+        {
+            if (this.pos >= this.length) return -1;
+            return *(this.address + this.pos++);
+        }
+    }
+    
     public IntPtr ScanReversed(IntPtr baseAddress, int size, string signature)
     {
         var needle = this.SigToNeedle(signature);
@@ -622,26 +642,5 @@
         }
 
         return needle;
-=======
-    private unsafe class UnsafeCodeReader : CodeReader
-    {
-        private readonly int length;
-        private readonly byte* address;
-        private int pos;
-
-        public UnsafeCodeReader(byte* address, int length)
-        {
-            this.length = length;
-            this.address = address;
-        }
-
-        public bool CanReadByte => this.pos < this.length;
-
-        public override int ReadByte()
-        {
-            if (this.pos >= this.length) return -1;
-            return *(this.address + this.pos++);
-        }
->>>>>>> 66f955c8
     }
 }