--- conflicted
+++ resolved
@@ -24,11 +24,7 @@
         private readonly Regex commandRegexJp = new(@"^そのコマンドはありません。： (?<command>.+)$", RegexOptions.Compiled);
         private readonly Regex commandRegexDe = new(@"^„(?<command>.+)“ existiert nicht als Textkommando\.$", RegexOptions.Compiled);
         private readonly Regex commandRegexFr = new(@"^La commande texte “(?<command>.+)” n'existe pas\.$", RegexOptions.Compiled);
-<<<<<<< HEAD
-        private readonly Regex commandRegexCn = new(@"^“(?<command>.+)”出现问题：该命令不存在。$", RegexOptions.Compiled);
-=======
         private readonly Regex commandRegexCn = new(@"^^(“|「)(?<command>.+)(”|」)(出现问题：该命令不存在|出現問題：該命令不存在)。$", RegexOptions.Compiled);
->>>>>>> 53db62a6
         private readonly Regex currentLangCommandRegex;
 
         /// <summary>
