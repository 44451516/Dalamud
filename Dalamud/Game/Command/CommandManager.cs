using System.Collections.Concurrent;
using System.Collections.Generic;
using System.Collections.ObjectModel;
using System.Linq;

using Dalamud.Console;
using Dalamud.Hooking;
using Dalamud.IoC;
using Dalamud.IoC.Internal;
using Dalamud.Logging.Internal;
using Dalamud.Plugin.Internal.Types;
using Dalamud.Plugin.Services;

using FFXIVClientStructs.FFXIV.Client.System.String;
using FFXIVClientStructs.FFXIV.Client.UI;
using FFXIVClientStructs.FFXIV.Component.Shell;

namespace Dalamud.Game.Command;

/// <summary>
/// This class manages registered in-game slash commands.
/// </summary>
[ServiceManager.EarlyLoadedService]
internal sealed unsafe class CommandManager : IInternalDisposableService, ICommandManager
{
    private static readonly ModuleLog Log = new("Command");

    private readonly ConcurrentDictionary<string, IReadOnlyCommandInfo> commandMap = new();
    private readonly ConcurrentDictionary<(string, IReadOnlyCommandInfo), string> commandAssemblyNameMap = new();

    private readonly Hook<ShellCommands.Delegates.TryInvokeDebugCommand>? tryInvokeDebugCommandHook;

    [ServiceManager.ServiceDependency]
    private readonly ConsoleManager console = Service<ConsoleManager>.Get();

    [ServiceManager.ServiceConstructor]
    private CommandManager(Dalamud dalamud)
    {
<<<<<<< HEAD
        this.currentLangCommandRegex = (ClientLanguage)dalamud.StartInfo.Language switch
        {
            ClientLanguage.Japanese => this.commandRegexJp,
            ClientLanguage.English => this.commandRegexEn,
            ClientLanguage.German => this.commandRegexDe,
            ClientLanguage.French => this.commandRegexFr,
            ClientLanguage.ChineseSimplified => this.commandRegexCn,
            _ => this.commandRegexEn,
        };

        this.chatGui.CheckMessageHandled += this.OnCheckMessageHandled;
=======
        this.tryInvokeDebugCommandHook = Hook<ShellCommands.Delegates.TryInvokeDebugCommand>.FromAddress(
            (nint)ShellCommands.MemberFunctionPointers.TryInvokeDebugCommand,
            this.OnTryInvokeDebugCommand);
        this.tryInvokeDebugCommandHook.Enable();

>>>>>>> 98f58b3f
        this.console.Invoke += this.ConsoleOnInvoke;
    }

    /// <inheritdoc/>
    public ReadOnlyDictionary<string, IReadOnlyCommandInfo> Commands => new(this.commandMap);

    /// <inheritdoc/>
    public bool ProcessCommand(string content)
    {
        string command;
        string argument;

        var separatorPosition = content.IndexOf(' ');
        if (separatorPosition == -1 || separatorPosition + 1 >= content.Length)
        {
            // If no space was found or ends with the space. Process them as a no argument
            if (separatorPosition + 1 >= content.Length)
            {
                // Remove the trailing space
                command = content.Substring(0, separatorPosition);
            }
            else
            {
                command = content;
            }

            argument = string.Empty;
        }
        else
        {
            // e.g.)
            // /testcommand arg1
            // => Total of 17 chars
            // => command: 0-12 (12 chars)
            // => argument: 13-17 (4 chars)
            // => content.IndexOf(' ') == 12
            command = content[..separatorPosition];

            var argStart = separatorPosition + 1;
            argument = content[argStart..];
        }

        if (!this.commandMap.TryGetValue(command, out var handler)) // Command was not found.
            return false;

        this.DispatchCommand(command, argument, handler);
        return true;
    }

    /// <inheritdoc/>
    public void DispatchCommand(string command, string argument, IReadOnlyCommandInfo info)
    {
        try
        {
            info.Handler(command, argument);
        }
        catch (Exception ex)
        {
            Log.Error(ex, "Error while dispatching command {CommandName} (Argument: {Argument})", command, argument);
        }
    }

    /// <summary>
    /// Add a command handler, which you can use to add your own custom commands to the in-game chat.
    /// </summary>
    /// <param name="command">The command to register.</param>
    /// <param name="info">A <see cref="CommandInfo"/> object describing the command.</param>
    /// <param name="loaderAssemblyName">Assembly name of the plugin that added this command.</param>
    /// <returns>If adding was successful.</returns>
    public bool AddHandler(string command, CommandInfo info, string loaderAssemblyName)
    {
        if (info == null)
            throw new ArgumentNullException(nameof(info), "Command handler is null.");

        if (!this.commandMap.TryAdd(command, info))
        {
            Log.Error("Command {CommandName} is already registered", command);
            return false;
        }

        if (!this.commandAssemblyNameMap.TryAdd((command, info), loaderAssemblyName))
        {
            this.commandMap.Remove(command, out _);
            Log.Error("Command {CommandName} is already registered in the assembly name map", command);
            return false;
        }

        return true;
    }

    /// <inheritdoc/>
    public bool AddHandler(string command, CommandInfo info)
    {
        if (info == null)
            throw new ArgumentNullException(nameof(info), "Command handler is null.");

        if (!this.commandMap.TryAdd(command, info))
        {
            Log.Error("Command {CommandName} is already registered.", command);
            return false;
        }

        return true;
    }

    /// <inheritdoc/>
    public bool RemoveHandler(string command)
    {
        return this.commandMap.Remove(command, out _);
    }

    /// <summary>
    /// Returns the assembly name from which the command was added or blank if added internally.
    /// </summary>
    /// <param name="command">The command.</param>
    /// <param name="commandInfo">A ICommandInfo object.</param>
    /// <returns>The name of the assembly.</returns>
    public string GetHandlerAssemblyName(string command, IReadOnlyCommandInfo commandInfo)
    {
        if (this.commandAssemblyNameMap.TryGetValue((command, commandInfo), out var assemblyName))
        {
            return assemblyName;
        }

        return string.Empty;
    }

    /// <summary>
    /// Returns a list of commands given a specified assembly name.
    /// </summary>
    /// <param name="assemblyName">The name of the assembly.</param>
    /// <returns>A list of commands and their associated activation string.</returns>
    public List<KeyValuePair<(string Command, IReadOnlyCommandInfo CommandInfo), string>> GetHandlersByAssemblyName(
        string assemblyName)
    {
        return this.commandAssemblyNameMap.Where(c => c.Value == assemblyName).ToList();
    }

    /// <inheritdoc/>
    void IInternalDisposableService.DisposeService()
    {
        this.console.Invoke -= this.ConsoleOnInvoke;
        this.tryInvokeDebugCommandHook?.Dispose();
    }

    private bool ConsoleOnInvoke(string arg)
    {
        return arg.StartsWith('/') && this.ProcessCommand(arg);
    }

    private int OnTryInvokeDebugCommand(ShellCommands* self, Utf8String* command, UIModule* uiModule)
    {
        var result = this.tryInvokeDebugCommandHook!.OriginalDisposeSafe(self, command, uiModule);
        if (result != -1) return result;

        return this.ProcessCommand(command->ToString()) ? 0 : result;
    }
}

/// <summary>
/// Plugin-scoped version of a AddonLifecycle service.
/// </summary>
[PluginInterface]
[ServiceManager.ScopedService]
#pragma warning disable SA1015
[ResolveVia<ICommandManager>]
#pragma warning restore SA1015
internal class CommandManagerPluginScoped : IInternalDisposableService, ICommandManager
{
    private static readonly ModuleLog Log = new("Command");

    [ServiceManager.ServiceDependency]
    private readonly CommandManager commandManagerService = Service<CommandManager>.Get();

    private readonly List<string> pluginRegisteredCommands = new();
    private readonly LocalPlugin pluginInfo;

    /// <summary>
    /// Initializes a new instance of the <see cref="CommandManagerPluginScoped"/> class.
    /// </summary>
    /// <param name="localPlugin">Info for the plugin that requests this service.</param>
    public CommandManagerPluginScoped(LocalPlugin localPlugin)
    {
        this.pluginInfo = localPlugin;
    }

    /// <inheritdoc/>
    public ReadOnlyDictionary<string, IReadOnlyCommandInfo> Commands => this.commandManagerService.Commands;

    /// <inheritdoc/>
    void IInternalDisposableService.DisposeService()
    {
        foreach (var command in this.pluginRegisteredCommands)
        {
            this.commandManagerService.RemoveHandler(command);
        }

        this.pluginRegisteredCommands.Clear();
    }

    /// <inheritdoc/>
    public bool ProcessCommand(string content)
        => this.commandManagerService.ProcessCommand(content);

    /// <inheritdoc/>
    public void DispatchCommand(string command, string argument, IReadOnlyCommandInfo info)
        => this.commandManagerService.DispatchCommand(command, argument, info);

    /// <inheritdoc/>
    public bool AddHandler(string command, CommandInfo info)
    {
        if (!this.pluginRegisteredCommands.Contains(command))
        {
            if (this.commandManagerService.AddHandler(command, info, this.pluginInfo.InternalName))
            {
                this.pluginRegisteredCommands.Add(command);
                return true;
            }
        }
        else
        {
            Log.Error($"Command {command} is already registered.");
        }

        return false;
    }

    /// <inheritdoc/>
    public bool RemoveHandler(string command)
    {
        if (this.pluginRegisteredCommands.Contains(command))
        {
            if (this.commandManagerService.RemoveHandler(command))
            {
                this.pluginRegisteredCommands.Remove(command);
                return true;
            }
        }
        else
        {
            Log.Error($"Command {command} not found.");
        }

        return false;
    }
}<|MERGE_RESOLUTION|>--- conflicted
+++ resolved
@@ -36,25 +36,11 @@
     [ServiceManager.ServiceConstructor]
     private CommandManager(Dalamud dalamud)
     {
-<<<<<<< HEAD
-        this.currentLangCommandRegex = (ClientLanguage)dalamud.StartInfo.Language switch
-        {
-            ClientLanguage.Japanese => this.commandRegexJp,
-            ClientLanguage.English => this.commandRegexEn,
-            ClientLanguage.German => this.commandRegexDe,
-            ClientLanguage.French => this.commandRegexFr,
-            ClientLanguage.ChineseSimplified => this.commandRegexCn,
-            _ => this.commandRegexEn,
-        };
-
-        this.chatGui.CheckMessageHandled += this.OnCheckMessageHandled;
-=======
         this.tryInvokeDebugCommandHook = Hook<ShellCommands.Delegates.TryInvokeDebugCommand>.FromAddress(
             (nint)ShellCommands.MemberFunctionPointers.TryInvokeDebugCommand,
             this.OnTryInvokeDebugCommand);
         this.tryInvokeDebugCommandHook.Enable();
 
->>>>>>> 98f58b3f
         this.console.Invoke += this.ConsoleOnInvoke;
     }
 
