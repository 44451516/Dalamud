--- conflicted
+++ resolved
@@ -43,12 +43,8 @@
             ClientLanguage.English => this.commandRegexEn,
             ClientLanguage.German => this.commandRegexDe,
             ClientLanguage.French => this.commandRegexFr,
-<<<<<<< HEAD
             ClientLanguage.ChineseSimplified => this.commandRegexCn,
-            _ => this.currentLangCommandRegex,
-=======
             _ => this.commandRegexEn,
->>>>>>> 5f62c703
         };
 
         this.chatGui.CheckMessageHandled += this.OnCheckMessageHandled;
