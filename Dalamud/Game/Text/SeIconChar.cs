namespace Dalamud.Game.Text;

/// <summary>
/// Special unicode characters with game-related symbols that work both in-game and in any dalamud window.
/// </summary>
public enum SeIconChar
{
    /// <summary>
<<<<<<< HEAD
    /// The sprout icon unicode character.
    /// </summary>
    BotanistSprout = 0xE034,

    /// <summary>
    /// The item level icon unicode character.
    /// </summary>
    ItemLevel = 0xE033,

    /// <summary>
    /// The auto translate open icon unicode character.
    /// </summary>
    AutoTranslateOpen = 0xE040,

    /// <summary>
    /// The auto translate close icon unicode character.
    /// </summary>
    AutoTranslateClose = 0xE041,

    /// <summary>
    /// The high quality icon unicode character.
    /// </summary>
    HighQuality = 0xE03C,

    /// <summary>
    /// The collectible icon unicode character.
    /// </summary>
    Collectible = 0xE03D,

    /// <summary>
    /// The clock icon unicode character.
    /// </summary>
    Clock = 0xE031,

    /// <summary>
    /// The gil icon unicode character.
    /// </summary>
    Gil = 0xE049,

    /// <summary>
    /// The Hydaelyn icon unicode character.
    /// </summary>
    Hyadelyn = 0xE048,

    /// <summary>
    /// The no mouse click icon unicode character.
    /// </summary>
    MouseNoClick = 0xE050,

    /// <summary>
    /// The left mouse click icon unicode character.
    /// </summary>
    MouseLeftClick = 0xE051,

    /// <summary>
    /// The right mouse click icon unicode character.
    /// </summary>
    MouseRightClick = 0xE052,

    /// <summary>
    /// The left/right mouse click icon unicode character.
    /// </summary>
    MouseBothClick = 0xE053,

    /// <summary>
    /// The mouse wheel icon unicode character.
    /// </summary>
    MouseWheel = 0xE054,

    /// <summary>
    /// The mouse with a 1 icon unicode character.
    /// </summary>
    Mouse1 = 0xE055,

    /// <summary>
    /// The mouse with a 2 icon unicode character.
    /// </summary>
    Mouse2 = 0xE056,

    /// <summary>
    /// The mouse with a 3 icon unicode character.
    /// </summary>
    Mouse3 = 0xE057,

    /// <summary>
    /// The mouse with a 4 icon unicode character.
    /// </summary>
    Mouse4 = 0xE058,

    /// <summary>
    /// The mouse with a 5 icon unicode character.
    /// </summary>
    Mouse5 = 0xE059,

    /// <summary>
    /// The level English icon unicode character.
    /// </summary>
    LevelEn = 0xE06A,

    /// <summary>
    /// The level German icon unicode character.
    /// </summary>
    LevelDe = 0xE06B,

    /// <summary>
    /// The level French icon unicode character.
    /// </summary>
    LevelFr = 0xE06C,

    /// <summary>
    /// The experience icon unicode character.
    /// </summary>
    Experience = 0xE0BC,

    /// <summary>
    /// The experience filled icon unicode character.
    /// </summary>
    ExperienceFilled = 0xE0BD,

    /// <summary>
    /// The A.M. time icon unicode character.
    /// </summary>
    TimeAm = 0xE06D,

    /// <summary>
    /// The P.M. time icon unicode character.
    /// </summary>
    TimePm = 0xE06E,

    /// <summary>
    /// The right arrow icon unicode character.
    /// </summary>
    ArrowRight = 0xE06F,

    /// <summary>
    /// The down arrow  icon unicode character.
    /// </summary>
    ArrowDown = 0xE035,

    /// <summary>
    /// The number 0 icon unicode character.
    /// </summary>
    Number0 = 0xE060,

    /// <summary>
    /// The number 1 icon unicode character.
    /// </summary>
    Number1 = 0xE061,

    /// <summary>
    /// The number 2 icon unicode character.
    /// </summary>
    Number2 = 0xE062,

    /// <summary>
    /// The number 3 icon unicode character.
    /// </summary>
    Number3 = 0xE063,

    /// <summary>
    /// The number 4 icon unicode character.
    /// </summary>
    Number4 = 0xE064,

    /// <summary>
    /// The number 5 icon unicode character.
    /// </summary>
    Number5 = 0xE065,

    /// <summary>
    /// The number 6 icon unicode character.
    /// </summary>
    Number6 = 0xE066,

    /// <summary>
    /// The number 7 icon unicode character.
    /// </summary>
    Number7 = 0xE067,

    /// <summary>
    /// The number 8 icon unicode character.
    /// </summary>
    Number8 = 0xE068,

    /// <summary>
    /// The number 9 icon unicode character.
    /// </summary>
    Number9 = 0xE069,

    /// <summary>
    /// The boxed number 0 icon unicode character.
    /// </summary>
    BoxedNumber0 = 0xE08F,

    /// <summary>
    /// The boxed number 1 icon unicode character.
    /// </summary>
    BoxedNumber1 = 0xE090,

    /// <summary>
    /// The boxed number 2 icon unicode character.
    /// </summary>
    BoxedNumber2 = 0xE091,

    /// <summary>
    /// The boxed number 3 icon unicode character.
    /// </summary>
    BoxedNumber3 = 0xE092,

    /// <summary>
    /// The boxed number 4 icon unicode character.
    /// </summary>
    BoxedNumber4 = 0xE093,

    /// <summary>
    /// The boxed number 5 icon unicode character.
    /// </summary>
    BoxedNumber5 = 0xE094,

    /// <summary>
    /// The boxed number 6 icon unicode character.
    /// </summary>
    BoxedNumber6 = 0xE095,

    /// <summary>
    /// The boxed number 7 icon unicode character.
    /// </summary>
    BoxedNumber7 = 0xE096,

    /// <summary>
    /// The boxed number 8 icon unicode character.
    /// </summary>
    BoxedNumber8 = 0xE097,

    /// <summary>
    /// The boxed number 9 icon unicode character.
    /// </summary>
    BoxedNumber9 = 0xE098,

    /// <summary>
    /// The boxed number 10 icon unicode character.
    /// </summary>
    BoxedNumber10 = 0xE099,

    /// <summary>
    /// The boxed number 11 icon unicode character.
    /// </summary>
    BoxedNumber11 = 0xE09A,

    /// <summary>
    /// The boxed number 12 icon unicode character.
    /// </summary>
    BoxedNumber12 = 0xE09B,

    /// <summary>
    /// The boxed number 13 icon unicode character.
    /// </summary>
    BoxedNumber13 = 0xE09C,

    /// <summary>
    /// The boxed number 14 icon unicode character.
    /// </summary>
    BoxedNumber14 = 0xE09D,

    /// <summary>
    /// The boxed number 15 icon unicode character.
    /// </summary>
    BoxedNumber15 = 0xE09E,

    /// <summary>
    /// The boxed number 16 icon unicode character.
    /// </summary>
    BoxedNumber16 = 0xE09F,

    /// <summary>
    /// The boxed number 17 icon unicode character.
    /// </summary>
    BoxedNumber17 = 0xE0A0,

    /// <summary>
    /// The boxed number 18 icon unicode character.
    /// </summary>
    BoxedNumber18 = 0xE0A1,

    /// <summary>
    /// The boxed number 19 icon unicode character.
    /// </summary>
    BoxedNumber19 = 0xE0A2,

    /// <summary>
    /// The boxed number 20 icon unicode character.
    /// </summary>
    BoxedNumber20 = 0xE0A3,

    /// <summary>
    /// The boxed number 21 icon unicode character.
    /// </summary>
    BoxedNumber21 = 0xE0A4,

    /// <summary>
    /// The boxed number 22 icon unicode character.
    /// </summary>
    BoxedNumber22 = 0xE0A5,

    /// <summary>
    /// The boxed number 23 icon unicode character.
    /// </summary>
    BoxedNumber23 = 0xE0A6,

    /// <summary>
    /// The boxed number 24 icon unicode character.
    /// </summary>
    BoxedNumber24 = 0xE0A7,

    /// <summary>
    /// The boxed number 25 icon unicode character.
    /// </summary>
    BoxedNumber25 = 0xE0A8,

    /// <summary>
    /// The boxed number 26 icon unicode character.
    /// </summary>
    BoxedNumber26 = 0xE0A9,

    /// <summary>
    /// The boxed number 27 icon unicode character.
    /// </summary>
    BoxedNumber27 = 0xE0AA,

    /// <summary>
    /// The boxed number 28 icon unicode character.
    /// </summary>
    BoxedNumber28 = 0xE0AB,

    /// <summary>
    /// The boxed number 29 icon unicode character.
    /// </summary>
    BoxedNumber29 = 0xE0AC,

    /// <summary>
    /// The boxed number 30 icon unicode character.
    /// </summary>
    BoxedNumber30 = 0xE0AD,

    /// <summary>
    /// The boxed number 31 icon unicode character.
    /// </summary>
    BoxedNumber31 = 0xE0AE,

    /// <summary>
    /// The boxed plus icon unicode character.
    /// </summary>
    BoxedPlus = 0xE0AF,

    /// <summary>
    /// The bosed question mark icon unicode character.
    /// </summary>
    BoxedQuestionMark = 0xE070,

    /// <summary>
    /// The boxed star icon unicode character.
    /// </summary>
    BoxedStar = 0xE0C0,

    /// <summary>
    /// The boxed Roman numeral 1 (I) icon unicode character.
    /// </summary>
    BoxedRoman1 = 0xE0C1,

    /// <summary>
    /// The boxed Roman numeral 2 (II) icon unicode character.
    /// </summary>
    BoxedRoman2 = 0xE0C2,

    /// <summary>
    /// The boxed Roman numeral 3 (III) icon unicode character.
    /// </summary>
    BoxedRoman3 = 0xE0C3,

    /// <summary>
    /// The boxed Roman numeral 4 (IV) icon unicode character.
    /// </summary>
    BoxedRoman4 = 0xE0C4,

    /// <summary>
    /// The boxed Roman numeral 5 (V) icon unicode character.
    /// </summary>
    BoxedRoman5 = 0xE0C5,

    /// <summary>
    /// The boxed Roman numeral 6 (VI) icon unicode character.
    /// </summary>
    BoxedRoman6 = 0xE0C6,

    /// <summary>
    /// The boxed letter A icon unicode character.
    /// </summary>
    BoxedLetterA = 0xE071,

    /// <summary>
    /// The boxed letter B icon unicode character.
    /// </summary>
    BoxedLetterB = 0xE072,

    /// <summary>
    /// The boxed letter C icon unicode character.
    /// </summary>
    BoxedLetterC = 0xE073,

    /// <summary>
    /// The boxed letter D icon unicode character.
    /// </summary>
    BoxedLetterD = 0xE074,

    /// <summary>
    /// The boxed letter E icon unicode character.
    /// </summary>
    BoxedLetterE = 0xE075,

    /// <summary>
    /// The boxed letter F icon unicode character.
    /// </summary>
    BoxedLetterF = 0xE076,

    /// <summary>
    /// The boxed letter G icon unicode character.
    /// </summary>
    BoxedLetterG = 0xE077,

    /// <summary>
    /// The boxed letter H icon unicode character.
    /// </summary>
    BoxedLetterH = 0xE078,

    /// <summary>
    /// The boxed letter I icon unicode character.
    /// </summary>
    BoxedLetterI = 0xE079,

    /// <summary>
    /// The boxed letter J icon unicode character.
    /// </summary>
    BoxedLetterJ = 0xE07A,

    /// <summary>
    /// The boxed letter K icon unicode character.
    /// </summary>
    BoxedLetterK = 0xE07B,

    /// <summary>
    /// The boxed letter L icon unicode character.
    /// </summary>
    BoxedLetterL = 0xE07C,

    /// <summary>
    /// The boxed letter M icon unicode character.
    /// </summary>
    BoxedLetterM = 0xE07D,

    /// <summary>
    /// The boxed letter N icon unicode character.
    /// </summary>
    BoxedLetterN = 0xE07E,

    /// <summary>
    /// The boxed letter O icon unicode character.
    /// </summary>
    BoxedLetterO = 0xE07F,

    /// <summary>
    /// The boxed letter P icon unicode character.
    /// </summary>
    BoxedLetterP = 0xE080,

    /// <summary>
    /// The boxed letter Q icon unicode character.
    /// </summary>
    BoxedLetterQ = 0xE081,

    /// <summary>
    /// The boxed letter R icon unicode character.
    /// </summary>
    BoxedLetterR = 0xE082,

    /// <summary>
    /// The boxed letter S icon unicode character.
    /// </summary>
    BoxedLetterS = 0xE083,

    /// <summary>
    /// The boxed letter T icon unicode character.
    /// </summary>
    BoxedLetterT = 0xE084,

    /// <summary>
    /// The boxed letter U icon unicode character.
    /// </summary>
    BoxedLetterU = 0xE085,

    /// <summary>
    /// The boxed letter V icon unicode character.
    /// </summary>
    BoxedLetterV = 0xE086,

    /// <summary>
    /// The boxed letter W icon unicode character.
    /// </summary>
    BoxedLetterW = 0xE087,

    /// <summary>
    /// The boxed letter X icon unicode character.
    /// </summary>
    BoxedLetterX = 0xE088,

    /// <summary>
    /// The boxed letter Y icon unicode character.
    /// </summary>
    BoxedLetterY = 0xE089,

    /// <summary>
    /// The boxed letter Z icon unicode character.
    /// </summary>
    BoxedLetterZ = 0xE08A,

    /// <summary>
    /// The circle icon unicode character.
    /// </summary>
    Circle = 0xE04A,

    /// <summary>
    /// The square icon unicode character.
    /// </summary>
    Square = 0xE04B,

    /// <summary>
    /// The cross icon unicode character.
    /// </summary>
    Cross = 0xE04C,

    /// <summary>
    /// The triangle icon unicode character.
    /// </summary>
    Triangle = 0xE04D,

    /// <summary>
    /// The hexagon icon unicode character.
    /// </summary>
    Hexagon = 0xE042,

    /// <summary>
    /// The no-circle/prohobited icon unicode character.
    /// </summary>
    Prohibited = 0xE043,

    /// <summary>
    /// The dice icon unicode character.
    /// </summary>
    Dice = 0xE03E,

    /// <summary>
    /// The debuff icon unicode character.
    /// </summary>
    Debuff = 0xE05B,

    /// <summary>
    /// The buff icon unicode character.
    /// </summary>
    Buff = 0xE05C,

    /// <summary>
    /// The cross-world icon unicode character.
    /// </summary>
    CrossWorld = 0xE05D,

    /// <summary>
    /// The Eureka level icon unicode character.
    /// </summary>
    EurekaLevel = 0xE03A,

    /// <summary>
    /// The link marker icon unicode character.
    /// </summary>
    LinkMarker = 0xE0BB,

    /// <summary>
    /// The glamoured icon unicode character.
    /// </summary>
    Glamoured = 0xE03B,

    /// <summary>
    /// The glamoured and dyed icon unicode character.
    /// </summary>
    GlamouredDyed = 0xE04E,

    /// <summary>
    /// The synced quest icon unicode character.
    /// </summary>
    QuestSync = 0xE0BE,

    /// <summary>
    /// The repeatable quest icon unicode character.
    /// </summary>
    QuestRepeatable = 0xE0BF,

    /// <summary>
    /// The IME hiragana icon unicode character.
    /// </summary>
    ImeHiragana = 0xE020,

    /// <summary>
    /// The IME katakana icon unicode character.
    /// </summary>
    ImeKatakana = 0xE021,

    /// <summary>
    /// The IME alphanumeric icon unicode character.
    /// </summary>
    ImeAlphanumeric = 0xE022,

    /// <summary>
    /// The IME katakana half-width icon unicode character.
    /// </summary>
    ImeKatakanaHalfWidth = 0xE023,

    /// <summary>
    /// The IME alphanumeric half-width icon unicode character.
    /// </summary>
    ImeAlphanumericHalfWidth = 0xE024,

    /// <summary>
    /// The instance (1) icon unicode character.
    /// </summary>
    Instance1 = 0xE0B1,

    /// <summary>
    /// The instance (2) icon unicode character.
    /// </summary>
    Instance2 = 0xE0B2,

    /// <summary>
    /// The instance (3) icon unicode character.
    /// </summary>
    Instance3 = 0xE0B3,

    /// <summary>
    /// The instance (4) icon unicode character.
    /// </summary>
    Instance4 = 0xE0B4,

    /// <summary>
    /// The instance (5) icon unicode character.
    /// </summary>
    Instance5 = 0xE0B5,

    /// <summary>
    /// The instance (6) icon unicode character.
    /// </summary>
    Instance6 = 0xE0B6,

    /// <summary>
    /// The instance (7) icon unicode character.
    /// </summary>
    Instance7 = 0xE0B7,

    /// <summary>
    /// The instance (8) icon unicode character.
    /// </summary>
    Instance8 = 0xE0B8,

    /// <summary>
    /// The instance (9) icon unicode character.
    /// </summary>
    Instance9 = 0xE0B9,

    /// <summary>
    /// The instance merged icon unicode character.
    /// </summary>
    InstanceMerged = 0xE0BA,

    /// <summary>
    /// The English local time icon unicode character.
    /// </summary>
    LocalTimeEn = 0xE0D0,

    /// <summary>
    /// The English server time icon unicode character.
    /// </summary>
    ServerTimeEn = 0xE0D1,

    /// <summary>
    /// The English Eorzea time icon unicode character.
    /// </summary>
    EorzeaTimeEn = 0xE0D2,

    /// <summary>
    /// The German local time icon unicode character.
    /// </summary>
    LocalTimeDe = 0xE0D3,

    /// <summary>
    /// The German server time icon unicode character.
    /// </summary>
    ServerTimeDe = 0xE0D4,

    /// <summary>
    /// The German Eorzea time icon unicode character.
    /// </summary>
    EorzeaTimeDe = 0xE0D5,

    /// <summary>
    /// The French local time icon unicode character.
    /// </summary>
    LocalTimeFr = 0xE0D6,

    /// <summary>
    /// The French server time icon unicode character.
    /// </summary>
    ServerTimeFr = 0xE0D7,

    /// <summary>
    /// The French Eorzea time icon unicode character.
    /// </summary>
    EorzeaTimeFr = 0xE0D8,

    /// <summary>
    /// The Japanese local time icon unicode character.
    /// </summary>
    LocalTimeJa = 0xE0D9,

    /// <summary>
    /// The Japanese server time icon unicode character.
    /// </summary>
    ServerTimeJa = 0xE0DA,

    /// <summary>
    /// The Japanese Eorzea time icon unicode character.
    /// </summary>
    EorzeaTimeJa = 0xE0DB,
=======
    /// Special unicode characters with game-related symbols that work both in-game and in any dalamud window.
    /// </summary>
    public enum SeIconChar
    {
        /// <summary>
        /// The sprout icon unicode character.
        /// </summary>
        BotanistSprout = 0xE034,

        /// <summary>
        /// The item level icon unicode character.
        /// </summary>
        ItemLevel = 0xE033,

        /// <summary>
        /// The auto translate open icon unicode character.
        /// </summary>
        AutoTranslateOpen = 0xE040,

        /// <summary>
        /// The auto translate close icon unicode character.
        /// </summary>
        AutoTranslateClose = 0xE041,

        /// <summary>
        /// The high quality icon unicode character.
        /// </summary>
        HighQuality = 0xE03C,

        /// <summary>
        /// The collectible icon unicode character.
        /// </summary>
        Collectible = 0xE03D,

        /// <summary>
        /// The clock icon unicode character.
        /// </summary>
        Clock = 0xE031,

        /// <summary>
        /// The flag with 3 down-arrow icon unicode character.
        /// </summary>
        Flag = 0xE032,

        /// <summary>
        /// The gil icon unicode character.
        /// </summary>
        Gil = 0xE049,

        /// <summary>
        /// The Hydaelyn icon unicode character.
        /// </summary>
        Hyadelyn = 0xE048,

        /// <summary>
        /// The no mouse click icon unicode character.
        /// </summary>
        MouseNoClick = 0xE050,

        /// <summary>
        /// The left mouse click icon unicode character.
        /// </summary>
        MouseLeftClick = 0xE051,

        /// <summary>
        /// The right mouse click icon unicode character.
        /// </summary>
        MouseRightClick = 0xE052,

        /// <summary>
        /// The left/right mouse click icon unicode character.
        /// </summary>
        MouseBothClick = 0xE053,

        /// <summary>
        /// The mouse wheel icon unicode character.
        /// </summary>
        MouseWheel = 0xE054,

        /// <summary>
        /// The mouse with a 1 icon unicode character.
        /// </summary>
        Mouse1 = 0xE055,

        /// <summary>
        /// The mouse with a 2 icon unicode character.
        /// </summary>
        Mouse2 = 0xE056,

        /// <summary>
        /// The mouse with a 3 icon unicode character.
        /// </summary>
        Mouse3 = 0xE057,

        /// <summary>
        /// The mouse with a 4 icon unicode character.
        /// </summary>
        Mouse4 = 0xE058,

        /// <summary>
        /// The mouse with a 5 icon unicode character.
        /// </summary>
        Mouse5 = 0xE059,

        /// <summary>
        /// The three-dots icon unicode character.
        /// </summary>
        ThreeDots = 0xE05A,

        /// <summary>
        /// The level English icon unicode character.
        /// </summary>
        LevelEn = 0xE06A,

        /// <summary>
        /// The level German icon unicode character.
        /// </summary>
        LevelDe = 0xE06B,

        /// <summary>
        /// The level French icon unicode character.
        /// </summary>
        LevelFr = 0xE06C,

        /// <summary>
        /// The experience icon unicode character.
        /// </summary>
        Experience = 0xE0BC,

        /// <summary>
        /// The experience filled icon unicode character.
        /// </summary>
        ExperienceFilled = 0xE0BD,

        /// <summary>
        /// The A.M. time icon unicode character.
        /// </summary>
        TimeAm = 0xE06D,

        /// <summary>
        /// The P.M. time icon unicode character.
        /// </summary>
        TimePm = 0xE06E,

        /// <summary>
        /// The right arrow icon unicode character.
        /// </summary>
        ArrowRight = 0xE06F,

        /// <summary>
        /// The down arrow  icon unicode character.
        /// </summary>
        ArrowDown = 0xE035,

        /// <summary>
        /// The number 0 icon unicode character.
        /// </summary>
        Number0 = 0xE060,

        /// <summary>
        /// The number 1 icon unicode character.
        /// </summary>
        Number1 = 0xE061,

        /// <summary>
        /// The number 2 icon unicode character.
        /// </summary>
        Number2 = 0xE062,

        /// <summary>
        /// The number 3 icon unicode character.
        /// </summary>
        Number3 = 0xE063,

        /// <summary>
        /// The number 4 icon unicode character.
        /// </summary>
        Number4 = 0xE064,

        /// <summary>
        /// The number 5 icon unicode character.
        /// </summary>
        Number5 = 0xE065,

        /// <summary>
        /// The number 6 icon unicode character.
        /// </summary>
        Number6 = 0xE066,

        /// <summary>
        /// The number 7 icon unicode character.
        /// </summary>
        Number7 = 0xE067,

        /// <summary>
        /// The number 8 icon unicode character.
        /// </summary>
        Number8 = 0xE068,

        /// <summary>
        /// The number 9 icon unicode character.
        /// </summary>
        Number9 = 0xE069,

        /// <summary>
        /// The boxed number 0 icon unicode character.
        /// </summary>
        BoxedNumber0 = 0xE08F,

        /// <summary>
        /// The boxed number 1 icon unicode character.
        /// </summary>
        BoxedNumber1 = 0xE090,

        /// <summary>
        /// The boxed number 2 icon unicode character.
        /// </summary>
        BoxedNumber2 = 0xE091,

        /// <summary>
        /// The boxed number 3 icon unicode character.
        /// </summary>
        BoxedNumber3 = 0xE092,

        /// <summary>
        /// The boxed number 4 icon unicode character.
        /// </summary>
        BoxedNumber4 = 0xE093,

        /// <summary>
        /// The boxed number 5 icon unicode character.
        /// </summary>
        BoxedNumber5 = 0xE094,

        /// <summary>
        /// The boxed number 6 icon unicode character.
        /// </summary>
        BoxedNumber6 = 0xE095,

        /// <summary>
        /// The boxed number 7 icon unicode character.
        /// </summary>
        BoxedNumber7 = 0xE096,

        /// <summary>
        /// The boxed number 8 icon unicode character.
        /// </summary>
        BoxedNumber8 = 0xE097,

        /// <summary>
        /// The boxed number 9 icon unicode character.
        /// </summary>
        BoxedNumber9 = 0xE098,

        /// <summary>
        /// The boxed number 10 icon unicode character.
        /// </summary>
        BoxedNumber10 = 0xE099,

        /// <summary>
        /// The boxed number 11 icon unicode character.
        /// </summary>
        BoxedNumber11 = 0xE09A,

        /// <summary>
        /// The boxed number 12 icon unicode character.
        /// </summary>
        BoxedNumber12 = 0xE09B,

        /// <summary>
        /// The boxed number 13 icon unicode character.
        /// </summary>
        BoxedNumber13 = 0xE09C,

        /// <summary>
        /// The boxed number 14 icon unicode character.
        /// </summary>
        BoxedNumber14 = 0xE09D,

        /// <summary>
        /// The boxed number 15 icon unicode character.
        /// </summary>
        BoxedNumber15 = 0xE09E,

        /// <summary>
        /// The boxed number 16 icon unicode character.
        /// </summary>
        BoxedNumber16 = 0xE09F,

        /// <summary>
        /// The boxed number 17 icon unicode character.
        /// </summary>
        BoxedNumber17 = 0xE0A0,

        /// <summary>
        /// The boxed number 18 icon unicode character.
        /// </summary>
        BoxedNumber18 = 0xE0A1,

        /// <summary>
        /// The boxed number 19 icon unicode character.
        /// </summary>
        BoxedNumber19 = 0xE0A2,

        /// <summary>
        /// The boxed number 20 icon unicode character.
        /// </summary>
        BoxedNumber20 = 0xE0A3,

        /// <summary>
        /// The boxed number 21 icon unicode character.
        /// </summary>
        BoxedNumber21 = 0xE0A4,

        /// <summary>
        /// The boxed number 22 icon unicode character.
        /// </summary>
        BoxedNumber22 = 0xE0A5,

        /// <summary>
        /// The boxed number 23 icon unicode character.
        /// </summary>
        BoxedNumber23 = 0xE0A6,

        /// <summary>
        /// The boxed number 24 icon unicode character.
        /// </summary>
        BoxedNumber24 = 0xE0A7,

        /// <summary>
        /// The boxed number 25 icon unicode character.
        /// </summary>
        BoxedNumber25 = 0xE0A8,

        /// <summary>
        /// The boxed number 26 icon unicode character.
        /// </summary>
        BoxedNumber26 = 0xE0A9,

        /// <summary>
        /// The boxed number 27 icon unicode character.
        /// </summary>
        BoxedNumber27 = 0xE0AA,

        /// <summary>
        /// The boxed number 28 icon unicode character.
        /// </summary>
        BoxedNumber28 = 0xE0AB,

        /// <summary>
        /// The boxed number 29 icon unicode character.
        /// </summary>
        BoxedNumber29 = 0xE0AC,

        /// <summary>
        /// The boxed number 30 icon unicode character.
        /// </summary>
        BoxedNumber30 = 0xE0AD,

        /// <summary>
        /// The boxed number 31 icon unicode character.
        /// </summary>
        BoxedNumber31 = 0xE0AE,

        /// <summary>
        /// The boxed plus icon unicode character.
        /// </summary>
        BoxedPlus = 0xE0AF,

        /// <summary>
        /// The bosed question mark icon unicode character.
        /// </summary>
        BoxedQuestionMark = 0xE070,

        /// <summary>
        /// The boxed star icon unicode character.
        /// </summary>
        BoxedStar = 0xE0C0,

        /// <summary>
        /// The boxed Roman numeral 1 (I) icon unicode character.
        /// </summary>
        BoxedRoman1 = 0xE0C1,

        /// <summary>
        /// The boxed Roman numeral 2 (II) icon unicode character.
        /// </summary>
        BoxedRoman2 = 0xE0C2,

        /// <summary>
        /// The boxed Roman numeral 3 (III) icon unicode character.
        /// </summary>
        BoxedRoman3 = 0xE0C3,

        /// <summary>
        /// The boxed Roman numeral 4 (IV) icon unicode character.
        /// </summary>
        BoxedRoman4 = 0xE0C4,

        /// <summary>
        /// The boxed Roman numeral 5 (V) icon unicode character.
        /// </summary>
        BoxedRoman5 = 0xE0C5,

        /// <summary>
        /// The boxed Roman numeral 6 (VI) icon unicode character.
        /// </summary>
        BoxedRoman6 = 0xE0C6,

        /// <summary>
        /// The boxed letter A icon unicode character.
        /// </summary>
        BoxedLetterA = 0xE071,

        /// <summary>
        /// The boxed letter B icon unicode character.
        /// </summary>
        BoxedLetterB = 0xE072,

        /// <summary>
        /// The boxed letter C icon unicode character.
        /// </summary>
        BoxedLetterC = 0xE073,

        /// <summary>
        /// The boxed letter D icon unicode character.
        /// </summary>
        BoxedLetterD = 0xE074,

        /// <summary>
        /// The boxed letter E icon unicode character.
        /// </summary>
        BoxedLetterE = 0xE075,

        /// <summary>
        /// The boxed letter F icon unicode character.
        /// </summary>
        BoxedLetterF = 0xE076,

        /// <summary>
        /// The boxed letter G icon unicode character.
        /// </summary>
        BoxedLetterG = 0xE077,

        /// <summary>
        /// The boxed letter H icon unicode character.
        /// </summary>
        BoxedLetterH = 0xE078,

        /// <summary>
        /// The boxed letter I icon unicode character.
        /// </summary>
        BoxedLetterI = 0xE079,

        /// <summary>
        /// The boxed letter J icon unicode character.
        /// </summary>
        BoxedLetterJ = 0xE07A,

        /// <summary>
        /// The boxed letter K icon unicode character.
        /// </summary>
        BoxedLetterK = 0xE07B,

        /// <summary>
        /// The boxed letter L icon unicode character.
        /// </summary>
        BoxedLetterL = 0xE07C,

        /// <summary>
        /// The boxed letter M icon unicode character.
        /// </summary>
        BoxedLetterM = 0xE07D,

        /// <summary>
        /// The boxed letter N icon unicode character.
        /// </summary>
        BoxedLetterN = 0xE07E,

        /// <summary>
        /// The boxed letter O icon unicode character.
        /// </summary>
        BoxedLetterO = 0xE07F,

        /// <summary>
        /// The boxed letter P icon unicode character.
        /// </summary>
        BoxedLetterP = 0xE080,

        /// <summary>
        /// The boxed letter Q icon unicode character.
        /// </summary>
        BoxedLetterQ = 0xE081,

        /// <summary>
        /// The boxed letter R icon unicode character.
        /// </summary>
        BoxedLetterR = 0xE082,

        /// <summary>
        /// The boxed letter S icon unicode character.
        /// </summary>
        BoxedLetterS = 0xE083,

        /// <summary>
        /// The boxed letter T icon unicode character.
        /// </summary>
        BoxedLetterT = 0xE084,

        /// <summary>
        /// The boxed letter U icon unicode character.
        /// </summary>
        BoxedLetterU = 0xE085,

        /// <summary>
        /// The boxed letter V icon unicode character.
        /// </summary>
        BoxedLetterV = 0xE086,

        /// <summary>
        /// The boxed letter W icon unicode character.
        /// </summary>
        BoxedLetterW = 0xE087,

        /// <summary>
        /// The boxed letter X icon unicode character.
        /// </summary>
        BoxedLetterX = 0xE088,

        /// <summary>
        /// The boxed letter Y icon unicode character.
        /// </summary>
        BoxedLetterY = 0xE089,

        /// <summary>
        /// The boxed letter Z icon unicode character.
        /// </summary>
        BoxedLetterZ = 0xE08A,

        /// <summary>
        /// The circle icon unicode character.
        /// </summary>
        Circle = 0xE04A,

        /// <summary>
        /// The square icon unicode character.
        /// </summary>
        Square = 0xE04B,

        /// <summary>
        /// The cross icon unicode character.
        /// </summary>
        Cross = 0xE04C,

        /// <summary>
        /// The triangle icon unicode character.
        /// </summary>
        Triangle = 0xE04D,

        /// <summary>
        /// The hexagon icon unicode character.
        /// </summary>
        Hexagon = 0xE042,

        /// <summary>
        /// The no-circle/prohobited icon unicode character.
        /// </summary>
        Prohibited = 0xE043,

        /// <summary>
        /// The strange shazam icon unicode character.
        /// </summary>
        Shazam = 0xE044,

        /// <summary>
        /// The dice icon unicode character.
        /// </summary>
        Dice = 0xE03E,

        /// <summary>
        /// The dot icon unicode character.
        /// </summary>
        DOT = 0xE03F,

        /// <summary>
        /// The debuff icon unicode character.
        /// </summary>
        Debuff = 0xE05B,

        /// <summary>
        /// The buff icon unicode character.
        /// </summary>
        Buff = 0xE05C,

        /// <summary>
        /// The cross-world icon unicode character.
        /// </summary>
        CrossWorld = 0xE05D,

        /// <summary>
        /// The playback(?) icon unicode character.
        /// </summary>
        PlayBack = 0xE05E,

        /// <summary>
        /// The false(?) icon unicode character.
        /// </summary>
        False = 0xE05F,

        /// <summary>
        /// The Globe(?) icon unicode character.
        /// </summary>
        Globe = 0xE038,

        /// <summary>
        /// The reversed Z(?) icon unicode character.
        /// </summary>
        ReversedZ = 0xE039,

        /// <summary>
        /// The Eureka level icon unicode character.
        /// </summary>
        EurekaLevel = 0xE03A,

        /// <summary>
        /// The link marker icon unicode character.
        /// </summary>
        LinkMarker = 0xE0BB,

        /// <summary>
        /// The glamoured icon unicode character.
        /// </summary>
        Glamoured = 0xE03B,

        /// <summary>
        /// The glamoured and dyed icon unicode character.
        /// </summary>
        GlamouredDyed = 0xE04E,

        /// <summary>
        /// The synced quest icon unicode character.
        /// </summary>
        QuestSync = 0xE0BE,

        /// <summary>
        /// The repeatable quest icon unicode character.
        /// </summary>
        QuestRepeatable = 0xE0BF,

        /// <summary>
        /// The IME hiragana icon unicode character.
        /// </summary>
        ImeHiragana = 0xE020,

        /// <summary>
        /// The IME katakana icon unicode character.
        /// </summary>
        ImeKatakana = 0xE021,

        /// <summary>
        /// The IME alphanumeric icon unicode character.
        /// </summary>
        ImeAlphanumeric = 0xE022,

        /// <summary>
        /// The IME katakana half-width icon unicode character.
        /// </summary>
        ImeKatakanaHalfWidth = 0xE023,

        /// <summary>
        /// The IME alphanumeric half-width icon unicode character.
        /// </summary>
        ImeAlphanumericHalfWidth = 0xE024,

        /// <summary>
        /// The IME Korean character.
        /// </summary>
        ImeKorean = 0xE025,

        /// <summary>
        /// The IME Chinese character.
        /// </summary>
        ImeChinese = 0xE026,

        /// <summary>
        /// The IME English character in Chinese.
        /// </summary>
        ImeEnglishInCN = 0xE027,

        /// <summary>
        /// A small 'm' character (minute in english maybe?).
        /// </summary>
        MinuteEnglish = 0xE028,

        /// <summary>
        /// A small '分' character.
        /// </summary>
        MinuteChinese = 0xE029,

        /// <summary>
        /// A '【' character.
        /// </summary>
        SquareracketsOpen = 0xE02A,

        /// <summary>
        /// A '】' character.
        /// </summary>
        SquareracketsClose = 0xE02B,

        /// <summary>
        /// The instance (E) icon unicode character.
        /// </summary>
        InstanceE = 0xE0B0,

        /// <summary>
        /// The instance (1) icon unicode character.
        /// </summary>
        Instance1 = 0xE0B1,

        /// <summary>
        /// The instance (2) icon unicode character.
        /// </summary>
        Instance2 = 0xE0B2,

        /// <summary>
        /// The instance (3) icon unicode character.
        /// </summary>
        Instance3 = 0xE0B3,

        /// <summary>
        /// The instance (4) icon unicode character.
        /// </summary>
        Instance4 = 0xE0B4,

        /// <summary>
        /// The instance (5) icon unicode character.
        /// </summary>
        Instance5 = 0xE0B5,

        /// <summary>
        /// The instance (6) icon unicode character.
        /// </summary>
        Instance6 = 0xE0B6,

        /// <summary>
        /// The instance (7) icon unicode character.
        /// </summary>
        Instance7 = 0xE0B7,

        /// <summary>
        /// The instance (8) icon unicode character.
        /// </summary>
        Instance8 = 0xE0B8,

        /// <summary>
        /// The instance (9) icon unicode character.
        /// </summary>
        Instance9 = 0xE0B9,

        /// <summary>
        /// The instance merged icon unicode character.
        /// </summary>
        InstanceMerged = 0xE0BA,

        /// <summary>
        /// The English local time icon unicode character.
        /// </summary>
        LocalTimeEn = 0xE0D0,

        /// <summary>
        /// The English server time icon unicode character.
        /// </summary>
        ServerTimeEn = 0xE0D1,

        /// <summary>
        /// The English Eorzea time icon unicode character.
        /// </summary>
        EorzeaTimeEn = 0xE0D2,

        /// <summary>
        /// The German local time icon unicode character.
        /// </summary>
        LocalTimeDe = 0xE0D3,

        /// <summary>
        /// The German server time icon unicode character.
        /// </summary>
        ServerTimeDe = 0xE0D4,

        /// <summary>
        /// The German Eorzea time icon unicode character.
        /// </summary>
        EorzeaTimeDe = 0xE0D5,

        /// <summary>
        /// The French local time icon unicode character.
        /// </summary>
        LocalTimeFr = 0xE0D6,

        /// <summary>
        /// The French server time icon unicode character.
        /// </summary>
        ServerTimeFr = 0xE0D7,

        /// <summary>
        /// The French Eorzea time icon unicode character.
        /// </summary>
        EorzeaTimeFr = 0xE0D8,

        /// <summary>
        /// The Japanese local time icon unicode character.
        /// </summary>
        LocalTimeJa = 0xE0D9,

        /// <summary>
        /// The Japanese server time icon unicode character.
        /// </summary>
        ServerTimeJa = 0xE0DA,

        /// <summary>
        /// The Japanese Eorzea time icon unicode character.
        /// </summary>
        EorzeaTimeJa = 0xE0DB,
    }
>>>>>>> 2fa5c1ce
}<|MERGE_RESOLUTION|>--- conflicted
+++ resolved
@@ -1,752 +1,7 @@
 namespace Dalamud.Game.Text;
 
-/// <summary>
-/// Special unicode characters with game-related symbols that work both in-game and in any dalamud window.
-/// </summary>
-public enum SeIconChar
-{
     /// <summary>
-<<<<<<< HEAD
     /// The sprout icon unicode character.
-    /// </summary>
-    BotanistSprout = 0xE034,
-
-    /// <summary>
-    /// The item level icon unicode character.
-    /// </summary>
-    ItemLevel = 0xE033,
-
-    /// <summary>
-    /// The auto translate open icon unicode character.
-    /// </summary>
-    AutoTranslateOpen = 0xE040,
-
-    /// <summary>
-    /// The auto translate close icon unicode character.
-    /// </summary>
-    AutoTranslateClose = 0xE041,
-
-    /// <summary>
-    /// The high quality icon unicode character.
-    /// </summary>
-    HighQuality = 0xE03C,
-
-    /// <summary>
-    /// The collectible icon unicode character.
-    /// </summary>
-    Collectible = 0xE03D,
-
-    /// <summary>
-    /// The clock icon unicode character.
-    /// </summary>
-    Clock = 0xE031,
-
-    /// <summary>
-    /// The gil icon unicode character.
-    /// </summary>
-    Gil = 0xE049,
-
-    /// <summary>
-    /// The Hydaelyn icon unicode character.
-    /// </summary>
-    Hyadelyn = 0xE048,
-
-    /// <summary>
-    /// The no mouse click icon unicode character.
-    /// </summary>
-    MouseNoClick = 0xE050,
-
-    /// <summary>
-    /// The left mouse click icon unicode character.
-    /// </summary>
-    MouseLeftClick = 0xE051,
-
-    /// <summary>
-    /// The right mouse click icon unicode character.
-    /// </summary>
-    MouseRightClick = 0xE052,
-
-    /// <summary>
-    /// The left/right mouse click icon unicode character.
-    /// </summary>
-    MouseBothClick = 0xE053,
-
-    /// <summary>
-    /// The mouse wheel icon unicode character.
-    /// </summary>
-    MouseWheel = 0xE054,
-
-    /// <summary>
-    /// The mouse with a 1 icon unicode character.
-    /// </summary>
-    Mouse1 = 0xE055,
-
-    /// <summary>
-    /// The mouse with a 2 icon unicode character.
-    /// </summary>
-    Mouse2 = 0xE056,
-
-    /// <summary>
-    /// The mouse with a 3 icon unicode character.
-    /// </summary>
-    Mouse3 = 0xE057,
-
-    /// <summary>
-    /// The mouse with a 4 icon unicode character.
-    /// </summary>
-    Mouse4 = 0xE058,
-
-    /// <summary>
-    /// The mouse with a 5 icon unicode character.
-    /// </summary>
-    Mouse5 = 0xE059,
-
-    /// <summary>
-    /// The level English icon unicode character.
-    /// </summary>
-    LevelEn = 0xE06A,
-
-    /// <summary>
-    /// The level German icon unicode character.
-    /// </summary>
-    LevelDe = 0xE06B,
-
-    /// <summary>
-    /// The level French icon unicode character.
-    /// </summary>
-    LevelFr = 0xE06C,
-
-    /// <summary>
-    /// The experience icon unicode character.
-    /// </summary>
-    Experience = 0xE0BC,
-
-    /// <summary>
-    /// The experience filled icon unicode character.
-    /// </summary>
-    ExperienceFilled = 0xE0BD,
-
-    /// <summary>
-    /// The A.M. time icon unicode character.
-    /// </summary>
-    TimeAm = 0xE06D,
-
-    /// <summary>
-    /// The P.M. time icon unicode character.
-    /// </summary>
-    TimePm = 0xE06E,
-
-    /// <summary>
-    /// The right arrow icon unicode character.
-    /// </summary>
-    ArrowRight = 0xE06F,
-
-    /// <summary>
-    /// The down arrow  icon unicode character.
-    /// </summary>
-    ArrowDown = 0xE035,
-
-    /// <summary>
-    /// The number 0 icon unicode character.
-    /// </summary>
-    Number0 = 0xE060,
-
-    /// <summary>
-    /// The number 1 icon unicode character.
-    /// </summary>
-    Number1 = 0xE061,
-
-    /// <summary>
-    /// The number 2 icon unicode character.
-    /// </summary>
-    Number2 = 0xE062,
-
-    /// <summary>
-    /// The number 3 icon unicode character.
-    /// </summary>
-    Number3 = 0xE063,
-
-    /// <summary>
-    /// The number 4 icon unicode character.
-    /// </summary>
-    Number4 = 0xE064,
-
-    /// <summary>
-    /// The number 5 icon unicode character.
-    /// </summary>
-    Number5 = 0xE065,
-
-    /// <summary>
-    /// The number 6 icon unicode character.
-    /// </summary>
-    Number6 = 0xE066,
-
-    /// <summary>
-    /// The number 7 icon unicode character.
-    /// </summary>
-    Number7 = 0xE067,
-
-    /// <summary>
-    /// The number 8 icon unicode character.
-    /// </summary>
-    Number8 = 0xE068,
-
-    /// <summary>
-    /// The number 9 icon unicode character.
-    /// </summary>
-    Number9 = 0xE069,
-
-    /// <summary>
-    /// The boxed number 0 icon unicode character.
-    /// </summary>
-    BoxedNumber0 = 0xE08F,
-
-    /// <summary>
-    /// The boxed number 1 icon unicode character.
-    /// </summary>
-    BoxedNumber1 = 0xE090,
-
-    /// <summary>
-    /// The boxed number 2 icon unicode character.
-    /// </summary>
-    BoxedNumber2 = 0xE091,
-
-    /// <summary>
-    /// The boxed number 3 icon unicode character.
-    /// </summary>
-    BoxedNumber3 = 0xE092,
-
-    /// <summary>
-    /// The boxed number 4 icon unicode character.
-    /// </summary>
-    BoxedNumber4 = 0xE093,
-
-    /// <summary>
-    /// The boxed number 5 icon unicode character.
-    /// </summary>
-    BoxedNumber5 = 0xE094,
-
-    /// <summary>
-    /// The boxed number 6 icon unicode character.
-    /// </summary>
-    BoxedNumber6 = 0xE095,
-
-    /// <summary>
-    /// The boxed number 7 icon unicode character.
-    /// </summary>
-    BoxedNumber7 = 0xE096,
-
-    /// <summary>
-    /// The boxed number 8 icon unicode character.
-    /// </summary>
-    BoxedNumber8 = 0xE097,
-
-    /// <summary>
-    /// The boxed number 9 icon unicode character.
-    /// </summary>
-    BoxedNumber9 = 0xE098,
-
-    /// <summary>
-    /// The boxed number 10 icon unicode character.
-    /// </summary>
-    BoxedNumber10 = 0xE099,
-
-    /// <summary>
-    /// The boxed number 11 icon unicode character.
-    /// </summary>
-    BoxedNumber11 = 0xE09A,
-
-    /// <summary>
-    /// The boxed number 12 icon unicode character.
-    /// </summary>
-    BoxedNumber12 = 0xE09B,
-
-    /// <summary>
-    /// The boxed number 13 icon unicode character.
-    /// </summary>
-    BoxedNumber13 = 0xE09C,
-
-    /// <summary>
-    /// The boxed number 14 icon unicode character.
-    /// </summary>
-    BoxedNumber14 = 0xE09D,
-
-    /// <summary>
-    /// The boxed number 15 icon unicode character.
-    /// </summary>
-    BoxedNumber15 = 0xE09E,
-
-    /// <summary>
-    /// The boxed number 16 icon unicode character.
-    /// </summary>
-    BoxedNumber16 = 0xE09F,
-
-    /// <summary>
-    /// The boxed number 17 icon unicode character.
-    /// </summary>
-    BoxedNumber17 = 0xE0A0,
-
-    /// <summary>
-    /// The boxed number 18 icon unicode character.
-    /// </summary>
-    BoxedNumber18 = 0xE0A1,
-
-    /// <summary>
-    /// The boxed number 19 icon unicode character.
-    /// </summary>
-    BoxedNumber19 = 0xE0A2,
-
-    /// <summary>
-    /// The boxed number 20 icon unicode character.
-    /// </summary>
-    BoxedNumber20 = 0xE0A3,
-
-    /// <summary>
-    /// The boxed number 21 icon unicode character.
-    /// </summary>
-    BoxedNumber21 = 0xE0A4,
-
-    /// <summary>
-    /// The boxed number 22 icon unicode character.
-    /// </summary>
-    BoxedNumber22 = 0xE0A5,
-
-    /// <summary>
-    /// The boxed number 23 icon unicode character.
-    /// </summary>
-    BoxedNumber23 = 0xE0A6,
-
-    /// <summary>
-    /// The boxed number 24 icon unicode character.
-    /// </summary>
-    BoxedNumber24 = 0xE0A7,
-
-    /// <summary>
-    /// The boxed number 25 icon unicode character.
-    /// </summary>
-    BoxedNumber25 = 0xE0A8,
-
-    /// <summary>
-    /// The boxed number 26 icon unicode character.
-    /// </summary>
-    BoxedNumber26 = 0xE0A9,
-
-    /// <summary>
-    /// The boxed number 27 icon unicode character.
-    /// </summary>
-    BoxedNumber27 = 0xE0AA,
-
-    /// <summary>
-    /// The boxed number 28 icon unicode character.
-    /// </summary>
-    BoxedNumber28 = 0xE0AB,
-
-    /// <summary>
-    /// The boxed number 29 icon unicode character.
-    /// </summary>
-    BoxedNumber29 = 0xE0AC,
-
-    /// <summary>
-    /// The boxed number 30 icon unicode character.
-    /// </summary>
-    BoxedNumber30 = 0xE0AD,
-
-    /// <summary>
-    /// The boxed number 31 icon unicode character.
-    /// </summary>
-    BoxedNumber31 = 0xE0AE,
-
-    /// <summary>
-    /// The boxed plus icon unicode character.
-    /// </summary>
-    BoxedPlus = 0xE0AF,
-
-    /// <summary>
-    /// The bosed question mark icon unicode character.
-    /// </summary>
-    BoxedQuestionMark = 0xE070,
-
-    /// <summary>
-    /// The boxed star icon unicode character.
-    /// </summary>
-    BoxedStar = 0xE0C0,
-
-    /// <summary>
-    /// The boxed Roman numeral 1 (I) icon unicode character.
-    /// </summary>
-    BoxedRoman1 = 0xE0C1,
-
-    /// <summary>
-    /// The boxed Roman numeral 2 (II) icon unicode character.
-    /// </summary>
-    BoxedRoman2 = 0xE0C2,
-
-    /// <summary>
-    /// The boxed Roman numeral 3 (III) icon unicode character.
-    /// </summary>
-    BoxedRoman3 = 0xE0C3,
-
-    /// <summary>
-    /// The boxed Roman numeral 4 (IV) icon unicode character.
-    /// </summary>
-    BoxedRoman4 = 0xE0C4,
-
-    /// <summary>
-    /// The boxed Roman numeral 5 (V) icon unicode character.
-    /// </summary>
-    BoxedRoman5 = 0xE0C5,
-
-    /// <summary>
-    /// The boxed Roman numeral 6 (VI) icon unicode character.
-    /// </summary>
-    BoxedRoman6 = 0xE0C6,
-
-    /// <summary>
-    /// The boxed letter A icon unicode character.
-    /// </summary>
-    BoxedLetterA = 0xE071,
-
-    /// <summary>
-    /// The boxed letter B icon unicode character.
-    /// </summary>
-    BoxedLetterB = 0xE072,
-
-    /// <summary>
-    /// The boxed letter C icon unicode character.
-    /// </summary>
-    BoxedLetterC = 0xE073,
-
-    /// <summary>
-    /// The boxed letter D icon unicode character.
-    /// </summary>
-    BoxedLetterD = 0xE074,
-
-    /// <summary>
-    /// The boxed letter E icon unicode character.
-    /// </summary>
-    BoxedLetterE = 0xE075,
-
-    /// <summary>
-    /// The boxed letter F icon unicode character.
-    /// </summary>
-    BoxedLetterF = 0xE076,
-
-    /// <summary>
-    /// The boxed letter G icon unicode character.
-    /// </summary>
-    BoxedLetterG = 0xE077,
-
-    /// <summary>
-    /// The boxed letter H icon unicode character.
-    /// </summary>
-    BoxedLetterH = 0xE078,
-
-    /// <summary>
-    /// The boxed letter I icon unicode character.
-    /// </summary>
-    BoxedLetterI = 0xE079,
-
-    /// <summary>
-    /// The boxed letter J icon unicode character.
-    /// </summary>
-    BoxedLetterJ = 0xE07A,
-
-    /// <summary>
-    /// The boxed letter K icon unicode character.
-    /// </summary>
-    BoxedLetterK = 0xE07B,
-
-    /// <summary>
-    /// The boxed letter L icon unicode character.
-    /// </summary>
-    BoxedLetterL = 0xE07C,
-
-    /// <summary>
-    /// The boxed letter M icon unicode character.
-    /// </summary>
-    BoxedLetterM = 0xE07D,
-
-    /// <summary>
-    /// The boxed letter N icon unicode character.
-    /// </summary>
-    BoxedLetterN = 0xE07E,
-
-    /// <summary>
-    /// The boxed letter O icon unicode character.
-    /// </summary>
-    BoxedLetterO = 0xE07F,
-
-    /// <summary>
-    /// The boxed letter P icon unicode character.
-    /// </summary>
-    BoxedLetterP = 0xE080,
-
-    /// <summary>
-    /// The boxed letter Q icon unicode character.
-    /// </summary>
-    BoxedLetterQ = 0xE081,
-
-    /// <summary>
-    /// The boxed letter R icon unicode character.
-    /// </summary>
-    BoxedLetterR = 0xE082,
-
-    /// <summary>
-    /// The boxed letter S icon unicode character.
-    /// </summary>
-    BoxedLetterS = 0xE083,
-
-    /// <summary>
-    /// The boxed letter T icon unicode character.
-    /// </summary>
-    BoxedLetterT = 0xE084,
-
-    /// <summary>
-    /// The boxed letter U icon unicode character.
-    /// </summary>
-    BoxedLetterU = 0xE085,
-
-    /// <summary>
-    /// The boxed letter V icon unicode character.
-    /// </summary>
-    BoxedLetterV = 0xE086,
-
-    /// <summary>
-    /// The boxed letter W icon unicode character.
-    /// </summary>
-    BoxedLetterW = 0xE087,
-
-    /// <summary>
-    /// The boxed letter X icon unicode character.
-    /// </summary>
-    BoxedLetterX = 0xE088,
-
-    /// <summary>
-    /// The boxed letter Y icon unicode character.
-    /// </summary>
-    BoxedLetterY = 0xE089,
-
-    /// <summary>
-    /// The boxed letter Z icon unicode character.
-    /// </summary>
-    BoxedLetterZ = 0xE08A,
-
-    /// <summary>
-    /// The circle icon unicode character.
-    /// </summary>
-    Circle = 0xE04A,
-
-    /// <summary>
-    /// The square icon unicode character.
-    /// </summary>
-    Square = 0xE04B,
-
-    /// <summary>
-    /// The cross icon unicode character.
-    /// </summary>
-    Cross = 0xE04C,
-
-    /// <summary>
-    /// The triangle icon unicode character.
-    /// </summary>
-    Triangle = 0xE04D,
-
-    /// <summary>
-    /// The hexagon icon unicode character.
-    /// </summary>
-    Hexagon = 0xE042,
-
-    /// <summary>
-    /// The no-circle/prohobited icon unicode character.
-    /// </summary>
-    Prohibited = 0xE043,
-
-    /// <summary>
-    /// The dice icon unicode character.
-    /// </summary>
-    Dice = 0xE03E,
-
-    /// <summary>
-    /// The debuff icon unicode character.
-    /// </summary>
-    Debuff = 0xE05B,
-
-    /// <summary>
-    /// The buff icon unicode character.
-    /// </summary>
-    Buff = 0xE05C,
-
-    /// <summary>
-    /// The cross-world icon unicode character.
-    /// </summary>
-    CrossWorld = 0xE05D,
-
-    /// <summary>
-    /// The Eureka level icon unicode character.
-    /// </summary>
-    EurekaLevel = 0xE03A,
-
-    /// <summary>
-    /// The link marker icon unicode character.
-    /// </summary>
-    LinkMarker = 0xE0BB,
-
-    /// <summary>
-    /// The glamoured icon unicode character.
-    /// </summary>
-    Glamoured = 0xE03B,
-
-    /// <summary>
-    /// The glamoured and dyed icon unicode character.
-    /// </summary>
-    GlamouredDyed = 0xE04E,
-
-    /// <summary>
-    /// The synced quest icon unicode character.
-    /// </summary>
-    QuestSync = 0xE0BE,
-
-    /// <summary>
-    /// The repeatable quest icon unicode character.
-    /// </summary>
-    QuestRepeatable = 0xE0BF,
-
-    /// <summary>
-    /// The IME hiragana icon unicode character.
-    /// </summary>
-    ImeHiragana = 0xE020,
-
-    /// <summary>
-    /// The IME katakana icon unicode character.
-    /// </summary>
-    ImeKatakana = 0xE021,
-
-    /// <summary>
-    /// The IME alphanumeric icon unicode character.
-    /// </summary>
-    ImeAlphanumeric = 0xE022,
-
-    /// <summary>
-    /// The IME katakana half-width icon unicode character.
-    /// </summary>
-    ImeKatakanaHalfWidth = 0xE023,
-
-    /// <summary>
-    /// The IME alphanumeric half-width icon unicode character.
-    /// </summary>
-    ImeAlphanumericHalfWidth = 0xE024,
-
-    /// <summary>
-    /// The instance (1) icon unicode character.
-    /// </summary>
-    Instance1 = 0xE0B1,
-
-    /// <summary>
-    /// The instance (2) icon unicode character.
-    /// </summary>
-    Instance2 = 0xE0B2,
-
-    /// <summary>
-    /// The instance (3) icon unicode character.
-    /// </summary>
-    Instance3 = 0xE0B3,
-
-    /// <summary>
-    /// The instance (4) icon unicode character.
-    /// </summary>
-    Instance4 = 0xE0B4,
-
-    /// <summary>
-    /// The instance (5) icon unicode character.
-    /// </summary>
-    Instance5 = 0xE0B5,
-
-    /// <summary>
-    /// The instance (6) icon unicode character.
-    /// </summary>
-    Instance6 = 0xE0B6,
-
-    /// <summary>
-    /// The instance (7) icon unicode character.
-    /// </summary>
-    Instance7 = 0xE0B7,
-
-    /// <summary>
-    /// The instance (8) icon unicode character.
-    /// </summary>
-    Instance8 = 0xE0B8,
-
-    /// <summary>
-    /// The instance (9) icon unicode character.
-    /// </summary>
-    Instance9 = 0xE0B9,
-
-    /// <summary>
-    /// The instance merged icon unicode character.
-    /// </summary>
-    InstanceMerged = 0xE0BA,
-
-    /// <summary>
-    /// The English local time icon unicode character.
-    /// </summary>
-    LocalTimeEn = 0xE0D0,
-
-    /// <summary>
-    /// The English server time icon unicode character.
-    /// </summary>
-    ServerTimeEn = 0xE0D1,
-
-    /// <summary>
-    /// The English Eorzea time icon unicode character.
-    /// </summary>
-    EorzeaTimeEn = 0xE0D2,
-
-    /// <summary>
-    /// The German local time icon unicode character.
-    /// </summary>
-    LocalTimeDe = 0xE0D3,
-
-    /// <summary>
-    /// The German server time icon unicode character.
-    /// </summary>
-    ServerTimeDe = 0xE0D4,
-
-    /// <summary>
-    /// The German Eorzea time icon unicode character.
-    /// </summary>
-    EorzeaTimeDe = 0xE0D5,
-
-    /// <summary>
-    /// The French local time icon unicode character.
-    /// </summary>
-    LocalTimeFr = 0xE0D6,
-
-    /// <summary>
-    /// The French server time icon unicode character.
-    /// </summary>
-    ServerTimeFr = 0xE0D7,
-
-    /// <summary>
-    /// The French Eorzea time icon unicode character.
-    /// </summary>
-    EorzeaTimeFr = 0xE0D8,
-
-    /// <summary>
-    /// The Japanese local time icon unicode character.
-    /// </summary>
-    LocalTimeJa = 0xE0D9,
-
-    /// <summary>
-    /// The Japanese server time icon unicode character.
-    /// </summary>
-    ServerTimeJa = 0xE0DA,
-
-    /// <summary>
-    /// The Japanese Eorzea time icon unicode character.
-    /// </summary>
-    EorzeaTimeJa = 0xE0DB,
-=======
-    /// Special unicode characters with game-related symbols that work both in-game and in any dalamud window.
     /// </summary>
     public enum SeIconChar
     {
@@ -1569,6 +824,4 @@
         /// The Japanese Eorzea time icon unicode character.
         /// </summary>
         EorzeaTimeJa = 0xE0DB,
-    }
->>>>>>> 2fa5c1ce
-}+    }