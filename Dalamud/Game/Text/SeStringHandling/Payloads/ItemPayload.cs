using System;
using System.Collections.Generic;
using System.IO;
using System.Linq;
using System.Text;

using Lumina.Excel.GeneratedSheets;
using Newtonsoft.Json;
using Serilog;

namespace Dalamud.Game.Text.SeStringHandling.Payloads
{
    /// <summary>
    /// An SeString Payload representing an interactable item link.
    /// </summary>
    public class ItemPayload : Payload
    {
        private Item? item;

        // mainly to allow overriding the name (for things like owo)
        // TODO: even though this is present in some item links, it may not really have a use at all
        //   For things like owo, changing the text payload is probably correct, whereas changing the
        //   actual embedded name might not work properly.
        private string? displayName;

        [JsonProperty]
        private uint rawItemId;

        /// <summary>
        /// Initializes a new instance of the <see cref="ItemPayload"/> class.
        /// Creates a payload representing an interactable item link for the specified item.
        /// </summary>
        /// <param name="itemId">The id of the item.</param>
        /// <param name="isHq">Whether or not the link should be for the high-quality variant of the item.</param>
        /// <param name="displayNameOverride">An optional name to include in the item link.  Typically this should
        /// be left as null, or set to the normal item name.  Actual overrides are better done with the subsequent
        /// TextPayload that is a part of a full item link in chat.</param>
        public ItemPayload(uint itemId, bool isHq, string? displayNameOverride = null)
        {
<<<<<<< HEAD
            this.itemId = itemId;
=======
            this.rawItemId = itemId;
            if (isHq)
                this.rawItemId += (uint)ItemKind.Hq;

>>>>>>> 53db62a6
            this.Kind = isHq ? ItemKind.Hq : ItemKind.Normal;
            this.displayName = displayNameOverride;
        }

        /// <summary>
        /// Initializes a new instance of the <see cref="ItemPayload"/> class.
        /// Creates a payload representing an interactable item link for the specified item.
        /// </summary>
        /// <param name="itemId">The id of the item.</param>
        /// <param name="kind">Kind of item to encode.</param>
        /// <param name="displayNameOverride">An optional name to include in the item link.  Typically this should
        /// be left as null, or set to the normal item name.  Actual overrides are better done with the subsequent
        /// TextPayload that is a part of a full item link in chat.</param>
        public ItemPayload(uint itemId, ItemKind kind = ItemKind.Normal, string? displayNameOverride = null)
        {
<<<<<<< HEAD
            this.itemId = itemId;
            this.Kind = kind;
=======
            this.Kind = kind;
            this.rawItemId = itemId;
            if (kind != ItemKind.EventItem)
                this.rawItemId += (uint)kind;

>>>>>>> 53db62a6
            this.displayName = displayNameOverride;
        }

        /// <summary>
        /// Initializes a new instance of the <see cref="ItemPayload"/> class.
        /// Creates a payload representing an interactable item link for the specified item.
        /// </summary>
        internal ItemPayload()
        {
        }

        /// <summary>
        /// Kinds of items that can be fetched from this payload.
        /// </summary>
        public enum ItemKind : uint
        {
            /// <summary>
            /// Normal items.
            /// </summary>
            Normal,

            /// <summary>
            /// Collectible Items.
            /// </summary>
            Collectible = 500_000,

            /// <summary>
            /// High-Quality items.
            /// </summary>
            Hq = 1_000_000,

            /// <summary>
            /// Event/Key items.
            /// </summary>
            EventItem = 2_000_000,
        }

        /// <inheritdoc/>
        public override PayloadType Type => PayloadType.Item;

        /// <summary>
        /// Gets or sets the displayed name for this item link.  Note that incoming links only sometimes have names embedded,
        /// often the name is only present in a following text payload.
        /// </summary>
        public string? DisplayName
        {
            get
            {
                return this.displayName;
            }

            set
            {
                this.displayName = value;
                this.Dirty = true;
            }
        }

        /// <summary>
        /// Gets the actual item ID of this payload.
        /// </summary>
        [JsonIgnore]
        public uint ItemId => GetAdjustedId(this.rawItemId).ItemId;

        /// <summary>
        /// Gets the raw, unadjusted item ID of this payload.
        /// </summary>
        [JsonIgnore]
        public uint RawItemId => this.rawItemId;

        /// <summary>
        /// Gets the underlying Lumina Item represented by this payload.
        /// </summary>
        /// <remarks>
        /// The value is evaluated lazily and cached.
        /// </remarks>
        [JsonIgnore]
<<<<<<< HEAD
        public Item? Item => this.item ??= this.DataResolver.GetExcelSheet<Item>()!.GetRow(this.itemId);
=======
        public Item? Item
        {
            get
            {
                // TODO(goat): This should be revamped/removed on an API level change.
                if (this.Kind == ItemKind.EventItem)
                {
                    Log.Warning("Event items cannot be fetched from the ItemPayload");
                    return null;
                }

                this.item ??= this.DataResolver.GetExcelSheet<Item>()!.GetRow(this.ItemId);
                return this.item;
            }
        }
>>>>>>> 53db62a6

        /// <summary>
        /// Gets a value indicating whether or not this item link is for a high-quality version of the item.
        /// </summary>
        [JsonProperty]
        public bool IsHQ => this.Kind == ItemKind.Hq;

        /// <summary>
        /// Gets or sets the kind of item represented by this payload.
        /// </summary>
        [JsonProperty]
        public ItemKind Kind { get; set; } = ItemKind.Normal;

        /// <summary>
        /// Initializes a new instance of the <see cref="ItemPayload"/> class.
        /// Creates a payload representing an interactable item link for the specified item.
        /// </summary>
        /// <param name="rawItemId">The raw, unadjusted id of the item.</param>
        /// <param name="displayNameOverride">An optional name to include in the item link.  Typically this should
        /// be left as null, or set to the normal item name.  Actual overrides are better done with the subsequent
        /// TextPayload that is a part of a full item link in chat.</param>
        /// <returns>The created item payload.</returns>
        public static ItemPayload FromRaw(uint rawItemId, string? displayNameOverride = null)
        {
            var (id, kind) = GetAdjustedId(rawItemId);
            return new ItemPayload(id, kind, displayNameOverride);
        }

        /// <inheritdoc/>
        public override string ToString()
        {
<<<<<<< HEAD
            return $"{this.Type} - ItemId: {this.itemId}, Kind: {this.Kind}, Name: {this.displayName ?? this.Item?.Name}";
=======
            return $"{this.Type} - ItemId: {this.ItemId}, Kind: {this.Kind}, Name: {this.displayName ?? this.Item?.Name}";
>>>>>>> 53db62a6
        }

        /// <inheritdoc/>
        protected override byte[] EncodeImpl()
        {
<<<<<<< HEAD
            var actualItemId = this.itemId - (uint)this.Kind;

            var idBytes = MakeInteger(actualItemId);
=======
            var idBytes = MakeInteger(this.rawItemId);
>>>>>>> 53db62a6
            var hasName = !string.IsNullOrEmpty(this.displayName);

            var chunkLen = idBytes.Length + 4;
            if (hasName)
            {
                // 1 additional unknown byte compared to the nameless version, 1 byte for the name length, and then the name itself
                chunkLen += 1 + 1 + this.displayName.Length;
                if (this.IsHQ)
                {
                    chunkLen += 4;  // unicode representation of the HQ symbol is 3 bytes, preceded by a space
                }
            }

            var bytes = new List<byte>()
            {
                START_BYTE,
                (byte)SeStringChunkType.Interactable, (byte)chunkLen, (byte)EmbeddedInfoType.ItemLink,
            };
            bytes.AddRange(idBytes);
            // unk
            bytes.AddRange(new byte[] { 0x02, 0x01 });

            // Links don't have to include the name, but if they do, it requires additional work
            if (hasName)
            {
                var nameLen = this.displayName.Length + 1;
                if (this.IsHQ)
                {
                    nameLen += 4;   // space plus 3 bytes for HQ symbol
                }

                bytes.AddRange(new byte[]
                {
                    0xFF,   // unk
                    (byte)nameLen,
                });
                bytes.AddRange(Encoding.UTF8.GetBytes(this.displayName));

                if (this.IsHQ)
                {
                    // space and HQ symbol
                    bytes.AddRange(new byte[] { 0x20, 0xEE, 0x80, 0xBC });
                }
            }

            bytes.Add(END_BYTE);

            return bytes.ToArray();
        }

        /// <inheritdoc/>
        protected override void DecodeImpl(BinaryReader reader, long endOfStream)
        {
<<<<<<< HEAD
            var (id, kind) = GetAdjustedId(GetInteger(reader));

            this.itemId = id;
            this.Kind = kind;
=======
            this.rawItemId = GetInteger(reader);
            this.Kind = GetAdjustedId(this.rawItemId).Kind;
>>>>>>> 53db62a6

            if (reader.BaseStream.Position + 3 < endOfStream)
            {
                // unk
                reader.ReadBytes(3);

                var itemNameLen = (int)GetInteger(reader);
                var itemNameBytes = reader.ReadBytes(itemNameLen);

                // it probably isn't necessary to store this, as we now get the lumina Item
                // on demand from the id, which will have the name
                // For incoming links, the name "should?" always match
                // but we'll store it for use in encode just in case it doesn't

                // HQ items have the HQ symbol as part of the name, but since we already recorded
                // the HQ flag, we want just the bare name
                if (this.IsHQ)
                {
                    itemNameBytes = itemNameBytes.Take(itemNameLen - 4).ToArray();
                }

                this.displayName = Encoding.UTF8.GetString(itemNameBytes);
            }
        }

        private static (uint ItemId, ItemKind Kind) GetAdjustedId(uint rawItemId)
        {
            return rawItemId switch
            {
                > 500_000 and < 1_000_000 => (rawItemId - 500_000, ItemKind.Collectible),
                > 1_000_000 and < 2_000_000 => (rawItemId - 1_000_000, ItemKind.Hq),
<<<<<<< HEAD
                > 2_000_000 => (rawItemId - 2_000_000, ItemKind.EventItem),
=======
                > 2_000_000 => (rawItemId, ItemKind.EventItem), // EventItem IDs are NOT adjusted
>>>>>>> 53db62a6
                _ => (rawItemId, ItemKind.Normal),
            };
        }
    }
}<|MERGE_RESOLUTION|>--- conflicted
+++ resolved
@@ -37,14 +37,10 @@
         /// TextPayload that is a part of a full item link in chat.</param>
         public ItemPayload(uint itemId, bool isHq, string? displayNameOverride = null)
         {
-<<<<<<< HEAD
-            this.itemId = itemId;
-=======
             this.rawItemId = itemId;
             if (isHq)
                 this.rawItemId += (uint)ItemKind.Hq;
 
->>>>>>> 53db62a6
             this.Kind = isHq ? ItemKind.Hq : ItemKind.Normal;
             this.displayName = displayNameOverride;
         }
@@ -60,16 +56,11 @@
         /// TextPayload that is a part of a full item link in chat.</param>
         public ItemPayload(uint itemId, ItemKind kind = ItemKind.Normal, string? displayNameOverride = null)
         {
-<<<<<<< HEAD
-            this.itemId = itemId;
-            this.Kind = kind;
-=======
             this.Kind = kind;
             this.rawItemId = itemId;
             if (kind != ItemKind.EventItem)
                 this.rawItemId += (uint)kind;
 
->>>>>>> 53db62a6
             this.displayName = displayNameOverride;
         }
 
@@ -77,8 +68,50 @@
         /// Initializes a new instance of the <see cref="ItemPayload"/> class.
         /// Creates a payload representing an interactable item link for the specified item.
         /// </summary>
+        /// <param name="itemId">The id of the item.</param>
+        /// <param name="kind">Kind of item to encode.</param>
+        /// <param name="displayNameOverride">An optional name to include in the item link.  Typically this should
+        /// be left as null, or set to the normal item name.  Actual overrides are better done with the subsequent
+        /// TextPayload that is a part of a full item link in chat.</param>
+        public ItemPayload(uint itemId, ItemKind kind = ItemKind.Normal, string? displayNameOverride = null)
+        {
+            this.itemId = itemId;
+            this.Kind = kind;
+            this.displayName = displayNameOverride;
+        }
+
+        /// <summary>
+        /// Initializes a new instance of the <see cref="ItemPayload"/> class.
+        /// Creates a payload representing an interactable item link for the specified item.
+        /// </summary>
         internal ItemPayload()
         {
+        }
+
+        /// <summary>
+        /// Kinds of items that can be fetched from this payload.
+        /// </summary>
+        public enum ItemKind : uint
+        {
+            /// <summary>
+            /// Normal items.
+            /// </summary>
+            Normal,
+
+            /// <summary>
+            /// Collectible Items.
+            /// </summary>
+            Collectible = 500_000,
+
+            /// <summary>
+            /// High-Quality items.
+            /// </summary>
+            Hq = 1_000_000,
+
+            /// <summary>
+            /// Event/Key items.
+            /// </summary>
+            EventItem = 2_000_000,
         }
 
         /// <summary>
@@ -147,9 +180,6 @@
         /// The value is evaluated lazily and cached.
         /// </remarks>
         [JsonIgnore]
-<<<<<<< HEAD
-        public Item? Item => this.item ??= this.DataResolver.GetExcelSheet<Item>()!.GetRow(this.itemId);
-=======
         public Item? Item
         {
             get
@@ -165,7 +195,6 @@
                 return this.item;
             }
         }
->>>>>>> 53db62a6
 
         /// <summary>
         /// Gets a value indicating whether or not this item link is for a high-quality version of the item.
@@ -197,23 +226,13 @@
         /// <inheritdoc/>
         public override string ToString()
         {
-<<<<<<< HEAD
-            return $"{this.Type} - ItemId: {this.itemId}, Kind: {this.Kind}, Name: {this.displayName ?? this.Item?.Name}";
-=======
             return $"{this.Type} - ItemId: {this.ItemId}, Kind: {this.Kind}, Name: {this.displayName ?? this.Item?.Name}";
->>>>>>> 53db62a6
         }
 
         /// <inheritdoc/>
         protected override byte[] EncodeImpl()
         {
-<<<<<<< HEAD
-            var actualItemId = this.itemId - (uint)this.Kind;
-
-            var idBytes = MakeInteger(actualItemId);
-=======
             var idBytes = MakeInteger(this.rawItemId);
->>>>>>> 53db62a6
             var hasName = !string.IsNullOrEmpty(this.displayName);
 
             var chunkLen = idBytes.Length + 4;
@@ -267,15 +286,8 @@
         /// <inheritdoc/>
         protected override void DecodeImpl(BinaryReader reader, long endOfStream)
         {
-<<<<<<< HEAD
-            var (id, kind) = GetAdjustedId(GetInteger(reader));
-
-            this.itemId = id;
-            this.Kind = kind;
-=======
             this.rawItemId = GetInteger(reader);
             this.Kind = GetAdjustedId(this.rawItemId).Kind;
->>>>>>> 53db62a6
 
             if (reader.BaseStream.Position + 3 < endOfStream)
             {
@@ -307,11 +319,7 @@
             {
                 > 500_000 and < 1_000_000 => (rawItemId - 500_000, ItemKind.Collectible),
                 > 1_000_000 and < 2_000_000 => (rawItemId - 1_000_000, ItemKind.Hq),
-<<<<<<< HEAD
-                > 2_000_000 => (rawItemId - 2_000_000, ItemKind.EventItem),
-=======
                 > 2_000_000 => (rawItemId, ItemKind.EventItem), // EventItem IDs are NOT adjusted
->>>>>>> 53db62a6
                 _ => (rawItemId, ItemKind.Normal),
             };
         }
