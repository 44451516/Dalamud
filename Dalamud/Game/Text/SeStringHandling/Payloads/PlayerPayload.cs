--- conflicted
+++ resolved
@@ -87,41 +87,6 @@
     /// <inheritdoc/>
     protected override byte[] EncodeImpl()
     {
-<<<<<<< HEAD
-        var chunkLen = Encoding.UTF8.GetBytes(this.playerName).Length + 9;
-        var bytes = new List<byte>()
-        {
-            START_BYTE,
-            (byte)SeStringChunkType.Interactable, (byte)chunkLen, (byte)EmbeddedInfoType.PlayerName,
-            /* unk */ 0x01,
-            /* unk */ 0xF2,
-            (byte)(this.serverId >> 8),
-            (byte)this.serverId, // I didn't want to deal with single-byte values in MakeInteger, so we have to do the +1 manually
-            /* unk */ 0x01,
-            /* unk */ 0xFF, // these sometimes vary but are frequently this
-            (byte)(Encoding.UTF8.GetBytes(this.playerName).Length + 1),
-        };
-
-
-        bytes.AddRange(Encoding.UTF8.GetBytes(this.playerName));
-        bytes.Add(END_BYTE);
-
-        // TODO: should these really be here? additional payloads should come in separately already...
-
-        // encoded names are followed by the name in plain text again
-        // use the payload parsing for consistency, as this is technically a new chunk
-        bytes.AddRange(new TextPayload(this.playerName).Encode());
-
-        // unsure about this entire packet, but it seems to always follow a name
-        bytes.AddRange(new byte[]
-        {
-            START_BYTE, (byte)SeStringChunkType.Interactable, 0x07, (byte)EmbeddedInfoType.LinkTerminator,
-            0x01, 0x01, 0x01, 0xFF, 0x01,
-            END_BYTE,
-        });
-
-        return bytes.ToArray();
-=======
         var ssb = Lumina.Text.SeStringBuilder.SharedPool.Get();
         var res = ssb
                   .PushLinkCharacter(this.playerName, this.serverId)
@@ -130,7 +95,6 @@
                   .ToArray();
         Lumina.Text.SeStringBuilder.SharedPool.Return(ssb);
         return res;
->>>>>>> 0ada4214
     }
 
     /// <inheritdoc/>
