--- conflicted
+++ resolved
@@ -77,49 +77,25 @@
         var sanitizedString = FilterUnprintableCharacters(unsanitizedString);
         return clientLanguage switch
         {
-<<<<<<< HEAD
-            var sanitizedString = FilterUnprintableCharacters(unsanitizedString);
-            return clientLanguage switch
-            {
-                ClientLanguage.ChineseSimplified or ClientLanguage.Japanese or ClientLanguage.English => sanitizedString,
-                ClientLanguage.German => FilterByDict(sanitizedString, DESanitizationDict),
-                ClientLanguage.French => FilterByDict(sanitizedString, FRSanitizationDict),
-                _ => throw new ArgumentOutOfRangeException(nameof(clientLanguage), clientLanguage, null),
-            };
-        }
-=======
-            ClientLanguage.Japanese or ClientLanguage.English => sanitizedString,
+            ClientLanguage.ChineseSimplified or ClientLanguage.Japanese or ClientLanguage.English => sanitizedString,
             ClientLanguage.German => FilterByDict(sanitizedString, DESanitizationDict),
             ClientLanguage.French => FilterByDict(sanitizedString, FRSanitizationDict),
             _ => throw new ArgumentOutOfRangeException(nameof(clientLanguage), clientLanguage, null),
         };
     }
->>>>>>> a49e9eb5
 
     private static IEnumerable<string> SanitizeByLanguage(IEnumerable<string> unsanitizedStrings, ClientLanguage clientLanguage)
     {
         return clientLanguage switch
         {
-<<<<<<< HEAD
-            return clientLanguage switch
-            {
-                ClientLanguage.Japanese => unsanitizedStrings.Select(FilterUnprintableCharacters),
-                ClientLanguage.English => unsanitizedStrings.Select(FilterUnprintableCharacters),
-                ClientLanguage.German => unsanitizedStrings.Select(original => FilterByDict(FilterUnprintableCharacters(original), DESanitizationDict)),
-                ClientLanguage.French => unsanitizedStrings.Select(original => FilterByDict(FilterUnprintableCharacters(original), FRSanitizationDict)),
-                ClientLanguage.ChineseSimplified => unsanitizedStrings.Select(FilterUnprintableCharacters),
-                _ => throw new ArgumentOutOfRangeException(nameof(clientLanguage), clientLanguage, null),
-            };
-        }
-=======
             ClientLanguage.Japanese => unsanitizedStrings.Select(FilterUnprintableCharacters),
             ClientLanguage.English => unsanitizedStrings.Select(FilterUnprintableCharacters),
             ClientLanguage.German => unsanitizedStrings.Select(original => FilterByDict(FilterUnprintableCharacters(original), DESanitizationDict)),
             ClientLanguage.French => unsanitizedStrings.Select(original => FilterByDict(FilterUnprintableCharacters(original), FRSanitizationDict)),
+            ClientLanguage.ChineseSimplified => unsanitizedStrings.Select(FilterUnprintableCharacters),
             _ => throw new ArgumentOutOfRangeException(nameof(clientLanguage), clientLanguage, null),
         };
     }
->>>>>>> a49e9eb5
 
     private static string FilterUnprintableCharacters(string str)
     {
