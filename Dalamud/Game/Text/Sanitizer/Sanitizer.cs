using System;
using System.Collections.Generic;
using System.Linq;

namespace Dalamud.Game.Text.Sanitizer
{
    /// <summary>
    /// Sanitize strings to remove soft hyphens and other special characters.
    /// </summary>
    public class Sanitizer : ISanitizer
    {
        private static readonly Dictionary<string, string> DESanitizationDict = new()
        {
            { "\u0020\u2020", string.Empty }, // dagger
        };

        private static readonly Dictionary<string, string> FRSanitizationDict = new()
        {
            { "\u0153", "\u006F\u0065" }, // ligature oe
        };

        private readonly ClientLanguage defaultClientLanguage;

        /// <summary>
        /// Initializes a new instance of the <see cref="Sanitizer"/> class.
        /// </summary>
        /// <param name="defaultClientLanguage">Default clientLanguage for sanitizing strings.</param>
        public Sanitizer(ClientLanguage defaultClientLanguage)
        {
            this.defaultClientLanguage = defaultClientLanguage;
        }

        /// <summary>
        /// Creates a sanitized string using current clientLanguage.
        /// </summary>
        /// <param name="unsanitizedString">An unsanitized string to sanitize.</param>
        /// <returns>A sanitized string.</returns>
        public string Sanitize(string unsanitizedString)
        {
            return SanitizeByLanguage(unsanitizedString, this.defaultClientLanguage);
        }

        /// <summary>
        /// Creates a sanitized string using request clientLanguage.
        /// </summary>
        /// <param name="unsanitizedString">An unsanitized string to sanitize.</param>
        /// <param name="clientLanguage">Target language for sanitized strings.</param>
        /// <returns>A sanitized string.</returns>
        public string Sanitize(string unsanitizedString, ClientLanguage clientLanguage)
        {
            return SanitizeByLanguage(unsanitizedString, clientLanguage);
        }

        /// <summary>
        /// Creates a list of sanitized strings using current clientLanguage.
        /// </summary>
        /// <param name="unsanitizedStrings">List of unsanitized string to sanitize.</param>
        /// <returns>A list of sanitized strings.</returns>
        public IEnumerable<string> Sanitize(IEnumerable<string> unsanitizedStrings)
        {
            return SanitizeByLanguage(unsanitizedStrings, this.defaultClientLanguage);
        }

        /// <summary>
        /// Creates a list of sanitized strings using requested clientLanguage.
        /// </summary>
        /// <param name="unsanitizedStrings">List of unsanitized string to sanitize.</param>
        /// <param name="clientLanguage">Target language for sanitized strings.</param>
        /// <returns>A list of sanitized strings.</returns>
        public IEnumerable<string> Sanitize(IEnumerable<string> unsanitizedStrings, ClientLanguage clientLanguage)
        {
            return SanitizeByLanguage(unsanitizedStrings, clientLanguage);
        }

        private static string SanitizeByLanguage(string unsanitizedString, ClientLanguage clientLanguage)
        {
            var sanitizedString = FilterUnprintableCharacters(unsanitizedString);
            return clientLanguage switch
            {
<<<<<<< HEAD
                case ClientLanguage.ChineseSimplified:
                case ClientLanguage.Japanese:
                case ClientLanguage.English:
                    return sanitizedString;
                case ClientLanguage.German:
                    return FilterByDict(sanitizedString, DESanitizationDict);
                case ClientLanguage.French:
                    return FilterByDict(sanitizedString, FRSanitizationDict);
                default:
                    throw new ArgumentOutOfRangeException(nameof(clientLanguage), clientLanguage, null);
            }
=======
                ClientLanguage.Japanese or ClientLanguage.English => sanitizedString,
                ClientLanguage.German => FilterByDict(sanitizedString, DESanitizationDict),
                ClientLanguage.French => FilterByDict(sanitizedString, FRSanitizationDict),
                _ => throw new ArgumentOutOfRangeException(nameof(clientLanguage), clientLanguage, null),
            };
>>>>>>> bff8488a
        }

        private static IEnumerable<string> SanitizeByLanguage(
            IEnumerable<string> unsanitizedStrings, ClientLanguage clientLanguage)
        {
            var sanitizedStrings = new List<string>();
            switch (clientLanguage)
            {
                case ClientLanguage.ChineseSimplified:
                case ClientLanguage.Japanese:
                case ClientLanguage.English:
                    sanitizedStrings.AddRange(unsanitizedStrings.Select(FilterUnprintableCharacters));
                    return sanitizedStrings;
                case ClientLanguage.German:
                    sanitizedStrings.AddRange(
                        unsanitizedStrings.Select(
                            unsanitizedString =>
                                FilterByDict(FilterUnprintableCharacters(unsanitizedString), DESanitizationDict)));
                    return sanitizedStrings;
                case ClientLanguage.French:
                    sanitizedStrings.AddRange(
                        unsanitizedStrings.Select(
                            unsanitizedString =>
                                FilterByDict(FilterUnprintableCharacters(unsanitizedString), FRSanitizationDict)));
                    return sanitizedStrings;
                default:
                    throw new ArgumentOutOfRangeException(nameof(clientLanguage), clientLanguage, null);
            }
        }

        private static string FilterUnprintableCharacters(string str)
        {
            return new string(str?.Where(ch => ch >= 0x20).ToArray());
        }

        private static string FilterByDict(string str, Dictionary<string, string> dict)
        {
            return dict.Aggregate(
                str, (current, kvp) =>
                    current.Replace(kvp.Key, kvp.Value));
        }
    }
}<|MERGE_RESOLUTION|>--- conflicted
+++ resolved
@@ -77,25 +77,11 @@
             var sanitizedString = FilterUnprintableCharacters(unsanitizedString);
             return clientLanguage switch
             {
-<<<<<<< HEAD
-                case ClientLanguage.ChineseSimplified:
-                case ClientLanguage.Japanese:
-                case ClientLanguage.English:
-                    return sanitizedString;
-                case ClientLanguage.German:
-                    return FilterByDict(sanitizedString, DESanitizationDict);
-                case ClientLanguage.French:
-                    return FilterByDict(sanitizedString, FRSanitizationDict);
-                default:
-                    throw new ArgumentOutOfRangeException(nameof(clientLanguage), clientLanguage, null);
-            }
-=======
-                ClientLanguage.Japanese or ClientLanguage.English => sanitizedString,
+                ClientLanguage.ChineseSimplified or ClientLanguage.Japanese or ClientLanguage.English => sanitizedString,
                 ClientLanguage.German => FilterByDict(sanitizedString, DESanitizationDict),
                 ClientLanguage.French => FilterByDict(sanitizedString, FRSanitizationDict),
                 _ => throw new ArgumentOutOfRangeException(nameof(clientLanguage), clientLanguage, null),
             };
->>>>>>> bff8488a
         }
 
         private static IEnumerable<string> SanitizeByLanguage(
