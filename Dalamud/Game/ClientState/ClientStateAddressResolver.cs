using System;
using Dalamud.Game.Internal;

namespace Dalamud.Game.ClientState
{
    public sealed class ClientStateAddressResolver : BaseAddressResolver {
        // Static offsets
        public IntPtr ActorTable { get; private set; }
        //public IntPtr ViewportActorTable { get; private set; }
        public IntPtr LocalContentId { get; private set; }
        public IntPtr JobGaugeData { get; private set; }
        public IntPtr KeyboardState { get; private set; }
        public IntPtr TargetManager { get; private set; }

        // Functions
        public IntPtr SetupTerritoryType { get; private set; }
        //public IntPtr SomeActorTableAccess { get; private set; }
        //public IntPtr PartyListUpdate { get; private set; }
        
        public IntPtr ConditionFlags { get; private set; }

        protected override void Setup64Bit(SigScanner sig) {
            // We don't need those anymore, but maybe someone else will - let's leave them here for good measure
            //ViewportActorTable = sig.GetStaticAddressFromSig("48 8D 0D ?? ?? ?? ?? 85 ED", 0) + 0x148;
            //SomeActorTableAccess = sig.ScanText("E8 ?? ?? ?? ?? 48 8D 55 A0 48 8D 8E ?? ?? ?? ??");
            ActorTable = sig.GetStaticAddressFromSig("88 91 ?? ?? ?? ?? 48 8D 3D ?? ?? ?? ??");

            // LocalContentId = sig.GetStaticAddressFromSig("48 8B 05 ?? ?? ?? ?? 49 89 86 ?? ?? ?? ??");
            LocalContentId = sig.GetStaticAddressFromSig("48 0F 44 05 ?? ?? ?? ?? 48 39 07"); // 5.3

            JobGaugeData = sig.GetStaticAddressFromSig("E8 ?? ?? ?? ?? FF C6 48 8D 5B 0C", 0xB9) + 0x10;

            SetupTerritoryType = sig.ScanText("48 89 5C 24 ?? 48 89 74 24 ?? 57 48 83 EC 20 48 8B F9 66 89 91 ?? ?? ?? ??");

            // This resolves to a fixed offset only, without the base address added in, so GetStaticAddressFromSig() can't be used
            KeyboardState = sig.ScanText("48 8D 0C 85 ?? ?? ?? ?? 8B 04 31 85 C2 0F 85") + 0x4;

<<<<<<< HEAD
            // PartyListUpdate = sig.ScanText("E8 ?? ?? ?? ?? 49 8B D4 4C 8D 87 ?? ?? ?? ??");
            PartyListUpdate = sig.ScanText("E8 ?? ?? ?? ?? 49 8B D7 4C 8D 86 ?? ?? ?? ??"); // 5.3
=======
            //PartyListUpdate = sig.ScanText("E8 ?? ?? ?? ?? 49 8B D7 4C 8D 86 ?? ?? ?? ??");
>>>>>>> b1b6621c

            // ConditionFlags = sig.GetStaticAddressFromSig("48 8D 0D ?? ?? ?? ?? BA ?? ?? ?? ?? 45 33 C0");
            ConditionFlags = sig.GetStaticAddressFromSig("48 8D 0D ?? ?? ?? ?? BA ?? ?? ?? ?? E8 ?? ?? ?? ?? B0 01 48 83 C4 30"); // 5.3

            TargetManager = sig.GetStaticAddressFromSig("48 8B 05 ?? ?? ?? ?? 48 8D 0D ?? ?? ?? ?? FF 50 ?? 48 85 DB", 3);
        }
    }
}<|MERGE_RESOLUTION|>--- conflicted
+++ resolved
@@ -35,12 +35,7 @@
             // This resolves to a fixed offset only, without the base address added in, so GetStaticAddressFromSig() can't be used
             KeyboardState = sig.ScanText("48 8D 0C 85 ?? ?? ?? ?? 8B 04 31 85 C2 0F 85") + 0x4;
 
-<<<<<<< HEAD
-            // PartyListUpdate = sig.ScanText("E8 ?? ?? ?? ?? 49 8B D4 4C 8D 87 ?? ?? ?? ??");
-            PartyListUpdate = sig.ScanText("E8 ?? ?? ?? ?? 49 8B D7 4C 8D 86 ?? ?? ?? ??"); // 5.3
-=======
             //PartyListUpdate = sig.ScanText("E8 ?? ?? ?? ?? 49 8B D7 4C 8D 86 ?? ?? ?? ??");
->>>>>>> b1b6621c
 
             // ConditionFlags = sig.GetStaticAddressFromSig("48 8D 0D ?? ?? ?? ?? BA ?? ?? ?? ?? 45 33 C0");
             ConditionFlags = sig.GetStaticAddressFromSig("48 8D 0D ?? ?? ?? ?? BA ?? ?? ?? ?? E8 ?? ?? ?? ?? B0 01 48 83 C4 30"); // 5.3
