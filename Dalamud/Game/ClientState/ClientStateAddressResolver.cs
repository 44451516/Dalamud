using System;

using Dalamud.Game.Internal;

namespace Dalamud.Game.ClientState
{
    /// <summary>
    /// Client state memory address resolver.
    /// </summary>
    public sealed class ClientStateAddressResolver : BaseAddressResolver
    {
        // Static offsets

        /// <summary>
        /// Gets the address of the actor table.
        /// </summary>
        public IntPtr ActorTable { get; private set; }

        // public IntPtr ViewportActorTable { get; private set; }

        /// <summary>
        /// Gets the address of the local content id.
        /// </summary>
        public IntPtr LocalContentId { get; private set; }

        /// <summary>
        /// Gets the address of job gauge data.
        /// </summary>
        public IntPtr JobGaugeData { get; private set; }

        /// <summary>
        /// Gets the address of the keyboard state.
        /// </summary>
        public IntPtr KeyboardState { get; private set; }

        /// <summary>
        /// Gets the address of the target manager.
        /// </summary>
        public IntPtr TargetManager { get; private set; }

        /// <summary>
        /// Gets the address of the condition flag array.
        /// </summary>
        public IntPtr ConditionFlags { get; private set; }

        // Functions

        /// <summary>
        /// Gets the address of the method which sets the territory type.
        /// </summary>
        public IntPtr SetupTerritoryType { get; private set; }

        // public IntPtr SomeActorTableAccess { get; private set; }
        // public IntPtr PartyListUpdate { get; private set; }

        /// <summary>
        /// Gets the address of the method which polls the gamepads for data.
        /// Called every frame, even when `Enable Gamepad` is off in the settings.
        /// </summary>
        public IntPtr GamepadPoll { get; private set; }

        /// <summary>
        /// Scan for and setup any configured address pointers.
        /// </summary>
        /// <param name="sig">The signature scanner to facilitate setup.</param>
        protected override void Setup64Bit(SigScanner sig)
        {
            // We don't need those anymore, but maybe someone else will - let's leave them here for good measure
            // ViewportActorTable = sig.GetStaticAddressFromSig("48 8D 0D ?? ?? ?? ?? 85 ED", 0) + 0x148;
            // SomeActorTableAccess = sig.ScanText("E8 ?? ?? ?? ?? 48 8D 55 A0 48 8D 8E ?? ?? ?? ??");
            this.ActorTable = sig.GetStaticAddressFromSig("48 8D 0D ?? ?? ?? ?? E8 ?? ?? ?? ?? 44 0F B6 83");

<<<<<<< HEAD
            // LocalContentId = sig.GetStaticAddressFromSig("48 8B 05 ?? ?? ?? ?? 49 89 86 ?? ?? ?? ??");
            LocalContentId = sig.GetStaticAddressFromSig("48 0F 44 05 ?? ?? ?? ?? 48 39 07"); // 5.3

            JobGaugeData = sig.GetStaticAddressFromSig("E8 ?? ?? ?? ?? FF C6 48 8D 5B 0C", 0xB9) + 0x10;
=======
            this.LocalContentId = sig.GetStaticAddressFromSig("48 0F 44 05 ?? ?? ?? ?? 48 39 07");
            this.JobGaugeData = sig.GetStaticAddressFromSig("E8 ?? ?? ?? ?? FF C6 48 8D 5B 0C", 0xB9) + 0x10;
>>>>>>> bff8488a

            this.SetupTerritoryType = sig.ScanText("48 89 5C 24 ?? 48 89 74 24 ?? 57 48 83 EC 20 48 8B F9 66 89 91 ?? ?? ?? ??");

            // This resolves to a fixed offset only, without the base address added in, so GetStaticAddressFromSig() can't be used
            this.KeyboardState = sig.ScanText("48 8D 0C 85 ?? ?? ?? ?? 8B 04 31 85 C2 0F 85") + 0x4;

            // PartyListUpdate = sig.ScanText("E8 ?? ?? ?? ?? 49 8B D7 4C 8D 86 ?? ?? ?? ??");

            this.ConditionFlags = sig.GetStaticAddressFromSig("48 8D 0D ?? ?? ?? ?? BA ?? ?? ?? ?? E8 ?? ?? ?? ?? B0 01 48 83 C4 30");

<<<<<<< HEAD
            // ConditionFlags = sig.GetStaticAddressFromSig("48 8D 0D ?? ?? ?? ?? BA ?? ?? ?? ?? 45 33 C0");
            ConditionFlags = sig.GetStaticAddressFromSig("48 8D 0D ?? ?? ?? ?? BA ?? ?? ?? ?? E8 ?? ?? ?? ?? B0 01 48 83 C4 30"); // 5.3
=======
            this.TargetManager = sig.GetStaticAddressFromSig("48 8B 05 ?? ?? ?? ?? 48 8D 0D ?? ?? ?? ?? FF 50 ?? 48 85 DB", 3);
>>>>>>> bff8488a

            this.GamepadPoll = sig.ScanText("40 ?? 57 41 ?? 48 81 EC ?? ?? ?? ?? 44 0F ?? ?? ?? ?? ?? ?? ?? 48 8B");
        }
    }
}<|MERGE_RESOLUTION|>--- conflicted
+++ resolved
@@ -70,15 +70,10 @@
             // SomeActorTableAccess = sig.ScanText("E8 ?? ?? ?? ?? 48 8D 55 A0 48 8D 8E ?? ?? ?? ??");
             this.ActorTable = sig.GetStaticAddressFromSig("48 8D 0D ?? ?? ?? ?? E8 ?? ?? ?? ?? 44 0F B6 83");
 
-<<<<<<< HEAD
             // LocalContentId = sig.GetStaticAddressFromSig("48 8B 05 ?? ?? ?? ?? 49 89 86 ?? ?? ?? ??");
-            LocalContentId = sig.GetStaticAddressFromSig("48 0F 44 05 ?? ?? ?? ?? 48 39 07"); // 5.3
+            this.LocalContentId = sig.GetStaticAddressFromSig("48 0F 44 05 ?? ?? ?? ?? 48 39 07"); // 5.3
 
-            JobGaugeData = sig.GetStaticAddressFromSig("E8 ?? ?? ?? ?? FF C6 48 8D 5B 0C", 0xB9) + 0x10;
-=======
-            this.LocalContentId = sig.GetStaticAddressFromSig("48 0F 44 05 ?? ?? ?? ?? 48 39 07");
             this.JobGaugeData = sig.GetStaticAddressFromSig("E8 ?? ?? ?? ?? FF C6 48 8D 5B 0C", 0xB9) + 0x10;
->>>>>>> bff8488a
 
             this.SetupTerritoryType = sig.ScanText("48 89 5C 24 ?? 48 89 74 24 ?? 57 48 83 EC 20 48 8B F9 66 89 91 ?? ?? ?? ??");
 
@@ -89,12 +84,8 @@
 
             this.ConditionFlags = sig.GetStaticAddressFromSig("48 8D 0D ?? ?? ?? ?? BA ?? ?? ?? ?? E8 ?? ?? ?? ?? B0 01 48 83 C4 30");
 
-<<<<<<< HEAD
             // ConditionFlags = sig.GetStaticAddressFromSig("48 8D 0D ?? ?? ?? ?? BA ?? ?? ?? ?? 45 33 C0");
-            ConditionFlags = sig.GetStaticAddressFromSig("48 8D 0D ?? ?? ?? ?? BA ?? ?? ?? ?? E8 ?? ?? ?? ?? B0 01 48 83 C4 30"); // 5.3
-=======
-            this.TargetManager = sig.GetStaticAddressFromSig("48 8B 05 ?? ?? ?? ?? 48 8D 0D ?? ?? ?? ?? FF 50 ?? 48 85 DB", 3);
->>>>>>> bff8488a
+            this.ConditionFlags = sig.GetStaticAddressFromSig("48 8D 0D ?? ?? ?? ?? BA ?? ?? ?? ?? E8 ?? ?? ?? ?? B0 01 48 83 C4 30"); // 5.3
 
             this.GamepadPoll = sig.ScanText("40 ?? 57 41 ?? 48 81 EC ?? ?? ?? ?? 44 0F ?? ?? ?? ?? ?? ?? ?? 48 8B");
         }
