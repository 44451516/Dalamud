using System;

using Dalamud.Game.ClientState.Statuses;

namespace Dalamud.Game.ClientState.Objects.Types;

/// <summary>
/// This class represents the battle characters.
/// </summary>
public unsafe class BattleChara : Character
{
    /// <summary>
    /// Initializes a new instance of the <see cref="BattleChara"/> class.
    /// This represents a battle character.
    /// </summary>
    /// <param name="address">The address of this character in memory.</param>
    internal BattleChara(IntPtr address)
        : base(address)
    {
    }

    /// <summary>
    /// Gets the current status effects.
    /// </summary>
    public StatusList StatusList => new(this.Struct->GetStatusManager);

    /// <summary>
    /// Gets a value indicating whether the chara is currently casting.
    /// </summary>
    public bool IsCasting => this.Struct->GetCastInfo->IsCasting > 0;

    /// <summary>
    /// Gets a value indicating whether the cast is interruptible.
    /// </summary>
    public bool IsCastInterruptible => this.Struct->GetCastInfo->Interruptible > 0;

    /// <summary>
    /// Gets the spell action type of the spell being cast by the actor.
    /// </summary>
    public byte CastActionType => (byte)this.Struct->GetCastInfo->ActionType;

    /// <summary>
    /// Gets the spell action ID of the spell being cast by the actor.
    /// </summary>
    public uint CastActionId => this.Struct->GetCastInfo->ActionID;

    /// <summary>
    /// Gets the object ID of the target currently being cast at by the chara.
    /// </summary>
    public uint CastTargetObjectId => this.Struct->GetCastInfo->CastTargetID;

    /// <summary>
    /// Gets the current casting time of the spell being cast by the chara.
    /// </summary>
    public float CurrentCastTime => this.Struct->GetCastInfo->CurrentCastTime;

    /// <summary>
    /// Gets the total casting time of the spell being cast by the chara.
    /// </summary>
<<<<<<< HEAD
    public float TotalCastTime => this.Struct->SpellCastInfo.AdjustedTotalCastTime;
=======
    public float TotalCastTime => this.Struct->GetCastInfo->TotalCastTime;
>>>>>>> 130a57f8

    /// <summary>
    /// Gets the underlying structure.
    /// </summary>
    protected internal new FFXIVClientStructs.FFXIV.Client.Game.Character.BattleChara* Struct => (FFXIVClientStructs.FFXIV.Client.Game.Character.BattleChara*)this.Address;
}<|MERGE_RESOLUTION|>--- conflicted
+++ resolved
@@ -55,13 +55,10 @@
     public float CurrentCastTime => this.Struct->GetCastInfo->CurrentCastTime;
 
     /// <summary>
-    /// Gets the total casting time of the spell being cast by the chara.
+    /// Gets the total casting time of the spell being cast by the chara.但国服特供自带修正
     /// </summary>
-<<<<<<< HEAD
     public float TotalCastTime => this.Struct->SpellCastInfo.AdjustedTotalCastTime;
-=======
-    public float TotalCastTime => this.Struct->GetCastInfo->TotalCastTime;
->>>>>>> 130a57f8
+    //public float TotalCastTime => this.Struct->GetCastInfo->TotalCastTime;
 
     /// <summary>
     /// Gets the underlying structure.
