using System;

using Dalamud.Game.ClientState.Statuses;
using Dalamud.Utility;

namespace Dalamud.Game.ClientState.Objects.Types;

/// <summary>
/// This class represents the battle characters.
/// </summary>
public unsafe class BattleChara : Character
{
    /// <summary>
    /// Initializes a new instance of the <see cref="BattleChara"/> class.
    /// This represents a battle character.
    /// </summary>
    /// <param name="address">The address of this character in memory.</param>
    internal BattleChara(IntPtr address)
        : base(address)
    {
    }

    /// <summary>
    /// Gets the current status effects.
    /// </summary>
    public StatusList StatusList => new(this.Struct->GetStatusManager);

    /// <summary>
    /// Gets a value indicating whether the chara is currently casting.
    /// </summary>
    public bool IsCasting => this.Struct->GetCastInfo->IsCasting > 0;

    /// <summary>
    /// Gets a value indicating whether the cast is interruptible.
    /// </summary>
    public bool IsCastInterruptible => this.Struct->GetCastInfo->Interruptible > 0;

    /// <summary>
    /// Gets the spell action type of the spell being cast by the actor.
    /// </summary>
    public byte CastActionType => (byte)this.Struct->GetCastInfo->ActionType;

    /// <summary>
    /// Gets the spell action ID of the spell being cast by the actor.
    /// </summary>
    public uint CastActionId => this.Struct->GetCastInfo->ActionID;

    /// <summary>
    /// Gets the object ID of the target currently being cast at by the chara.
    /// </summary>
    public uint CastTargetObjectId => this.Struct->GetCastInfo->CastTargetID;

    /// <summary>
    /// Gets the current casting time of the spell being cast by the chara.
    /// </summary>
    public float CurrentCastTime => this.Struct->GetCastInfo->CurrentCastTime;

    /// <summary>
    /// Gets the total casting time of the spell being cast by the chara.但国服特供自带修正
    /// </summary>
<<<<<<< HEAD
    //public float TotalCastTime => this.Struct->SpellCastInfo.AdjustedTotalCastTime;
=======
    /// <remarks>
    /// This can only be a portion of the total cast for some actions.
    /// Use AdjustedTotalCastTime if you always need the total cast time.
    /// </remarks>
    [Api10ToDo("Rename so it is not confused with AdjustedTotalCastTime")]
>>>>>>> 8a21fc72
    public float TotalCastTime => this.Struct->GetCastInfo->TotalCastTime;

    /// <summary>
    /// Gets the <see cref="TotalCastTime"/> plus any adjustments from the game, such as Action offset 2B. Used for display purposes.
    /// </summary>
    /// <remarks>
    /// This is the actual total cast time for all actions.
    /// </remarks>
    [Api10ToDo("Rename so it is not confused with TotalCastTime")]
    public float AdjustedTotalCastTime => this.Struct->GetCastInfo->AdjustedTotalCastTime;

    /// <summary>
    /// Gets the underlying structure.
    /// </summary>
    protected internal new FFXIVClientStructs.FFXIV.Client.Game.Character.BattleChara* Struct => (FFXIVClientStructs.FFXIV.Client.Game.Character.BattleChara*)this.Address;
}<|MERGE_RESOLUTION|>--- conflicted
+++ resolved
@@ -56,17 +56,13 @@
     public float CurrentCastTime => this.Struct->GetCastInfo->CurrentCastTime;
 
     /// <summary>
-    /// Gets the total casting time of the spell being cast by the chara.但国服特供自带修正
+    /// Gets the total casting time of the spell being cast by the chara.
     /// </summary>
-<<<<<<< HEAD
-    //public float TotalCastTime => this.Struct->SpellCastInfo.AdjustedTotalCastTime;
-=======
     /// <remarks>
     /// This can only be a portion of the total cast for some actions.
     /// Use AdjustedTotalCastTime if you always need the total cast time.
     /// </remarks>
     [Api10ToDo("Rename so it is not confused with AdjustedTotalCastTime")]
->>>>>>> 8a21fc72
     public float TotalCastTime => this.Struct->GetCastInfo->TotalCastTime;
 
     /// <summary>
