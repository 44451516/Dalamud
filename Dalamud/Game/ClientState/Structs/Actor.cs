using System.Runtime.InteropServices;
using Dalamud.Game.ClientState.Actors;
#pragma warning disable 1591

namespace Dalamud.Game.ClientState.Structs
{
    public class ActorOffsets
    {
<<<<<<< HEAD
        public const int Name = 0x30;
        public const int ActorId = 116;
        public const int DataId = 128;
        public const int OwnerId = 132;
        public const int ObjectKind = 140;
        public const int SubKind = 141;
        public const int IsFriendly = 142;
        public const int YalmDistanceFromPlayerX = 144;
        public const int PlayerTargetStatus = 145;
        public const int YalmDistanceFromPlayerY = 146;
        public const int Position = 160;
        public const int Rotation = 176;
        public const int Customize = 0x17B8;
        public const int PlayerCharacterTargetActorId = 0x1F0;
        public const int BattleNpcTargetActorId = 0x17F8;
        public const int CompanyTag = 0x17D0;
        public const int NameId = 0x1868;
        public const int CurrentWorld = 0x1884;
        public const int HomeWorld = 0x1886;
        public const int CurrentHp = 0x1898;
        public const int MaxHp = 0x189C;
        public const int CurrentMp = 0x18A0;
        public const int MaxMp = 0x18AA;
        public const int ClassJob = 0x18D6;
        public const int Level = 0x18D8;
        public const int UIStatusEffects = 0x1958;
    }
=======
        // ??? Offsets based on https://github.com/FFXIVAPP/sharlayan-resources/blob/master/structures/5.3/x64.json
>>>>>>> 078fdff7

        public const int Name = 48;                          // 0x0030
        public const int ActorId = 116;                      // 0x0074
        // public const int ??? = 120;                       // 0x0078 NPCID1
        public const int DataId = 128;                       // 0x0080 NPCID2
        public const int OwnerId = 132;                      // 0x0084
        public const int ObjectKind = 140;                   // 0x008C Type
        public const int SubKind = 141;                      // 0x008D
        public const int IsFriendly = 142;                   // 0x008E
        public const int YalmDistanceFromPlayerX = 144;      // 0x0090
        public const int PlayerTargetStatus = 145;           // 0x0091
        public const int YalmDistanceFromPlayerY = 146;      // 0x0092 Distance
        // public const int ??? = 148;                       // 0x0094 TargetFlags
        // public const int ??? = 148;                       // 0x0094 GatheringInvisible
        public const int Position = 160;                     // 0x00A0 (X,Z,Y)
        public const int Rotation = 176;                     // 0x00B0 Heading
        // public const int ??? = 190;                       // 0x00BE EventObjectType
        // public const int ??? = 192;                       // 0x00C0 HitBoxRadius
        // public const int ??? = 228;                       // 0x00E4 Fate
        // public const int ??? = 396;                       // 0x018C IsGM
        // public const int ??? = 464;                       // 0x01D0 TargetType
        // public const int ??? = 480;                       // 0x01E0 EntityCount
        // public const int ??? = 488;                       // 0x01E8 GatheringStatus
        public const int PlayerCharacterTargetActorId = 496; // 0x01F0 TargetID
        // public const int ??? = 5297;                      // 0x14B1 Status
        public const int Customize = 6072;                   // 0x17B8
        public const int CompanyTag = 6096;                  // 0x17D0
        public const int BattleNpcTargetActorId = 6136;      // 0x17F8 ClaimedByID
        public const int NameId = 6248;                      // 0x1868 ModelID
        public const int CurrentWorld = 6276;                // 0x1884
        public const int HomeWorld = 6278;                   // 0x1886
        public const int CurrentHp = 6296;                   // 0x1898 HPCurrent
        public const int MaxHp = 6300;                       // 0x189C HPMax
        public const int CurrentMp = 6304;                   // 0x18A0 MPCurrent
        public const int MaxMp = 6308;                       // 0x18A4 MPMax
        public const int CurrentGp = 6314;                   // 0x18AA GPCurrent
        public const int MaxGp = 6316;                       // 0x18AC GPMax
        public const int CurrentCp = 6318;                   // 0x18AE CPCurrent
        public const int MaxCp = 6320;                       // 0x18B0 CPMax
        // public const int ??? = 6326;                      // 0x18B6 Title
        // public const int ??? = 6354;                      // 0x18D2 Icon
        // public const int ??? = 6356;                      // 0x18D4 ActionStatus
        public const int ClassJob = 6362;                    // 0x18DA Job
        public const int Level = 6364;                       // 0x18DC Level
        // public const int ??? = 6367;                      // 0x18DF GrandCompany
        // public const int ??? = 6367;                      // 0x18DF GrandCompanyRank
        // public const int ??? = 6371;                      // 0x18E3 DifficultyRank
        // public const int ??? = 6385;                      // 0x18F1 AgroFlags
        // public const int ??? = 6406;                      // 0x1906 CombatFlags
        public const int UIStatusEffects = 6488;             // 0x1958 DefaultStatusEffectOffset
        // public const int ??? = 6880;                      // 0x1AE0 IsCasting1
        // public const int ??? = 6882;                      // 0x1AE2 IsCasting2
        // public const int ??? = 6884;                      // 0x1AE4 CastingID
        // public const int ??? = 6896;                      // 0x1AF0 CastingTargetID
        // public const int ??? = 6932;                      // 0x1B14 CastingProgress
        // public const int ??? = 6936;                      // 0x1B18 CastingTime
    }
    /// <summary>
    /// Native memory representation of a FFXIV actor.
    /// </summary>
    [StructLayout(LayoutKind.Explicit)]
    public struct Actor
    {
<<<<<<< HEAD
        [FieldOffset(ActorOffsets.Name)]
        [MarshalAs(UnmanagedType.LPUTF8Str, SizeConst = 30)]
        public string Name;
=======
        [FieldOffset(ActorOffsets.Name)] [MarshalAs(UnmanagedType.ByValTStr, SizeConst = 30)] public string Name;
>>>>>>> 078fdff7

        [FieldOffset(ActorOffsets.ActorId)] public int ActorId;
        [FieldOffset(ActorOffsets.DataId)] public int DataId;
        [FieldOffset(ActorOffsets.OwnerId)] public int OwnerId;
        [FieldOffset(ActorOffsets.ObjectKind)] public ObjectKind ObjectKind;
        [FieldOffset(ActorOffsets.SubKind)] public byte SubKind;
        [FieldOffset(ActorOffsets.IsFriendly)] public bool IsFriendly;
        [FieldOffset(ActorOffsets.YalmDistanceFromPlayerX)] public byte YalmDistanceFromPlayerX; // Demo says one of these is x distance
        [FieldOffset(ActorOffsets.PlayerTargetStatus)] public byte PlayerTargetStatus; // This is some kind of enum
        [FieldOffset(ActorOffsets.YalmDistanceFromPlayerY)] public byte YalmDistanceFromPlayerY; // and the other is z distance
        [FieldOffset(ActorOffsets.Position)] public Position3 Position;
        [FieldOffset(ActorOffsets.Rotation)] public float Rotation; // Rotation around the vertical axis (yaw), from -pi to pi radians     

        [FieldOffset(ActorOffsets.Customize)] [MarshalAs(UnmanagedType.ByValArray, SizeConst = 28)] public byte[] Customize;

        [FieldOffset(ActorOffsets.PlayerCharacterTargetActorId)] public int PlayerCharacterTargetActorId;
        [FieldOffset(ActorOffsets.BattleNpcTargetActorId)] public int BattleNpcTargetActorId;

        // This field can't be correctly aligned, so we have to cut it manually.
<<<<<<< HEAD
        [FieldOffset(ActorOffsets.CompanyTag)]
        [MarshalAs(UnmanagedType.ByValArray, SizeConst = 15)]
        public byte[] CompanyTag;
=======
        [FieldOffset(ActorOffsets.CompanyTag)] [MarshalAs(UnmanagedType.ByValArray, SizeConst = 7)] public byte[] CompanyTag;
>>>>>>> 078fdff7

        [FieldOffset(ActorOffsets.NameId)] public int NameId;
        [FieldOffset(ActorOffsets.CurrentWorld)] public ushort CurrentWorld;
        [FieldOffset(ActorOffsets.HomeWorld)] public ushort HomeWorld;
        [FieldOffset(ActorOffsets.CurrentHp)] public int CurrentHp;
        [FieldOffset(ActorOffsets.MaxHp)] public int MaxHp;
        [FieldOffset(ActorOffsets.CurrentMp)] public int CurrentMp;
        [FieldOffset(ActorOffsets.MaxMp)] public short MaxMp;
        [FieldOffset(ActorOffsets.CurrentGp)] public short CurrentGp;
        [FieldOffset(ActorOffsets.MaxGp)] public short MaxGp;
        [FieldOffset(ActorOffsets.CurrentCp)] public short CurrentCp;
        [FieldOffset(ActorOffsets.MaxCp)] public short MaxCp;
        [FieldOffset(ActorOffsets.ClassJob)] public byte ClassJob;
        [FieldOffset(ActorOffsets.Level)] public byte Level;
        [FieldOffset(ActorOffsets.UIStatusEffects)] [MarshalAs(UnmanagedType.ByValArray, SizeConst = 20)] public StatusEffect[] UIStatusEffects;
<<<<<<< HEAD

=======
>>>>>>> 078fdff7
    }
}<|MERGE_RESOLUTION|>--- conflicted
+++ resolved
@@ -6,37 +6,7 @@
 {
     public class ActorOffsets
     {
-<<<<<<< HEAD
-        public const int Name = 0x30;
-        public const int ActorId = 116;
-        public const int DataId = 128;
-        public const int OwnerId = 132;
-        public const int ObjectKind = 140;
-        public const int SubKind = 141;
-        public const int IsFriendly = 142;
-        public const int YalmDistanceFromPlayerX = 144;
-        public const int PlayerTargetStatus = 145;
-        public const int YalmDistanceFromPlayerY = 146;
-        public const int Position = 160;
-        public const int Rotation = 176;
-        public const int Customize = 0x17B8;
-        public const int PlayerCharacterTargetActorId = 0x1F0;
-        public const int BattleNpcTargetActorId = 0x17F8;
-        public const int CompanyTag = 0x17D0;
-        public const int NameId = 0x1868;
-        public const int CurrentWorld = 0x1884;
-        public const int HomeWorld = 0x1886;
-        public const int CurrentHp = 0x1898;
-        public const int MaxHp = 0x189C;
-        public const int CurrentMp = 0x18A0;
-        public const int MaxMp = 0x18AA;
-        public const int ClassJob = 0x18D6;
-        public const int Level = 0x18D8;
-        public const int UIStatusEffects = 0x1958;
-    }
-=======
-        // ??? Offsets based on https://github.com/FFXIVAPP/sharlayan-resources/blob/master/structures/5.3/x64.json
->>>>>>> 078fdff7
+        // ??? Offsets based on https://github.com/FFXIVAPP/sharlayan-resources/blob/master/structures/5.2/x64.json
 
         public const int Name = 48;                          // 0x0030
         public const int ActorId = 116;                      // 0x0074
@@ -79,8 +49,8 @@
         // public const int ??? = 6326;                      // 0x18B6 Title
         // public const int ??? = 6354;                      // 0x18D2 Icon
         // public const int ??? = 6356;                      // 0x18D4 ActionStatus
-        public const int ClassJob = 6362;                    // 0x18DA Job
-        public const int Level = 6364;                       // 0x18DC Level
+        public const int ClassJob = 6358;                    // 0x18D6 Job
+        public const int Level = 6360;                       // 0x18D8 Level
         // public const int ??? = 6367;                      // 0x18DF GrandCompany
         // public const int ??? = 6367;                      // 0x18DF GrandCompanyRank
         // public const int ??? = 6371;                      // 0x18E3 DifficultyRank
@@ -100,13 +70,9 @@
     [StructLayout(LayoutKind.Explicit)]
     public struct Actor
     {
-<<<<<<< HEAD
         [FieldOffset(ActorOffsets.Name)]
         [MarshalAs(UnmanagedType.LPUTF8Str, SizeConst = 30)]
         public string Name;
-=======
-        [FieldOffset(ActorOffsets.Name)] [MarshalAs(UnmanagedType.ByValTStr, SizeConst = 30)] public string Name;
->>>>>>> 078fdff7
 
         [FieldOffset(ActorOffsets.ActorId)] public int ActorId;
         [FieldOffset(ActorOffsets.DataId)] public int DataId;
@@ -126,13 +92,9 @@
         [FieldOffset(ActorOffsets.BattleNpcTargetActorId)] public int BattleNpcTargetActorId;
 
         // This field can't be correctly aligned, so we have to cut it manually.
-<<<<<<< HEAD
         [FieldOffset(ActorOffsets.CompanyTag)]
         [MarshalAs(UnmanagedType.ByValArray, SizeConst = 15)]
         public byte[] CompanyTag;
-=======
-        [FieldOffset(ActorOffsets.CompanyTag)] [MarshalAs(UnmanagedType.ByValArray, SizeConst = 7)] public byte[] CompanyTag;
->>>>>>> 078fdff7
 
         [FieldOffset(ActorOffsets.NameId)] public int NameId;
         [FieldOffset(ActorOffsets.CurrentWorld)] public ushort CurrentWorld;
@@ -148,9 +110,5 @@
         [FieldOffset(ActorOffsets.ClassJob)] public byte ClassJob;
         [FieldOffset(ActorOffsets.Level)] public byte Level;
         [FieldOffset(ActorOffsets.UIStatusEffects)] [MarshalAs(UnmanagedType.ByValArray, SizeConst = 20)] public StatusEffect[] UIStatusEffects;
-<<<<<<< HEAD
-
-=======
->>>>>>> 078fdff7
     }
 }