--- conflicted
+++ resolved
@@ -184,12 +184,7 @@
     /// </summary>
     /// <param name="worldPos">Coordinates in the world.</param>
     /// <param name="screenPos">Converted coordinates.</param>
-<<<<<<< HEAD
-    /// <returns>True if worldPos corresponds to a position in front of the camera.</returns>
-    /* TODO: Hold for 6.2 since FFXIVClientStruct not updated
-=======
     /// <returns>True if worldPos corresponds to a position in front of the camera and screenPos is in the viewport.</returns>
->>>>>>> 66f955c8
     public bool WorldToScreen(Vector3 worldPos, out Vector2 screenPos)
         => this.WorldToScreen(worldPos, out screenPos, out var inView) && inView;
 
@@ -224,40 +219,6 @@
                  screenPos.Y > windowPos.Y && screenPos.Y < windowPos.Y + height;
 
         return inFront;
-    }
-    */
-    public bool WorldToScreen(Vector3 worldPos, out Vector2 screenPos)
-    {
-        // Get base object with matrices
-        var matrixSingleton = this.getMatrixSingleton();
-
-        // Read current ViewProjectionMatrix plus game window size
-        var viewProjectionMatrix = default(SharpDX.Matrix);
-        float width, height;
-        var windowPos = ImGuiHelpers.MainViewport.Pos;
-
-        unsafe
-        {
-            var rawMatrix = (float*)(matrixSingleton + 0x1b4).ToPointer();
-
-            for (var i = 0; i < 16; i++, rawMatrix++)
-                viewProjectionMatrix[i] = *rawMatrix;
-
-            width = *rawMatrix;
-            height = *(rawMatrix + 1);
-        }
-
-        var worldPosDx = worldPos.ToSharpDX();
-        SharpDX.Vector3.Transform(ref worldPosDx, ref viewProjectionMatrix, out SharpDX.Vector3 pCoords);
-
-        screenPos = new Vector2(pCoords.X / pCoords.Z, pCoords.Y / pCoords.Z);
-
-        screenPos.X = (0.5f * width * (screenPos.X + 1f)) + windowPos.X;
-        screenPos.Y = (0.5f * height * (1f - screenPos.Y)) + windowPos.Y;
-
-        return pCoords.Z > 0 &&
-               screenPos.X > windowPos.X && screenPos.X < windowPos.X + width &&
-               screenPos.Y > windowPos.Y && screenPos.Y < windowPos.Y + height;
     }
 
     /// <summary>
