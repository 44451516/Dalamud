namespace Dalamud.Game.Network;

/// <summary>
/// The address resolver for the <see cref="GameNetwork"/> class.
/// </summary>
internal sealed class GameNetworkAddressResolver : BaseAddressResolver
{
    /// <summary>
    /// Gets the address of the ProcessZonePacketUp method.
    /// </summary>
    public IntPtr ProcessZonePacketUp { get; private set; }
    
    /// <inheritdoc/>
<<<<<<< HEAD
    protected override void Setup64Bit(ISigScanner sig) {
        //this.ProcessZonePacketDown = sig.ScanText("40 53 56 48 81 EC ?? ?? ?? ?? 48 8B 05 ?? ?? ?? ?? 48 33 C4 48 89 44 24 ?? 8B F2");
        this.ProcessZonePacketDown = sig.ScanText("40 55 56 57 48 8D 6C 24 ?? 48 81 EC ?? ?? ?? ?? 48 8B 05 ?? ?? ?? ?? 48 33 C4 48 89 45 3F 8B FA"); //CN7.0
        this.ProcessZonePacketUp = sig.ScanText("48 89 5C 24 ?? 48 89 74 24 ?? 4C 89 64 24 ?? 55 41 56 41 57 48 8B EC 48 83 EC 70");
=======
    protected override void Setup64Bit(ISigScanner sig)
    {
        this.ProcessZonePacketUp = sig.ScanText("48 89 5C 24 ?? 48 89 74 24 ?? 4C 89 64 24 ?? 55 41 56 41 57 48 8B EC 48 83 EC 70"); // unnamed in cs
>>>>>>> 0ada4214
    }
}<|MERGE_RESOLUTION|>--- conflicted
+++ resolved
@@ -11,15 +11,8 @@
     public IntPtr ProcessZonePacketUp { get; private set; }
     
     /// <inheritdoc/>
-<<<<<<< HEAD
-    protected override void Setup64Bit(ISigScanner sig) {
-        //this.ProcessZonePacketDown = sig.ScanText("40 53 56 48 81 EC ?? ?? ?? ?? 48 8B 05 ?? ?? ?? ?? 48 33 C4 48 89 44 24 ?? 8B F2");
-        this.ProcessZonePacketDown = sig.ScanText("40 55 56 57 48 8D 6C 24 ?? 48 81 EC ?? ?? ?? ?? 48 8B 05 ?? ?? ?? ?? 48 33 C4 48 89 45 3F 8B FA"); //CN7.0
-        this.ProcessZonePacketUp = sig.ScanText("48 89 5C 24 ?? 48 89 74 24 ?? 4C 89 64 24 ?? 55 41 56 41 57 48 8B EC 48 83 EC 70");
-=======
     protected override void Setup64Bit(ISigScanner sig)
     {
         this.ProcessZonePacketUp = sig.ScanText("48 89 5C 24 ?? 48 89 74 24 ?? 4C 89 64 24 ?? 55 41 56 41 57 48 8B EC 48 83 EC 70"); // unnamed in cs
->>>>>>> 0ada4214
     }
 }