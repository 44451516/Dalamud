using System;
using System.Collections.Generic;
using System.Net;

using Dalamud.Game.Network.MarketBoardUploaders;
using Dalamud.Game.Network.MarketBoardUploaders.Universalis;
using Dalamud.Game.Network.Structures;
using Newtonsoft.Json;
using Serilog;
using SharpDX.Text;

namespace Dalamud.Game.Network.Universalis.MarketBoardUploaders
{
    /// <summary>
    /// This class represents an uploader for contributing data to Universalis.
    /// </summary>
    internal class UniversalisMarketBoardUploader : IMarketBoardUploader
    {
        private const string ApiBase = "https://universalis.app";

        // private const string ApiBase = "https://127.0.0.1:443";
        private const string ApiKey = "GGD6RdSfGyRiHM5WDnAo0Nj9Nv7aC5NDhMj3BebT";

        private readonly Dalamud dalamud;

        /// <summary>
        /// Initializes a new instance of the <see cref="UniversalisMarketBoardUploader"/> class.
        /// </summary>
        /// <param name="dalamud">The Dalamud instance.</param>
        public UniversalisMarketBoardUploader(Dalamud dalamud)
        {
            this.dalamud = dalamud;
        }

<<<<<<< HEAD
        public void Upload(MarketBoardItemRequest request) {
            using (var client = new WebClient()) {
                client.Headers.Add(HttpRequestHeader.ContentType, "application/json");
                client.Encoding = System.Text.Encoding.UTF8;

                Log.Verbose("Starting Universalis upload.");
                var uploader = this.dalamud.ClientState.LocalContentId;

                var listingsRequestObject = new UniversalisItemListingsUploadRequest();
                listingsRequestObject.WorldId = this.dalamud.ClientState.LocalPlayer?.CurrentWorld.Id ?? 0;
                listingsRequestObject.UploaderId = uploader;
                listingsRequestObject.ItemId = request.CatalogId;

                listingsRequestObject.Listings = new List<UniversalisItemListingsEntry>();
                foreach (var marketBoardItemListing in request.Listings) {
                    var universalisListing = new UniversalisItemListingsEntry {
                        Hq = marketBoardItemListing.IsHq,
                        SellerId = marketBoardItemListing.RetainerOwnerId,
                        RetainerName = marketBoardItemListing.RetainerName,
                        RetainerId = marketBoardItemListing.RetainerId,
                        CreatorId = marketBoardItemListing.ArtisanId,
                        CreatorName = marketBoardItemListing.PlayerName,
                        OnMannequin = marketBoardItemListing.OnMannequin,
                        LastReviewTime = ((DateTimeOffset) marketBoardItemListing.LastReviewTime).ToUnixTimeSeconds(),
                        PricePerUnit = marketBoardItemListing.PricePerUnit,
                        Quantity = marketBoardItemListing.ItemQuantity,
                        RetainerCity = marketBoardItemListing.RetainerCityId
                    };

                    universalisListing.Materia = new List<UniversalisItemMateria>();
                    foreach (var itemMateria in marketBoardItemListing.Materia)
                        universalisListing.Materia.Add(new UniversalisItemMateria {
                            MateriaId = itemMateria.MateriaId,
                            SlotId = itemMateria.Index
                        });

                    listingsRequestObject.Listings.Add(universalisListing);
                }
=======
        /// <inheritdoc/>
        public void Upload(MarketBoardItemRequest request)
        {
            using var client = new WebClient();

            client.Headers.Add(HttpRequestHeader.ContentType, "application/json");

            Log.Verbose("Starting Universalis upload.");
            var uploader = this.dalamud.ClientState.LocalContentId;

            var listingsRequestObject = new UniversalisItemListingsUploadRequest();
            listingsRequestObject.WorldId = this.dalamud.ClientState.LocalPlayer?.CurrentWorld.Id ?? 0;
            listingsRequestObject.UploaderId = uploader.ToString();
            listingsRequestObject.ItemId = request.CatalogId;
>>>>>>> bff8488a

            listingsRequestObject.Listings = new List<UniversalisItemListingsEntry>();
            foreach (var marketBoardItemListing in request.Listings)
            {
                var universalisListing = new UniversalisItemListingsEntry
                {
                    Hq = marketBoardItemListing.IsHq,
                    SellerId = marketBoardItemListing.RetainerOwnerId.ToString(),
                    RetainerName = marketBoardItemListing.RetainerName,
                    RetainerId = marketBoardItemListing.RetainerId.ToString(),
                    CreatorId = marketBoardItemListing.ArtisanId.ToString(),
                    CreatorName = marketBoardItemListing.PlayerName,
                    OnMannequin = marketBoardItemListing.OnMannequin,
                    LastReviewTime = ((DateTimeOffset)marketBoardItemListing.LastReviewTime).ToUnixTimeSeconds(),
                    PricePerUnit = marketBoardItemListing.PricePerUnit,
                    Quantity = marketBoardItemListing.ItemQuantity,
                    RetainerCity = marketBoardItemListing.RetainerCityId,
                };

                universalisListing.Materia = new List<UniversalisItemMateria>();
                foreach (var itemMateria in marketBoardItemListing.Materia)
                {
                    universalisListing.Materia.Add(new UniversalisItemMateria
                    {
                        MateriaId = itemMateria.MateriaId,
                        SlotId = itemMateria.Index,
                    });
                }

                listingsRequestObject.Listings.Add(universalisListing);
            }

            var upload = JsonConvert.SerializeObject(listingsRequestObject);
            client.UploadString(ApiBase + $"/upload/{ApiKey}", "POST", upload);
            Log.Verbose(upload);

            var historyRequestObject = new UniversalisHistoryUploadRequest();
            historyRequestObject.WorldId = this.dalamud.ClientState.LocalPlayer?.CurrentWorld.Id ?? 0;
            historyRequestObject.UploaderId = uploader.ToString();
            historyRequestObject.ItemId = request.CatalogId;

            historyRequestObject.Entries = new List<UniversalisHistoryEntry>();
            foreach (var marketBoardHistoryListing in request.History)
            {
                historyRequestObject.Entries.Add(new UniversalisHistoryEntry
                {
                    BuyerName = marketBoardHistoryListing.BuyerName,
                    Hq = marketBoardHistoryListing.IsHq,
                    OnMannequin = marketBoardHistoryListing.OnMannequin,
                    PricePerUnit = marketBoardHistoryListing.SalePrice,
                    Quantity = marketBoardHistoryListing.Quantity,
                    Timestamp = ((DateTimeOffset)marketBoardHistoryListing.PurchaseTime).ToUnixTimeSeconds(),
                });
            }

            client.Headers.Add(HttpRequestHeader.ContentType, "application/json");

            var historyUpload = JsonConvert.SerializeObject(historyRequestObject);
            client.UploadString(ApiBase + $"/upload/{ApiKey}", "POST", historyUpload);
            Log.Verbose(historyUpload);

            Log.Verbose("Universalis data upload for item#{0} completed.", request.CatalogId);
        }

        /// <inheritdoc/>
        public void UploadTax(MarketTaxRates taxRates)
        {
            using var client = new WebClient();

            var taxRatesRequest = new UniversalisTaxUploadRequest();
            taxRatesRequest.WorldId = this.dalamud.ClientState.LocalPlayer?.CurrentWorld.Id ?? 0;
            taxRatesRequest.UploaderId = this.dalamud.ClientState.LocalContentId.ToString();

            taxRatesRequest.TaxData = new UniversalisTaxData
            {
                LimsaLominsa = taxRates.LimsaLominsaTax,
                Gridania = taxRates.GridaniaTax,
                Uldah = taxRates.UldahTax,
                Ishgard = taxRates.IshgardTax,
                Kugane = taxRates.KuganeTax,
                Crystarium = taxRates.CrystariumTax,
            };

            client.Headers.Add(HttpRequestHeader.ContentType, "application/json");

            var historyUpload = JsonConvert.SerializeObject(taxRatesRequest);
            client.UploadString(ApiBase + $"/upload/{ApiKey}", "POST", historyUpload);
            Log.Verbose(historyUpload);

            Log.Verbose("Universalis tax upload completed.");
        }
    }
}<|MERGE_RESOLUTION|>--- conflicted
+++ resolved
@@ -32,46 +32,6 @@
             this.dalamud = dalamud;
         }
 
-<<<<<<< HEAD
-        public void Upload(MarketBoardItemRequest request) {
-            using (var client = new WebClient()) {
-                client.Headers.Add(HttpRequestHeader.ContentType, "application/json");
-                client.Encoding = System.Text.Encoding.UTF8;
-
-                Log.Verbose("Starting Universalis upload.");
-                var uploader = this.dalamud.ClientState.LocalContentId;
-
-                var listingsRequestObject = new UniversalisItemListingsUploadRequest();
-                listingsRequestObject.WorldId = this.dalamud.ClientState.LocalPlayer?.CurrentWorld.Id ?? 0;
-                listingsRequestObject.UploaderId = uploader;
-                listingsRequestObject.ItemId = request.CatalogId;
-
-                listingsRequestObject.Listings = new List<UniversalisItemListingsEntry>();
-                foreach (var marketBoardItemListing in request.Listings) {
-                    var universalisListing = new UniversalisItemListingsEntry {
-                        Hq = marketBoardItemListing.IsHq,
-                        SellerId = marketBoardItemListing.RetainerOwnerId,
-                        RetainerName = marketBoardItemListing.RetainerName,
-                        RetainerId = marketBoardItemListing.RetainerId,
-                        CreatorId = marketBoardItemListing.ArtisanId,
-                        CreatorName = marketBoardItemListing.PlayerName,
-                        OnMannequin = marketBoardItemListing.OnMannequin,
-                        LastReviewTime = ((DateTimeOffset) marketBoardItemListing.LastReviewTime).ToUnixTimeSeconds(),
-                        PricePerUnit = marketBoardItemListing.PricePerUnit,
-                        Quantity = marketBoardItemListing.ItemQuantity,
-                        RetainerCity = marketBoardItemListing.RetainerCityId
-                    };
-
-                    universalisListing.Materia = new List<UniversalisItemMateria>();
-                    foreach (var itemMateria in marketBoardItemListing.Materia)
-                        universalisListing.Materia.Add(new UniversalisItemMateria {
-                            MateriaId = itemMateria.MateriaId,
-                            SlotId = itemMateria.Index
-                        });
-
-                    listingsRequestObject.Listings.Add(universalisListing);
-                }
-=======
         /// <inheritdoc/>
         public void Upload(MarketBoardItemRequest request)
         {
@@ -86,7 +46,6 @@
             listingsRequestObject.WorldId = this.dalamud.ClientState.LocalPlayer?.CurrentWorld.Id ?? 0;
             listingsRequestObject.UploaderId = uploader.ToString();
             listingsRequestObject.ItemId = request.CatalogId;
->>>>>>> bff8488a
 
             listingsRequestObject.Listings = new List<UniversalisItemListingsEntry>();
             foreach (var marketBoardItemListing in request.Listings)
