--- conflicted
+++ resolved
@@ -12,12 +12,6 @@
 using Lumina;
 using Lumina.Data;
 using Lumina.Excel;
-<<<<<<< HEAD
-using Lumina.Excel.GeneratedSheets;
-using Lumina.Text;
-=======
-
->>>>>>> 0ada4214
 using Newtonsoft.Json;
 using Serilog;
 
@@ -229,16 +223,11 @@
 
     /// <inheritdoc/>
     public ExcelSheet<T> GetExcelSheet<T>(ClientLanguage? language = null, string? name = null) where T : struct, IExcelRow<T> 
-        => this.Excel.GetSheet<T>(language?.ToLumina(), name);
-
-    /// <inheritdoc/>
-<<<<<<< HEAD
-    public ExcelSheet<T>? GetExcelSheet<T>(ClientLanguage language) where T : ExcelRow 
-        => this.Excel.GetSheet<T>(ClientLanguage.ChineseSimplified.ToLumina());
-=======
+        => this.Excel.GetSheet<T>(ClientLanguage.ChineseSimplified.ToLumina(), name);
+
+    /// <inheritdoc/>
     public SubrowExcelSheet<T> GetSubrowExcelSheet<T>(ClientLanguage? language = null, string? name = null) where T : struct, IExcelSubrow<T>
-        => this.Excel.GetSubrowSheet<T>(language?.ToLumina(), name);
->>>>>>> 0ada4214
+        => this.Excel.GetSubrowSheet<T>(ClientLanguage.ChineseSimplified.ToLumina(), name);
 
     /// <inheritdoc/>
     public FileResource? GetFile(string path) 
