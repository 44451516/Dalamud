using System;
using System.Collections.Generic;
using System.Collections.ObjectModel;
using System.Diagnostics;
using System.IO;
using System.Threading;

using Dalamud.Interface.Internal;
using Dalamud.IoC;
using Dalamud.IoC.Internal;
using Dalamud.Utility;
using ImGuiScene;
using JetBrains.Annotations;
using Lumina;
using Lumina.Data;
using Lumina.Data.Files;
using Lumina.Excel;
using Newtonsoft.Json;
using Serilog;

namespace Dalamud.Data
{
    /// <summary>
    /// This class provides data for Dalamud-internal features, but can also be used by plugins if needed.
    /// </summary>
    [PluginInterface]
    [InterfaceVersion("1.0")]
    public sealed class DataManager : IDisposable
    {
        private const string IconFileFormat = "ui/icon/{0:D3}000/{1}{2:D6}.tex";

        private Thread luminaResourceThread;
        private CancellationTokenSource luminaCancellationTokenSource;

        /// <summary>
        /// Initializes a new instance of the <see cref="DataManager"/> class.
        /// </summary>
        internal DataManager()
        {
            this.Language = Service<DalamudStartInfo>.Get().Language;

            // Set up default values so plugins do not null-reference when data is being loaded.
            this.ClientOpCodes = this.ServerOpCodes = new ReadOnlyDictionary<string, ushort>(new Dictionary<string, ushort>());
        }

        /// <summary>
        /// Gets the current game client language.
        /// </summary>
        public ClientLanguage Language { get; private set; }

        /// <summary>
        /// Gets the OpCodes sent by the server to the client.
        /// </summary>
        public ReadOnlyDictionary<string, ushort> ServerOpCodes { get; private set; }

        /// <summary>
        /// Gets the OpCodes sent by the client to the server.
        /// </summary>
        [UsedImplicitly]
        public ReadOnlyDictionary<string, ushort> ClientOpCodes { get; private set; }

        /// <summary>
        /// Gets a <see cref="Lumina"/> object which gives access to any excel/game data.
        /// </summary>
        public GameData GameData { get; private set; }

        /// <summary>
        /// Gets an <see cref="ExcelModule"/> object which gives access to any of the game's sheet data.
        /// </summary>
        public ExcelModule Excel => this.GameData?.Excel;

        /// <summary>
        /// Gets a value indicating whether Game Data is ready to be read.
        /// </summary>
        public bool IsDataReady { get; private set; }

        #region Lumina Wrappers

        /// <summary>
        /// Get an <see cref="ExcelSheet{T}"/> with the given Excel sheet row type.
        /// </summary>
        /// <typeparam name="T">The excel sheet type to get.</typeparam>
        /// <returns>The <see cref="ExcelSheet{T}"/>, giving access to game rows.</returns>
        public ExcelSheet<T>? GetExcelSheet<T>() where T : ExcelRow
        {
            return this.Excel.GetSheet<T>();
        }

        /// <summary>
        /// Get an <see cref="ExcelSheet{T}"/> with the given Excel sheet row type with a specified language.
        /// </summary>
        /// <param name="language">Language of the sheet to get.</param>
        /// <typeparam name="T">The excel sheet type to get.</typeparam>
        /// <returns>The <see cref="ExcelSheet{T}"/>, giving access to game rows.</returns>
        public ExcelSheet<T>? GetExcelSheet<T>(ClientLanguage language) where T : ExcelRow
        {
<<<<<<< HEAD
            var lang = language switch
            {
                ClientLanguage.Japanese => Lumina.Data.Language.Japanese,
                ClientLanguage.English => Lumina.Data.Language.English,
                ClientLanguage.German => Lumina.Data.Language.German,
                ClientLanguage.French => Lumina.Data.Language.French,
                ClientLanguage.ChineseSimplified => Lumina.Data.Language.ChineseSimplified,
                _ => throw new ArgumentOutOfRangeException(nameof(this.Language), $"Unknown Language: {this.Language}"),
            };
            return this.Excel.GetSheet<T>(lang);
=======
            return this.Excel.GetSheet<T>(language.ToLumina());
>>>>>>> 8820f84d
        }

        /// <summary>
        /// Get a <see cref="FileResource"/> with the given path.
        /// </summary>
        /// <param name="path">The path inside of the game files.</param>
        /// <returns>The <see cref="FileResource"/> of the file.</returns>
        public FileResource? GetFile(string path)
        {
            return this.GetFile<FileResource>(path);
        }

        /// <summary>
        /// Get a <see cref="FileResource"/> with the given path, of the given type.
        /// </summary>
        /// <typeparam name="T">The type of resource.</typeparam>
        /// <param name="path">The path inside of the game files.</param>
        /// <returns>The <see cref="FileResource"/> of the file.</returns>
        public T? GetFile<T>(string path) where T : FileResource
        {
            var filePath = GameData.ParseFilePath(path);
            if (filePath == null)
                return default;
            return this.GameData.Repositories.TryGetValue(filePath.Repository, out var repository) ? repository.GetFile<T>(filePath.Category, filePath) : default;
        }

        /// <summary>
        /// Check if the file with the given path exists within the game's index files.
        /// </summary>
        /// <param name="path">The path inside of the game files.</param>
        /// <returns>True if the file exists.</returns>
        public bool FileExists(string path)
        {
            return this.GameData.FileExists(path);
        }

        /// <summary>
        /// Get a <see cref="TexFile"/> containing the icon with the given ID.
        /// </summary>
        /// <param name="iconId">The icon ID.</param>
        /// <returns>The <see cref="TexFile"/> containing the icon.</returns>
        public TexFile? GetIcon(uint iconId)
        {
            return this.GetIcon(this.Language, iconId);
        }

        /// <summary>
        /// Get a <see cref="TexFile"/> containing the icon with the given ID, of the given quality.
        /// </summary>
        /// <param name="isHq">A value indicating whether the icon should be HQ.</param>
        /// <param name="iconId">The icon ID.</param>
        /// <returns>The <see cref="TexFile"/> containing the icon.</returns>
        public TexFile? GetIcon(bool isHq, uint iconId)
        {
            var type = isHq ? "hq/" : string.Empty;
            return this.GetIcon(type, iconId);
        }

        /// <summary>
        /// Get a <see cref="TexFile"/> containing the icon with the given ID, of the given language.
        /// </summary>
        /// <param name="iconLanguage">The requested language.</param>
        /// <param name="iconId">The icon ID.</param>
        /// <returns>The <see cref="TexFile"/> containing the icon.</returns>
        public TexFile? GetIcon(ClientLanguage iconLanguage, uint iconId)
        {
            var type = iconLanguage switch
            {
                ClientLanguage.Japanese => "ja/",
                ClientLanguage.English => "en/",
                ClientLanguage.German => "de/",
                ClientLanguage.French => "fr/",
<<<<<<< HEAD
                ClientLanguage.ChineseSimplified => "chs/",
                _ => throw new ArgumentOutOfRangeException(nameof(this.Language), $"Unknown Language: {this.Language}"),
=======
                _ => throw new ArgumentOutOfRangeException(nameof(iconLanguage), $"Unknown Language: {iconLanguage}"),
>>>>>>> 8820f84d
            };

            return this.GetIcon(type, iconId);
        }

        /// <summary>
        /// Get a <see cref="TexFile"/> containing the icon with the given ID, of the given type.
        /// </summary>
        /// <param name="type">The type of the icon (e.g. 'hq' to get the HQ variant of an item icon).</param>
        /// <param name="iconId">The icon ID.</param>
        /// <returns>The <see cref="TexFile"/> containing the icon.</returns>
        public TexFile? GetIcon(string type, uint iconId)
        {
            type ??= string.Empty;
            if (type.Length > 0 && !type.EndsWith("/"))
                type += "/";

            var filePath = string.Format(IconFileFormat, iconId / 1000, type, iconId);
            var file = this.GetFile<TexFile>(filePath);

            if (type == string.Empty || file != default)
                return file;

            // Couldn't get specific type, try for generic version.
            filePath = string.Format(IconFileFormat, iconId / 1000, string.Empty, iconId);
            file = this.GetFile<TexFile>(filePath);
            return file;
        }

        /// <summary>
        /// Get a <see cref="TexFile"/> containing the HQ icon with the given ID.
        /// </summary>
        /// <param name="iconId">The icon ID.</param>
        /// <returns>The <see cref="TexFile"/> containing the icon.</returns>
        public TexFile? GetHqIcon(uint iconId)
            => this.GetIcon(true, iconId);

        /// <summary>
        /// Get the passed <see cref="TexFile"/> as a drawable ImGui TextureWrap.
        /// </summary>
        /// <param name="tex">The Lumina <see cref="TexFile"/>.</param>
        /// <returns>A <see cref="TextureWrap"/> that can be used to draw the texture.</returns>
        public TextureWrap? GetImGuiTexture(TexFile? tex)
        {
            return tex == null ? null : Service<InterfaceManager>.Get().LoadImageRaw(tex.GetRgbaImageData(), tex.Header.Width, tex.Header.Height, 4);
        }

        /// <summary>
        /// Get the passed texture path as a drawable ImGui TextureWrap.
        /// </summary>
        /// <param name="path">The internal path to the texture.</param>
        /// <returns>A <see cref="TextureWrap"/> that can be used to draw the texture.</returns>
        public TextureWrap? GetImGuiTexture(string path)
            => this.GetImGuiTexture(this.GetFile<TexFile>(path));

        /// <summary>
        /// Get a <see cref="TextureWrap"/> containing the icon with the given ID.
        /// </summary>
        /// <param name="iconId">The icon ID.</param>
        /// <returns>The <see cref="TextureWrap"/> containing the icon.</returns>
        public TextureWrap? GetImGuiTextureIcon(uint iconId)
            => this.GetImGuiTexture(this.GetIcon(iconId));

        /// <summary>
        /// Get a <see cref="TextureWrap"/> containing the icon with the given ID, of the given quality.
        /// </summary>
        /// <param name="isHq">A value indicating whether the icon should be HQ.</param>
        /// <param name="iconId">The icon ID.</param>
        /// <returns>The <see cref="TextureWrap"/> containing the icon.</returns>
        public TextureWrap? GetImGuiTextureIcon(bool isHq, uint iconId)
            => this.GetImGuiTexture(this.GetIcon(isHq, iconId));

        /// <summary>
        /// Get a <see cref="TextureWrap"/> containing the icon with the given ID, of the given language.
        /// </summary>
        /// <param name="iconLanguage">The requested language.</param>
        /// <param name="iconId">The icon ID.</param>
        /// <returns>The <see cref="TextureWrap"/> containing the icon.</returns>
        public TextureWrap? GetImGuiTextureIcon(ClientLanguage iconLanguage, uint iconId)
            => this.GetImGuiTexture(this.GetIcon(iconLanguage, iconId));

        /// <summary>
        /// Get a <see cref="TextureWrap"/> containing the icon with the given ID, of the given type.
        /// </summary>
        /// <param name="type">The type of the icon (e.g. 'hq' to get the HQ variant of an item icon).</param>
        /// <param name="iconId">The icon ID.</param>
        /// <returns>The <see cref="TextureWrap"/> containing the icon.</returns>
        public TextureWrap? GetImGuiTextureIcon(string type, uint iconId)
            => this.GetImGuiTexture(this.GetIcon(type, iconId));

        /// <summary>
        /// Get a <see cref="TextureWrap"/> containing the HQ icon with the given ID.
        /// </summary>
        /// <param name="iconId">The icon ID.</param>
        /// <returns>The <see cref="TextureWrap"/> containing the icon.</returns>
        public TextureWrap? GetImGuiTextureHqIcon(uint iconId)
            => this.GetImGuiTexture(this.GetHqIcon(iconId));

        #endregion

        /// <summary>
        /// Dispose this DataManager.
        /// </summary>
        public void Dispose()
        {
            this.luminaCancellationTokenSource.Cancel();
        }

        /// <summary>
        /// Initialize this data manager.
        /// </summary>
        /// <param name="baseDir">The directory to load data from.</param>
        internal void Initialize(string baseDir)
        {
            try
            {
                Log.Verbose("Starting data load...");

                var zoneOpCodeDict = JsonConvert.DeserializeObject<Dictionary<string, ushort>>(
                    File.ReadAllText(Path.Combine(baseDir, "UIRes", "serveropcode.json")));
                this.ServerOpCodes = new ReadOnlyDictionary<string, ushort>(zoneOpCodeDict);

                Log.Verbose("Loaded {0} ServerOpCodes.", zoneOpCodeDict.Count);

                var clientOpCodeDict = JsonConvert.DeserializeObject<Dictionary<string, ushort>>(
                    File.ReadAllText(Path.Combine(baseDir, "UIRes", "clientopcode.json")));
                this.ClientOpCodes = new ReadOnlyDictionary<string, ushort>(clientOpCodeDict);

                Log.Verbose("Loaded {0} ClientOpCodes.", clientOpCodeDict.Count);

                var luminaOptions = new LuminaOptions
                {
                    CacheFileResources = true,
#if DEBUG
                    PanicOnSheetChecksumMismatch = true,
#else
                    PanicOnSheetChecksumMismatch = false,
#endif
<<<<<<< HEAD

                    DefaultExcelLanguage = this.Language switch
                    {
                        ClientLanguage.Japanese => Lumina.Data.Language.Japanese,
                        ClientLanguage.English => Lumina.Data.Language.English,
                        ClientLanguage.German => Lumina.Data.Language.German,
                        ClientLanguage.French => Lumina.Data.Language.French,
                        ClientLanguage.ChineseSimplified => Lumina.Data.Language.ChineseSimplified,
                        _ => throw new ArgumentOutOfRangeException(
                                 nameof(this.Language),
                                 @"Unknown Language: " + this.Language),
                    },
=======
                    DefaultExcelLanguage = this.Language.ToLumina(),
>>>>>>> 8820f84d
                };

                var processModule = Process.GetCurrentProcess().MainModule;
                if (processModule != null)
                {
                    this.GameData = new GameData(Path.Combine(Path.GetDirectoryName(processModule.FileName), "sqpack"), luminaOptions);
                }

                Log.Information("Lumina is ready: {0}", this.GameData.DataPath);

                this.IsDataReady = true;

                this.luminaCancellationTokenSource = new();

                var luminaCancellationToken = this.luminaCancellationTokenSource.Token;
                this.luminaResourceThread = new(() =>
                {
                    while (!luminaCancellationToken.IsCancellationRequested)
                    {
                        if (this.GameData.FileHandleManager.HasPendingFileLoads)
                        {
                            this.GameData.ProcessFileHandleQueue();
                        }
                        else
                        {
                            Thread.Sleep(5);
                        }
                    }
                });
                this.luminaResourceThread.Start();
            }
            catch (Exception ex)
            {
                Log.Error(ex, "Could not download data.");
            }
        }
    }
}<|MERGE_RESOLUTION|>--- conflicted
+++ resolved
@@ -94,20 +94,7 @@
         /// <returns>The <see cref="ExcelSheet{T}"/>, giving access to game rows.</returns>
         public ExcelSheet<T>? GetExcelSheet<T>(ClientLanguage language) where T : ExcelRow
         {
-<<<<<<< HEAD
-            var lang = language switch
-            {
-                ClientLanguage.Japanese => Lumina.Data.Language.Japanese,
-                ClientLanguage.English => Lumina.Data.Language.English,
-                ClientLanguage.German => Lumina.Data.Language.German,
-                ClientLanguage.French => Lumina.Data.Language.French,
-                ClientLanguage.ChineseSimplified => Lumina.Data.Language.ChineseSimplified,
-                _ => throw new ArgumentOutOfRangeException(nameof(this.Language), $"Unknown Language: {this.Language}"),
-            };
-            return this.Excel.GetSheet<T>(lang);
-=======
             return this.Excel.GetSheet<T>(language.ToLumina());
->>>>>>> 8820f84d
         }
 
         /// <summary>
@@ -180,12 +167,8 @@
                 ClientLanguage.English => "en/",
                 ClientLanguage.German => "de/",
                 ClientLanguage.French => "fr/",
-<<<<<<< HEAD
                 ClientLanguage.ChineseSimplified => "chs/",
-                _ => throw new ArgumentOutOfRangeException(nameof(this.Language), $"Unknown Language: {this.Language}"),
-=======
                 _ => throw new ArgumentOutOfRangeException(nameof(iconLanguage), $"Unknown Language: {iconLanguage}"),
->>>>>>> 8820f84d
             };
 
             return this.GetIcon(type, iconId);
@@ -324,22 +307,7 @@
 #else
                     PanicOnSheetChecksumMismatch = false,
 #endif
-<<<<<<< HEAD
-
-                    DefaultExcelLanguage = this.Language switch
-                    {
-                        ClientLanguage.Japanese => Lumina.Data.Language.Japanese,
-                        ClientLanguage.English => Lumina.Data.Language.English,
-                        ClientLanguage.German => Lumina.Data.Language.German,
-                        ClientLanguage.French => Lumina.Data.Language.French,
-                        ClientLanguage.ChineseSimplified => Lumina.Data.Language.ChineseSimplified,
-                        _ => throw new ArgumentOutOfRangeException(
-                                 nameof(this.Language),
-                                 @"Unknown Language: " + this.Language),
-                    },
-=======
                     DefaultExcelLanguage = this.Language.ToLumina(),
->>>>>>> 8820f84d
                 };
 
                 var processModule = Process.GetCurrentProcess().MainModule;
