using System;
using System.Collections.Generic;
using System.Collections.ObjectModel;
using System.Diagnostics;
using System.IO;
using System.Threading;

using Dalamud.Interface.Internal;
using Dalamud.IoC;
using Dalamud.IoC.Internal;
using Dalamud.Utility;
using Dalamud.Utility.Timing;
using ImGuiScene;
using JetBrains.Annotations;
using Lumina;
using Lumina.Data;
using Lumina.Data.Files;
using Lumina.Excel;
using Newtonsoft.Json;
using Serilog;

namespace Dalamud.Data;

/// <summary>
/// This class provides data for Dalamud-internal features, but can also be used by plugins if needed.
/// </summary>
[PluginInterface]
[InterfaceVersion("1.0")]
[ServiceManager.BlockingEarlyLoadedService]
public sealed class DataManager : IDisposable, IServiceType
{
    private const string IconFileFormat = "ui/icon/{0:D3}000/{1}{2:D6}.tex";

    private readonly Thread luminaResourceThread;
    private readonly CancellationTokenSource luminaCancellationTokenSource;

    [ServiceManager.ServiceConstructor]
    private DataManager(DalamudStartInfo dalamudStartInfo, Dalamud dalamud)
    {
        this.Language = dalamudStartInfo.Language;

        // Set up default values so plugins do not null-reference when data is being loaded.
        this.ClientOpCodes = this.ServerOpCodes = new ReadOnlyDictionary<string, ushort>(new Dictionary<string, ushort>());

        var baseDir = dalamud.AssetDirectory.FullName;
        try
        {
            Log.Verbose("Starting data load...");

            var zoneOpCodeDict = JsonConvert.DeserializeObject<Dictionary<string, ushort>>(
                File.ReadAllText(Path.Combine(baseDir, "UIRes", "serveropcode.json")))!;
            this.ServerOpCodes = new ReadOnlyDictionary<string, ushort>(zoneOpCodeDict);

            Log.Verbose("Loaded {0} ServerOpCodes.", zoneOpCodeDict.Count);

            var clientOpCodeDict = JsonConvert.DeserializeObject<Dictionary<string, ushort>>(
                File.ReadAllText(Path.Combine(baseDir, "UIRes", "clientopcode.json")))!;
            this.ClientOpCodes = new ReadOnlyDictionary<string, ushort>(clientOpCodeDict);

            Log.Verbose("Loaded {0} ClientOpCodes.", clientOpCodeDict.Count);

            using (Timings.Start("Lumina Init"))
            {
                var luminaOptions = new LuminaOptions
                {
                    LoadMultithreaded = true,
                    CacheFileResources = true,
#if DEBUG
                    PanicOnSheetChecksumMismatch = true,
#else
                    PanicOnSheetChecksumMismatch = false,
#endif
                    DefaultExcelLanguage = this.Language.ToLumina(),
                };

                var processModule = Process.GetCurrentProcess().MainModule;
                if (processModule != null)
                {
                    this.GameData = new GameData(Path.Combine(Path.GetDirectoryName(processModule.FileName)!, "sqpack"), luminaOptions);
                }
                else
                {
                    throw new Exception("Could not main module.");
                }

                Log.Information("Lumina is ready: {0}", this.GameData.DataPath);

                try
                {
                    var tsInfo =
                        JsonConvert.DeserializeObject<LauncherTroubleshootingInfo>(
                            dalamudStartInfo.TroubleshootingPackData);
                    this.HasModifiedGameDataFiles =
                        tsInfo?.IndexIntegrity is LauncherTroubleshootingInfo.IndexIntegrityResult.Failed or LauncherTroubleshootingInfo.IndexIntegrityResult.Exception;
                }
                catch
                {
                    // ignored
                }
            }

            this.IsDataReady = true;

            this.luminaCancellationTokenSource = new();

            var luminaCancellationToken = this.luminaCancellationTokenSource.Token;
            this.luminaResourceThread = new(() =>
            {
                while (!luminaCancellationToken.IsCancellationRequested)
                {
                    if (this.GameData.FileHandleManager.HasPendingFileLoads)
                    {
                        this.GameData.ProcessFileHandleQueue();
                    }
                    else
                    {
                        Thread.Sleep(5);
                    }
                }
            });
            this.luminaResourceThread.Start();
        }
        catch (Exception ex)
        {
            Log.Error(ex, "Could not download data.");
        }
    }

    /// <summary>
    /// Gets the current game client language.
    /// </summary>
    public ClientLanguage Language { get; private set; }

    /// <summary>
    /// Gets the OpCodes sent by the server to the client.
    /// </summary>
    public ReadOnlyDictionary<string, ushort> ServerOpCodes { get; private set; }

    /// <summary>
    /// Gets the OpCodes sent by the client to the server.
    /// </summary>
    [UsedImplicitly]
    public ReadOnlyDictionary<string, ushort> ClientOpCodes { get; private set; }

    /// <summary>
    /// Gets a <see cref="Lumina"/> object which gives access to any excel/game data.
    /// </summary>
    public GameData GameData { get; private set; }

    /// <summary>
    /// Gets an <see cref="ExcelModule"/> object which gives access to any of the game's sheet data.
    /// </summary>
    public ExcelModule Excel => this.GameData.Excel;

    /// <summary>
    /// Gets a value indicating whether Game Data is ready to be read.
    /// </summary>
    public bool IsDataReady { get; private set; }

<<<<<<< HEAD
        /// <summary>
        /// Get a <see cref="TexFile"/> containing the icon with the given ID, of the given language.
        /// </summary>
        /// <param name="iconLanguage">The requested language.</param>
        /// <param name="iconId">The icon ID.</param>
        /// <returns>The <see cref="TexFile"/> containing the icon.</returns>
        public TexFile? GetIcon(ClientLanguage iconLanguage, uint iconId)
        {
            var type = iconLanguage switch
            {
                ClientLanguage.Japanese => "ja/",
                ClientLanguage.English => "en/",
                ClientLanguage.German => "de/",
                ClientLanguage.French => "fr/",
                ClientLanguage.ChineseSimplified => "chs/",
                _ => throw new ArgumentOutOfRangeException(nameof(iconLanguage), $"Unknown Language: {iconLanguage}"),
            };

            return this.GetIcon(type, iconId);
        }
=======
    /// <summary>
    /// Gets a value indicating whether the game data files have been modified by another third-party tool.
    /// </summary>
    public bool HasModifiedGameDataFiles { get; private set; }

    #region Lumina Wrappers
>>>>>>> a49e9eb5

    /// <summary>
    /// Get an <see cref="ExcelSheet{T}"/> with the given Excel sheet row type.
    /// </summary>
    /// <typeparam name="T">The excel sheet type to get.</typeparam>
    /// <returns>The <see cref="ExcelSheet{T}"/>, giving access to game rows.</returns>
    public ExcelSheet<T>? GetExcelSheet<T>() where T : ExcelRow
    {
        return this.Excel.GetSheet<T>();
    }

    /// <summary>
    /// Get an <see cref="ExcelSheet{T}"/> with the given Excel sheet row type with a specified language.
    /// </summary>
    /// <param name="language">Language of the sheet to get.</param>
    /// <typeparam name="T">The excel sheet type to get.</typeparam>
    /// <returns>The <see cref="ExcelSheet{T}"/>, giving access to game rows.</returns>
    public ExcelSheet<T>? GetExcelSheet<T>(ClientLanguage language) where T : ExcelRow
    {
        return this.Excel.GetSheet<T>(language.ToLumina());
    }

    /// <summary>
    /// Get a <see cref="FileResource"/> with the given path.
    /// </summary>
    /// <param name="path">The path inside of the game files.</param>
    /// <returns>The <see cref="FileResource"/> of the file.</returns>
    public FileResource? GetFile(string path)
    {
        return this.GetFile<FileResource>(path);
    }

    /// <summary>
    /// Get a <see cref="FileResource"/> with the given path, of the given type.
    /// </summary>
    /// <typeparam name="T">The type of resource.</typeparam>
    /// <param name="path">The path inside of the game files.</param>
    /// <returns>The <see cref="FileResource"/> of the file.</returns>
    public T? GetFile<T>(string path) where T : FileResource
    {
        var filePath = GameData.ParseFilePath(path);
        if (filePath == null)
            return default;
        return this.GameData.Repositories.TryGetValue(filePath.Repository, out var repository) ? repository.GetFile<T>(filePath.Category, filePath) : default;
    }

    /// <summary>
    /// Check if the file with the given path exists within the game's index files.
    /// </summary>
    /// <param name="path">The path inside of the game files.</param>
    /// <returns>True if the file exists.</returns>
    public bool FileExists(string path)
    {
        return this.GameData.FileExists(path);
    }

    /// <summary>
    /// Get a <see cref="TexFile"/> containing the icon with the given ID.
    /// </summary>
    /// <param name="iconId">The icon ID.</param>
    /// <returns>The <see cref="TexFile"/> containing the icon.</returns>
    public TexFile? GetIcon(uint iconId)
    {
        return this.GetIcon(this.Language, iconId);
    }

    /// <summary>
    /// Get a <see cref="TexFile"/> containing the icon with the given ID, of the given quality.
    /// </summary>
    /// <param name="isHq">A value indicating whether the icon should be HQ.</param>
    /// <param name="iconId">The icon ID.</param>
    /// <returns>The <see cref="TexFile"/> containing the icon.</returns>
    public TexFile? GetIcon(bool isHq, uint iconId)
    {
        var type = isHq ? "hq/" : string.Empty;
        return this.GetIcon(type, iconId);
    }

    /// <summary>
    /// Get a <see cref="TexFile"/> containing the icon with the given ID, of the given language.
    /// </summary>
    /// <param name="iconLanguage">The requested language.</param>
    /// <param name="iconId">The icon ID.</param>
    /// <returns>The <see cref="TexFile"/> containing the icon.</returns>
    public TexFile? GetIcon(ClientLanguage iconLanguage, uint iconId)
    {
        var type = iconLanguage switch
        {
            ClientLanguage.Japanese => "ja/",
            ClientLanguage.English => "en/",
            ClientLanguage.German => "de/",
            ClientLanguage.French => "fr/",
            _ => throw new ArgumentOutOfRangeException(nameof(iconLanguage), $"Unknown Language: {iconLanguage}"),
        };

        return this.GetIcon(type, iconId);
    }

    /// <summary>
    /// Get a <see cref="TexFile"/> containing the icon with the given ID, of the given type.
    /// </summary>
    /// <param name="type">The type of the icon (e.g. 'hq' to get the HQ variant of an item icon).</param>
    /// <param name="iconId">The icon ID.</param>
    /// <returns>The <see cref="TexFile"/> containing the icon.</returns>
    public TexFile? GetIcon(string? type, uint iconId)
    {
        type ??= string.Empty;
        if (type.Length > 0 && !type.EndsWith("/"))
            type += "/";

        var filePath = string.Format(IconFileFormat, iconId / 1000, type, iconId);
        var file = this.GetFile<TexFile>(filePath);

        if (type == string.Empty || file != default)
            return file;

        // Couldn't get specific type, try for generic version.
        filePath = string.Format(IconFileFormat, iconId / 1000, string.Empty, iconId);
        file = this.GetFile<TexFile>(filePath);
        return file;
    }

    /// <summary>
    /// Get a <see cref="TexFile"/> containing the HQ icon with the given ID.
    /// </summary>
    /// <param name="iconId">The icon ID.</param>
    /// <returns>The <see cref="TexFile"/> containing the icon.</returns>
    public TexFile? GetHqIcon(uint iconId)
        => this.GetIcon(true, iconId);

    /// <summary>
    /// Get the passed <see cref="TexFile"/> as a drawable ImGui TextureWrap.
    /// </summary>
    /// <param name="tex">The Lumina <see cref="TexFile"/>.</param>
    /// <returns>A <see cref="TextureWrap"/> that can be used to draw the texture.</returns>
    public TextureWrap? GetImGuiTexture(TexFile? tex)
    {
        return tex == null ? null : Service<InterfaceManager>.Get().LoadImageRaw(tex.GetRgbaImageData(), tex.Header.Width, tex.Header.Height, 4);
    }

    /// <summary>
    /// Get the passed texture path as a drawable ImGui TextureWrap.
    /// </summary>
    /// <param name="path">The internal path to the texture.</param>
    /// <returns>A <see cref="TextureWrap"/> that can be used to draw the texture.</returns>
    public TextureWrap? GetImGuiTexture(string path)
        => this.GetImGuiTexture(this.GetFile<TexFile>(path));

    /// <summary>
    /// Get a <see cref="TextureWrap"/> containing the icon with the given ID.
    /// </summary>
    /// <param name="iconId">The icon ID.</param>
    /// <returns>The <see cref="TextureWrap"/> containing the icon.</returns>
    public TextureWrap? GetImGuiTextureIcon(uint iconId)
        => this.GetImGuiTexture(this.GetIcon(iconId));

    /// <summary>
    /// Get a <see cref="TextureWrap"/> containing the icon with the given ID, of the given quality.
    /// </summary>
    /// <param name="isHq">A value indicating whether the icon should be HQ.</param>
    /// <param name="iconId">The icon ID.</param>
    /// <returns>The <see cref="TextureWrap"/> containing the icon.</returns>
    public TextureWrap? GetImGuiTextureIcon(bool isHq, uint iconId)
        => this.GetImGuiTexture(this.GetIcon(isHq, iconId));

    /// <summary>
    /// Get a <see cref="TextureWrap"/> containing the icon with the given ID, of the given language.
    /// </summary>
    /// <param name="iconLanguage">The requested language.</param>
    /// <param name="iconId">The icon ID.</param>
    /// <returns>The <see cref="TextureWrap"/> containing the icon.</returns>
    public TextureWrap? GetImGuiTextureIcon(ClientLanguage iconLanguage, uint iconId)
        => this.GetImGuiTexture(this.GetIcon(iconLanguage, iconId));

    /// <summary>
    /// Get a <see cref="TextureWrap"/> containing the icon with the given ID, of the given type.
    /// </summary>
    /// <param name="type">The type of the icon (e.g. 'hq' to get the HQ variant of an item icon).</param>
    /// <param name="iconId">The icon ID.</param>
    /// <returns>The <see cref="TextureWrap"/> containing the icon.</returns>
    public TextureWrap? GetImGuiTextureIcon(string type, uint iconId)
        => this.GetImGuiTexture(this.GetIcon(type, iconId));

    /// <summary>
    /// Get a <see cref="TextureWrap"/> containing the HQ icon with the given ID.
    /// </summary>
    /// <param name="iconId">The icon ID.</param>
    /// <returns>The <see cref="TextureWrap"/> containing the icon.</returns>
    public TextureWrap? GetImGuiTextureHqIcon(uint iconId)
        => this.GetImGuiTexture(this.GetHqIcon(iconId));

    #endregion

    /// <summary>
    /// Dispose this DataManager.
    /// </summary>
    void IDisposable.Dispose()
    {
        this.luminaCancellationTokenSource.Cancel();
    }

    private class LauncherTroubleshootingInfo
    {
        public enum IndexIntegrityResult
        {
            Failed,
            Exception,
            NoGame,
            ReferenceNotFound,
            ReferenceFetchFailure,
            Success,
        }

        public IndexIntegrityResult IndexIntegrity { get; set; }
    }
}<|MERGE_RESOLUTION|>--- conflicted
+++ resolved
@@ -157,35 +157,12 @@
     /// </summary>
     public bool IsDataReady { get; private set; }
 
-<<<<<<< HEAD
-        /// <summary>
-        /// Get a <see cref="TexFile"/> containing the icon with the given ID, of the given language.
-        /// </summary>
-        /// <param name="iconLanguage">The requested language.</param>
-        /// <param name="iconId">The icon ID.</param>
-        /// <returns>The <see cref="TexFile"/> containing the icon.</returns>
-        public TexFile? GetIcon(ClientLanguage iconLanguage, uint iconId)
-        {
-            var type = iconLanguage switch
-            {
-                ClientLanguage.Japanese => "ja/",
-                ClientLanguage.English => "en/",
-                ClientLanguage.German => "de/",
-                ClientLanguage.French => "fr/",
-                ClientLanguage.ChineseSimplified => "chs/",
-                _ => throw new ArgumentOutOfRangeException(nameof(iconLanguage), $"Unknown Language: {iconLanguage}"),
-            };
-
-            return this.GetIcon(type, iconId);
-        }
-=======
     /// <summary>
     /// Gets a value indicating whether the game data files have been modified by another third-party tool.
     /// </summary>
     public bool HasModifiedGameDataFiles { get; private set; }
 
     #region Lumina Wrappers
->>>>>>> a49e9eb5
 
     /// <summary>
     /// Get an <see cref="ExcelSheet{T}"/> with the given Excel sheet row type.
@@ -278,6 +255,7 @@
             ClientLanguage.English => "en/",
             ClientLanguage.German => "de/",
             ClientLanguage.French => "fr/",
+            ClientLanguage.ChineseSimplified => "chs/",
             _ => throw new ArgumentOutOfRangeException(nameof(iconLanguage), $"Unknown Language: {iconLanguage}"),
         };
 
