using System;
using System.Collections.Generic;
using System.Collections.ObjectModel;
using System.Diagnostics;
using System.IO;
using System.Threading;

<<<<<<< HEAD
=======
using JetBrains.Annotations;
>>>>>>> 79a5cc1e
using Lumina;
using Lumina.Data;
using Lumina.Data.Files;
using Lumina.Excel;
using Newtonsoft.Json;
using Serilog;

namespace Dalamud.Data
{
    /// <summary>
    /// This class provides data for Dalamud-internal features, but can also be used by plugins if needed.
    /// </summary>
    public class DataManager : IDisposable
    {
<<<<<<< HEAD
        /// <summary>
        /// The current game client language.
        /// </summary>
        internal ClientLanguage Language;

        private const string IconFileFormat = "ui/icon/{0:D3}000/{1}{2:D6}.tex";
=======
        private const string IconFileFormat = "ui/icon/{0:D3}000/{1}{2:D6}.tex";

        /// <summary>
        /// A <see cref="Lumina"/> object which gives access to any excel/game data.
        /// </summary>
        private GameData gameData;

        private Thread luminaResourceThread;

        /// <summary>
        /// Initializes a new instance of the <see cref="DataManager"/> class.
        /// </summary>
        /// <param name="language">The language to load data with by default.</param>
        public DataManager(ClientLanguage language)
        {
            // Set up default values so plugins do not null-reference when data is being loaded.
            this.ServerOpCodes = new ReadOnlyDictionary<string, ushort>(new Dictionary<string, ushort>());

            this.Language = language;
        }

        /// <summary>
        /// Gets the current game client language.
        /// </summary>
        public ClientLanguage Language { get; private set; }

        /// <summary>
        /// Gets the OpCodes sent by the server to the client.
        /// </summary>
        public ReadOnlyDictionary<string, ushort> ServerOpCodes { get; private set; }

        /// <summary>
        /// Gets the OpCodes sent by the client to the server.
        /// </summary>
        [UsedImplicitly]
        public ReadOnlyDictionary<string, ushort> ClientOpCodes { get; private set; }

        /// <summary>
        /// Gets an <see cref="ExcelModule"/> object which gives access to any of the game's sheet data.
        /// </summary>
        public ExcelModule Excel => this.gameData?.Excel;

        /// <summary>
        /// Gets a value indicating whether Game Data is ready to be read.
        /// </summary>
        public bool IsDataReady { get; private set; }
>>>>>>> 79a5cc1e

        /// <summary>
        /// Initialize this data manager.
        /// </summary>
<<<<<<< HEAD
        private Lumina.GameData gameData;

        private Thread luminaResourceThread;

        /// <summary>
        /// Initializes a new instance of the <see cref="DataManager"/> class.
        /// </summary>
        /// <param name="language">The language to load data with by default.</param>
        public DataManager(ClientLanguage language)
        {
            // Set up default values so plugins do not null-reference when data is being loaded.
            this.ServerOpCodes = new ReadOnlyDictionary<string, ushort>(new Dictionary<string, ushort>());

            this.Language = language;
        }

        /// <summary>
        /// Gets the OpCodes sent by the server to the client.
        /// </summary>
        public ReadOnlyDictionary<string, ushort> ServerOpCodes { get; private set; }

        /// <summary>
        /// Gets the OpCodes sent by the client to the server.
        /// </summary>
        public ReadOnlyDictionary<string, ushort> ClientOpCodes { get; private set; }

        /// <summary>
        /// Gets an <see cref="ExcelModule"/> object which gives access to any of the game's sheet data.
        /// </summary>
        public ExcelModule Excel => this.gameData?.Excel;

        /// <summary>
        /// Gets a value indicating whether Game Data is ready to be read.
        /// </summary>
        public bool IsDataReady { get; private set; }

        /// <summary>
        /// Initialize this data manager.
        /// </summary>
=======
>>>>>>> 79a5cc1e
        /// <param name="baseDir">The directory to load data from.</param>
        public void Initialize(string baseDir)
        {
            try
            {
                Log.Verbose("Starting data load...");

                var zoneOpCodeDict =
                    JsonConvert.DeserializeObject<Dictionary<string, ushort>>(File.ReadAllText(Path.Combine(baseDir, "UIRes", "serveropcode.json")));
                this.ServerOpCodes = new ReadOnlyDictionary<string, ushort>(zoneOpCodeDict);

                Log.Verbose("Loaded {0} ServerOpCodes.", zoneOpCodeDict.Count);

                var clientOpCodeDict =
                    JsonConvert.DeserializeObject<Dictionary<string, ushort>>(File.ReadAllText(Path.Combine(baseDir, "UIRes", "clientopcode.json")));
                this.ClientOpCodes = new ReadOnlyDictionary<string, ushort>(clientOpCodeDict);

                Log.Verbose("Loaded {0} ClientOpCodes.", clientOpCodeDict.Count);

                var luminaOptions = new LuminaOptions
                {
                    CacheFileResources = true,

#if DEBUG
                    PanicOnSheetChecksumMismatch = true,
#else
                    PanicOnSheetChecksumMismatch = false,
#endif

                    DefaultExcelLanguage = this.Language switch {
                        ClientLanguage.Japanese => Lumina.Data.Language.Japanese,
                        ClientLanguage.English => Lumina.Data.Language.English,
                        ClientLanguage.German => Lumina.Data.Language.German,
                        ClientLanguage.French => Lumina.Data.Language.French,
<<<<<<< HEAD
                        ClientLanguage.ChineseSimplified => Lumina.Data.Language.ChineseSimplified,
                        _ => throw new ArgumentOutOfRangeException(
                                 nameof(this.Language),
                                 "Unknown Language: " + this.Language),
                    },
                };

                this.gameData = new GameData(Path.Combine(Path.GetDirectoryName(Process.GetCurrentProcess().MainModule.FileName), "sqpack"), luminaOptions);
=======
                        _ => throw new ArgumentOutOfRangeException(
                                 nameof(this.Language),
                                 @"Unknown Language: " + this.Language),
                    },
                };

                var processModule = Process.GetCurrentProcess().MainModule;
                if (processModule != null)
                {
                    this.gameData =
                        new GameData(
                            Path.Combine(
                                Path.GetDirectoryName(processModule.FileName) !,
                                "sqpack"), luminaOptions);
                }
>>>>>>> 79a5cc1e

                Log.Information("Lumina is ready: {0}", this.gameData.DataPath);

                this.IsDataReady = true;

                this.luminaResourceThread = new Thread(() =>
                {
                    while (true)
                    {
                        if (this.gameData.FileHandleManager.HasPendingFileLoads)
                        {
                            this.gameData.ProcessFileHandleQueue();
                        }
                        else
                        {
                            Thread.Sleep(5);
                        }
                    }

                    // ReSharper disable once FunctionNeverReturns
                });
                this.luminaResourceThread.Start();
            }
            catch (Exception ex)
            {
                Log.Error(ex, "Could not download data.");
            }
        }

        #region Lumina Wrappers

        /// <summary>
        /// Get an <see cref="ExcelSheet{T}"/> with the given Excel sheet row type.
        /// </summary>
        /// <typeparam name="T">The excel sheet type to get.</typeparam>
        /// <returns>The <see cref="ExcelSheet{T}"/>, giving access to game rows.</returns>
        public ExcelSheet<T> GetExcelSheet<T>() where T : ExcelRow
        {
            return this.Excel.GetSheet<T>();
        }

        /// <summary>
        /// Get an <see cref="ExcelSheet{T}"/> with the given Excel sheet row type with a specified language.
        /// </summary>
        /// <param name="language">Language of the sheet to get.</param>
        /// <typeparam name="T">The excel sheet type to get.</typeparam>
        /// <returns>The <see cref="ExcelSheet{T}"/>, giving access to game rows.</returns>
        public ExcelSheet<T> GetExcelSheet<T>(ClientLanguage language) where T : ExcelRow
        {
            var lang = language switch {
                ClientLanguage.Japanese => Lumina.Data.Language.Japanese,
                ClientLanguage.English => Lumina.Data.Language.English,
                ClientLanguage.German => Lumina.Data.Language.German,
                ClientLanguage.French => Lumina.Data.Language.French,
<<<<<<< HEAD
                ClientLanguage.ChineseSimplified => Lumina.Data.Language.ChineseSimplified,
                _ => throw new ArgumentOutOfRangeException(nameof(this.Language), "Unknown Language: " + this.Language)
=======
                _ => throw new ArgumentOutOfRangeException(nameof(this.Language), @"Unknown Language: " + this.Language)
>>>>>>> 79a5cc1e
            };
            return this.Excel.GetSheet<T>(lang);
        }

        /// <summary>
        /// Get a <see cref="FileResource"/> with the given path.
        /// </summary>
        /// <param name="path">The path inside of the game files.</param>
        /// <returns>The <see cref="FileResource"/> of the file.</returns>
        public FileResource GetFile(string path)
        {
            return this.GetFile<FileResource>(path);
        }

        /// <summary>
        /// Get a <see cref="FileResource"/> with the given path, of the given type.
        /// </summary>
        /// <typeparam name="T">The type of resource.</typeparam>
        /// <param name="path">The path inside of the game files.</param>
        /// <returns>The <see cref="FileResource"/> of the file.</returns>
        public T GetFile<T>(string path) where T : FileResource
        {
<<<<<<< HEAD
            ParsedFilePath filePath = GameData.ParseFilePath(path);
=======
            var filePath = GameData.ParseFilePath(path);
>>>>>>> 79a5cc1e
            if (filePath == null)
                return default;
            return this.gameData.Repositories.TryGetValue(filePath.Repository, out var repository) ? repository.GetFile<T>(filePath.Category, filePath) : default(T);
        }

        /// <summary>
        /// Check if the file with the given path exists within the game's index files.
        /// </summary>
        /// <param name="path">The path inside of the game files.</param>
        /// <returns>True if the file exists.</returns>
        public bool FileExists(string path)
        {
            return this.gameData.FileExists(path);
        }

        /// <summary>
        /// Get a <see cref="TexFile"/> containing the icon with the given ID.
        /// </summary>
        /// <param name="iconId">The icon ID.</param>
        /// <returns>The <see cref="TexFile"/> containing the icon.</returns>
        public TexFile GetIcon(int iconId)
        {
            return this.GetIcon(this.Language, iconId);
        }

        /// <summary>
        /// Get a <see cref="TexFile"/> containing the icon with the given ID, of the given language.
        /// </summary>
        /// <param name="iconLanguage">The requested language.</param>
        /// <param name="iconId">The icon ID.</param>
        /// <returns>The <see cref="TexFile"/> containing the icon.</returns>
        public TexFile GetIcon(ClientLanguage iconLanguage, int iconId)
        {
            var type = iconLanguage switch {
                ClientLanguage.Japanese => "ja/",
                ClientLanguage.English => "en/",
                ClientLanguage.German => "de/",
                ClientLanguage.French => "fr/",
<<<<<<< HEAD
                ClientLanguage.ChineseSimplified => "chs/",
                _ => throw new ArgumentOutOfRangeException(nameof(this.Language), "Unknown Language: " + this.Language)
=======
                _ => throw new ArgumentOutOfRangeException(nameof(this.Language), @"Unknown Language: " + this.Language)
>>>>>>> 79a5cc1e
            };

            return this.GetIcon(type, iconId);
        }

        /// <summary>
        /// Get a <see cref="TexFile"/> containing the icon with the given ID, of the given type.
        /// </summary>
        /// <param name="type">The type of the icon (e.g. 'hq' to get the HQ variant of an item icon).</param>
        /// <param name="iconId">The icon ID.</param>
        /// <returns>The <see cref="TexFile"/> containing the icon.</returns>
        public TexFile GetIcon(string type, int iconId)
        {
            type ??= string.Empty;
            if (type.Length > 0 && !type.EndsWith("/"))
                type += "/";

            var filePath = string.Format(IconFileFormat, iconId / 1000, type, iconId);
            var file = this.GetFile<TexFile>(filePath);

            if (file != default(TexFile) || type.Length <= 0) return file;

            // Couldn't get specific type, try for generic version.
            filePath = string.Format(IconFileFormat, iconId / 1000, string.Empty, iconId);
            file = this.GetFile<TexFile>(filePath);
            return file;
        }

        #endregion

        /// <summary>
        /// Dispose this DataManager.
        /// </summary>
        public void Dispose()
        {
            this.luminaResourceThread.Abort();
        }
    }
}<|MERGE_RESOLUTION|>--- conflicted
+++ resolved
@@ -5,10 +5,7 @@
 using System.IO;
 using System.Threading;
 
-<<<<<<< HEAD
-=======
 using JetBrains.Annotations;
->>>>>>> 79a5cc1e
 using Lumina;
 using Lumina.Data;
 using Lumina.Data.Files;
@@ -23,14 +20,6 @@
     /// </summary>
     public class DataManager : IDisposable
     {
-<<<<<<< HEAD
-        /// <summary>
-        /// The current game client language.
-        /// </summary>
-        internal ClientLanguage Language;
-
-        private const string IconFileFormat = "ui/icon/{0:D3}000/{1}{2:D6}.tex";
-=======
         private const string IconFileFormat = "ui/icon/{0:D3}000/{1}{2:D6}.tex";
 
         /// <summary>
@@ -77,53 +66,10 @@
         /// Gets a value indicating whether Game Data is ready to be read.
         /// </summary>
         public bool IsDataReady { get; private set; }
->>>>>>> 79a5cc1e
 
         /// <summary>
         /// Initialize this data manager.
         /// </summary>
-<<<<<<< HEAD
-        private Lumina.GameData gameData;
-
-        private Thread luminaResourceThread;
-
-        /// <summary>
-        /// Initializes a new instance of the <see cref="DataManager"/> class.
-        /// </summary>
-        /// <param name="language">The language to load data with by default.</param>
-        public DataManager(ClientLanguage language)
-        {
-            // Set up default values so plugins do not null-reference when data is being loaded.
-            this.ServerOpCodes = new ReadOnlyDictionary<string, ushort>(new Dictionary<string, ushort>());
-
-            this.Language = language;
-        }
-
-        /// <summary>
-        /// Gets the OpCodes sent by the server to the client.
-        /// </summary>
-        public ReadOnlyDictionary<string, ushort> ServerOpCodes { get; private set; }
-
-        /// <summary>
-        /// Gets the OpCodes sent by the client to the server.
-        /// </summary>
-        public ReadOnlyDictionary<string, ushort> ClientOpCodes { get; private set; }
-
-        /// <summary>
-        /// Gets an <see cref="ExcelModule"/> object which gives access to any of the game's sheet data.
-        /// </summary>
-        public ExcelModule Excel => this.gameData?.Excel;
-
-        /// <summary>
-        /// Gets a value indicating whether Game Data is ready to be read.
-        /// </summary>
-        public bool IsDataReady { get; private set; }
-
-        /// <summary>
-        /// Initialize this data manager.
-        /// </summary>
-=======
->>>>>>> 79a5cc1e
         /// <param name="baseDir">The directory to load data from.</param>
         public void Initialize(string baseDir)
         {
@@ -158,16 +104,8 @@
                         ClientLanguage.English => Lumina.Data.Language.English,
                         ClientLanguage.German => Lumina.Data.Language.German,
                         ClientLanguage.French => Lumina.Data.Language.French,
-<<<<<<< HEAD
                         ClientLanguage.ChineseSimplified => Lumina.Data.Language.ChineseSimplified,
-                        _ => throw new ArgumentOutOfRangeException(
-                                 nameof(this.Language),
-                                 "Unknown Language: " + this.Language),
-                    },
-                };
-
-                this.gameData = new GameData(Path.Combine(Path.GetDirectoryName(Process.GetCurrentProcess().MainModule.FileName), "sqpack"), luminaOptions);
-=======
+
                         _ => throw new ArgumentOutOfRangeException(
                                  nameof(this.Language),
                                  @"Unknown Language: " + this.Language),
@@ -183,7 +121,6 @@
                                 Path.GetDirectoryName(processModule.FileName) !,
                                 "sqpack"), luminaOptions);
                 }
->>>>>>> 79a5cc1e
 
                 Log.Information("Lumina is ready: {0}", this.gameData.DataPath);
 
@@ -234,16 +171,12 @@
         public ExcelSheet<T> GetExcelSheet<T>(ClientLanguage language) where T : ExcelRow
         {
             var lang = language switch {
-                ClientLanguage.Japanese => Lumina.Data.Language.Japanese,
-                ClientLanguage.English => Lumina.Data.Language.English,
-                ClientLanguage.German => Lumina.Data.Language.German,
-                ClientLanguage.French => Lumina.Data.Language.French,
-<<<<<<< HEAD
+                ClientLanguage.Japanese => Language.Japanese,
+                ClientLanguage.English => Language.English,
+                ClientLanguage.German => Language.German,
+                ClientLanguage.French => Language.French,
                 ClientLanguage.ChineseSimplified => Lumina.Data.Language.ChineseSimplified,
-                _ => throw new ArgumentOutOfRangeException(nameof(this.Language), "Unknown Language: " + this.Language)
-=======
-                _ => throw new ArgumentOutOfRangeException(nameof(this.Language), @"Unknown Language: " + this.Language)
->>>>>>> 79a5cc1e
+                _ => throw new ArgumentOutOfRangeException(nameof(this.language), "Unknown Language: " + this.language)
             };
             return this.Excel.GetSheet<T>(lang);
         }
@@ -266,11 +199,7 @@
         /// <returns>The <see cref="FileResource"/> of the file.</returns>
         public T GetFile<T>(string path) where T : FileResource
         {
-<<<<<<< HEAD
-            ParsedFilePath filePath = GameData.ParseFilePath(path);
-=======
             var filePath = GameData.ParseFilePath(path);
->>>>>>> 79a5cc1e
             if (filePath == null)
                 return default;
             return this.gameData.Repositories.TryGetValue(filePath.Repository, out var repository) ? repository.GetFile<T>(filePath.Category, filePath) : default(T);
@@ -309,12 +238,8 @@
                 ClientLanguage.English => "en/",
                 ClientLanguage.German => "de/",
                 ClientLanguage.French => "fr/",
-<<<<<<< HEAD
                 ClientLanguage.ChineseSimplified => "chs/",
-                _ => throw new ArgumentOutOfRangeException(nameof(this.Language), "Unknown Language: " + this.Language)
-=======
                 _ => throw new ArgumentOutOfRangeException(nameof(this.Language), @"Unknown Language: " + this.Language)
->>>>>>> 79a5cc1e
             };
 
             return this.GetIcon(type, iconId);
