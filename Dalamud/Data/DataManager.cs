--- conflicted
+++ resolved
@@ -250,162 +250,6 @@
     public bool FileExists(string path) 
         => this.GameData.FileExists(path);
 
-<<<<<<< HEAD
-    /// <summary>
-    /// Get a <see cref="TexFile"/> containing the icon with the given ID.
-    /// </summary>
-    /// <param name="iconId">The icon ID.</param>
-    /// <returns>The <see cref="TexFile"/> containing the icon.</returns>
-    [Obsolete("Use ITextureProvider instead")]
-    public TexFile? GetIcon(uint iconId) 
-        => this.GetIcon(this.Language, iconId, false);
-
-    /// <inheritdoc/>
-    [Obsolete("Use ITextureProvider instead")]
-    public TexFile? GetIcon(uint iconId, bool highResolution)
-        => this.GetIcon(this.Language, iconId, highResolution);
-
-    /// <inheritdoc/>
-    [Obsolete("Use ITextureProvider instead")]
-    public TexFile? GetIcon(bool isHq, uint iconId)
-    {
-        var type = isHq ? "hq/" : string.Empty;
-        return this.GetIcon(type, iconId);
-    }
-
-    /// <summary>
-    /// Get a <see cref="TexFile"/> containing the icon with the given ID, of the given language.
-    /// </summary>
-    /// <param name="iconLanguage">The requested language.</param>
-    /// <param name="iconId">The icon ID.</param>
-    /// <returns>The <see cref="TexFile"/> containing the icon.</returns>
-    [Obsolete("Use ITextureProvider instead")]
-    public TexFile? GetIcon(ClientLanguage iconLanguage, uint iconId)
-        => this.GetIcon(iconLanguage, iconId, false);
-
-    /// <inheritdoc/>
-    [Obsolete("Use ITextureProvider instead")]
-    public TexFile? GetIcon(ClientLanguage iconLanguage, uint iconId, bool highResolution)
-    {
-        var type = iconLanguage switch
-        {
-            ClientLanguage.Japanese => "ja/",
-            ClientLanguage.English => "en/",
-            ClientLanguage.German => "de/",
-            ClientLanguage.French => "fr/",
-            ClientLanguage.ChineseSimplified => "chs/",
-            _ => throw new ArgumentOutOfRangeException(nameof(iconLanguage), $"Unknown Language: {iconLanguage}"),
-        };
-
-        return this.GetIcon(type, iconId, highResolution);
-    }
-
-    /// <summary>
-    /// Get a <see cref="TexFile"/> containing the icon with the given ID, of the given type.
-    /// </summary>
-    /// <param name="type">The type of the icon (e.g. 'hq' to get the HQ variant of an item icon).</param>
-    /// <param name="iconId">The icon ID.</param>
-    /// <returns>The <see cref="TexFile"/> containing the icon.</returns>
-    [Obsolete("Use ITextureProvider instead")]
-    public TexFile? GetIcon(string? type, uint iconId)
-        => this.GetIcon(type, iconId, false);
-
-    /// <inheritdoc/>
-    [Obsolete("Use ITextureProvider instead")]
-    public TexFile? GetIcon(string? type, uint iconId, bool highResolution)
-    {
-        var format = highResolution ? HighResolutionIconFileFormat : IconFileFormat;
-        
-        type ??= string.Empty;
-        if (type.Length > 0 && !type.EndsWith("/"))
-            type += "/";
-
-        var filePath = string.Format(format, iconId / 1000, type, iconId);
-        var file = this.GetFile<TexFile>(filePath);
-
-        if (type == string.Empty || file != default)
-            return file;
-
-        // Couldn't get specific type, try for generic version.
-        filePath = string.Format(format, iconId / 1000, string.Empty, iconId);
-        file = this.GetFile<TexFile>(filePath);
-        return file;
-    }
-
-    /// <inheritdoc/>
-    [Obsolete("Use ITextureProvider instead")]
-    public TexFile? GetHqIcon(uint iconId)
-        => this.GetIcon(true, iconId);
-
-    /// <inheritdoc/>
-    [Obsolete("Use ITextureProvider instead")]
-    [return: NotNullIfNotNull(nameof(tex))]
-    public TextureWrap? GetImGuiTexture(TexFile? tex)
-    {
-        if (tex is null)
-            return null;
-
-        var im = Service<InterfaceManager>.Get();
-        var buffer = tex.TextureBuffer;
-        var bpp = 1 << (((int)tex.Header.Format & (int)TexFile.TextureFormat.BppMask) >>
-                        (int)TexFile.TextureFormat.BppShift);
-
-        var (dxgiFormat, conversion) = TexFile.GetDxgiFormatFromTextureFormat(tex.Header.Format, false);
-        if (conversion != TexFile.DxgiFormatConversion.NoConversion || !im.SupportsDxgiFormat((Format)dxgiFormat))
-        {
-            dxgiFormat = (int)Format.B8G8R8A8_UNorm;
-            buffer = buffer.Filter(0, 0, TexFile.TextureFormat.B8G8R8A8);
-            bpp = 32;
-        }
-
-        var pitch = buffer is BlockCompressionTextureBuffer
-                        ? Math.Max(1, (buffer.Width + 3) / 4) * 2 * bpp
-                        : ((buffer.Width * bpp) + 7) / 8;
-        return im.LoadImageFromDxgiFormat(buffer.RawData, pitch, buffer.Width, buffer.Height, (Format)dxgiFormat);
-    }
-    
-    /// <inheritdoc/>
-    [Obsolete("Use ITextureProvider instead")]
-    public TextureWrap? GetImGuiTexture(string path)
-        => this.GetImGuiTexture(this.GetFile<TexFile>(path));
-
-    /// <summary>
-    /// Get a <see cref="TextureWrap"/> containing the icon with the given ID.
-    /// </summary>
-    /// <param name="iconId">The icon ID.</param>
-    /// <returns>The <see cref="TextureWrap"/> containing the icon.</returns>
-    /// TODO(v9): remove in api9 in favor of GetImGuiTextureIcon(uint iconId, bool highResolution)
-    [Obsolete("Use ITextureProvider instead")]
-    public TextureWrap? GetImGuiTextureIcon(uint iconId) 
-        => this.GetImGuiTexture(this.GetIcon(iconId, false));
-
-    /// <inheritdoc/>
-    [Obsolete("Use ITextureProvider instead")]
-    public TextureWrap? GetImGuiTextureIcon(uint iconId, bool highResolution)
-        => this.GetImGuiTexture(this.GetIcon(iconId, highResolution));
-
-    /// <inheritdoc/>
-    [Obsolete("Use ITextureProvider instead")]
-    public TextureWrap? GetImGuiTextureIcon(bool isHq, uint iconId)
-        => this.GetImGuiTexture(this.GetIcon(isHq, iconId));
-
-    /// <inheritdoc/>
-    [Obsolete("Use ITextureProvider instead")]
-    public TextureWrap? GetImGuiTextureIcon(ClientLanguage iconLanguage, uint iconId)
-        => this.GetImGuiTexture(this.GetIcon(iconLanguage, iconId));
-
-    /// <inheritdoc/>
-    [Obsolete("Use ITextureProvider instead")]
-    public TextureWrap? GetImGuiTextureIcon(string type, uint iconId)
-        => this.GetImGuiTexture(this.GetIcon(type, iconId));
-
-    /// <inheritdoc/>
-    [Obsolete("Use ITextureProvider instead")]
-    public TextureWrap? GetImGuiTextureHqIcon(uint iconId)
-        => this.GetImGuiTexture(this.GetHqIcon(iconId));
-
-=======
->>>>>>> 5f62c703
     #endregion
 
     /// <inheritdoc/>
