--- conflicted
+++ resolved
@@ -138,7 +138,6 @@
         }
     }
 
-<<<<<<< HEAD
     /// <summary>
     /// 为国服服务器临时修正isPublic & DataCenter数据.
     /// </summary>
@@ -230,9 +229,7 @@
     /// <summary>
     /// Gets the current game client language.
     /// </summary>
-=======
-    /// <inheritdoc/>
->>>>>>> 130a57f8
+    /// <inheritdoc/>
     public ClientLanguage Language { get; private set; }
 
     /// <inheritdoc/>
@@ -260,22 +257,9 @@
     public ExcelSheet<T>? GetExcelSheet<T>() where T : ExcelRow 
         => this.Excel.GetSheet<T>();
 
-<<<<<<< HEAD
-    /// <summary>
-    /// Get an <see cref="ExcelSheet{T}"/> with the given Excel sheet row type with a specified language.
-    /// </summary>
-    /// <param name="language">Language of the sheet to get.</param>
-    /// <typeparam name="T">The excel sheet type to get.</typeparam>
-    /// <returns>The <see cref="ExcelSheet{T}"/>, giving access to game rows.</returns>
-    public ExcelSheet<T>? GetExcelSheet<T>(ClientLanguage language) where T : ExcelRow
-    {
-        return this.Excel.GetSheet<T>(ClientLanguage.ChineseSimplified.ToLumina());
-    }
-=======
     /// <inheritdoc/>
     public ExcelSheet<T>? GetExcelSheet<T>(ClientLanguage language) where T : ExcelRow 
-        => this.Excel.GetSheet<T>(language.ToLumina());
->>>>>>> 130a57f8
+        => this.Excel.GetSheet<T>(ClientLanguage.ChineseSimplified.ToLumina());
 
     /// <inheritdoc/>
     public FileResource? GetFile(string path) 
