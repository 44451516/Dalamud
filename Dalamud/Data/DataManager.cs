--- conflicted
+++ resolved
@@ -73,12 +73,175 @@
         /// </summary>
         public bool IsDataReady { get; private set; }
 
-<<<<<<< HEAD
+        #region Lumina Wrappers
+
+        /// <summary>
+        /// Get an <see cref="ExcelSheet{T}"/> with the given Excel sheet row type.
+        /// </summary>
+        /// <typeparam name="T">The excel sheet type to get.</typeparam>
+        /// <returns>The <see cref="ExcelSheet{T}"/>, giving access to game rows.</returns>
+        public ExcelSheet<T> GetExcelSheet<T>() where T : ExcelRow
+        {
+            return this.Excel.GetSheet<T>();
+        }
+
+        /// <summary>
+        /// Get an <see cref="ExcelSheet{T}"/> with the given Excel sheet row type with a specified language.
+        /// </summary>
+        /// <param name="language">Language of the sheet to get.</param>
+        /// <typeparam name="T">The excel sheet type to get.</typeparam>
+        /// <returns>The <see cref="ExcelSheet{T}"/>, giving access to game rows.</returns>
+        public ExcelSheet<T> GetExcelSheet<T>(ClientLanguage language) where T : ExcelRow
+        {
+            var lang = language switch
+            {
+                ClientLanguage.Japanese => Lumina.Data.Language.Japanese,
+                ClientLanguage.English => Lumina.Data.Language.English,
+                ClientLanguage.German => Lumina.Data.Language.German,
+                ClientLanguage.French => Lumina.Data.Language.French,
+                ClientLanguage.ChineseSimplified => Lumina.Data.Language.ChineseSimplified,
+                _ => throw new ArgumentOutOfRangeException(nameof(this.Language), $"Unknown Language: {this.Language}"),
+            };
+            return this.Excel.GetSheet<T>(lang);
+        }
+
+        /// <summary>
+        /// Get a <see cref="FileResource"/> with the given path.
+        /// </summary>
+        /// <param name="path">The path inside of the game files.</param>
+        /// <returns>The <see cref="FileResource"/> of the file.</returns>
+        public FileResource GetFile(string path)
+        {
+            return this.GetFile<FileResource>(path);
+        }
+
+        /// <summary>
+        /// Get a <see cref="FileResource"/> with the given path, of the given type.
+        /// </summary>
+        /// <typeparam name="T">The type of resource.</typeparam>
+        /// <param name="path">The path inside of the game files.</param>
+        /// <returns>The <see cref="FileResource"/> of the file.</returns>
+        public T GetFile<T>(string path) where T : FileResource
+        {
+            var filePath = GameData.ParseFilePath(path);
+            if (filePath == null)
+                return default;
+            return this.gameData.Repositories.TryGetValue(filePath.Repository, out var repository) ? repository.GetFile<T>(filePath.Category, filePath) : default;
+        }
+
+        /// <summary>
+        /// Check if the file with the given path exists within the game's index files.
+        /// </summary>
+        /// <param name="path">The path inside of the game files.</param>
+        /// <returns>True if the file exists.</returns>
+        public bool FileExists(string path)
+        {
+            return this.gameData.FileExists(path);
+        }
+
+        /// <summary>
+        /// Get a <see cref="TexFile"/> containing the icon with the given ID.
+        /// </summary>
+        /// <param name="iconId">The icon ID.</param>
+        /// <returns>The <see cref="TexFile"/> containing the icon.</returns>
+        public TexFile GetIcon(int iconId)
+        {
+            return this.GetIcon(this.Language, iconId);
+        }
+
+        /// <summary>
+        /// Get a <see cref="TexFile"/> containing the icon with the given ID, of the given language.
+        /// </summary>
+        /// <param name="iconLanguage">The requested language.</param>
+        /// <param name="iconId">The icon ID.</param>
+        /// <returns>The <see cref="TexFile"/> containing the icon.</returns>
+        public TexFile GetIcon(ClientLanguage iconLanguage, int iconId)
+        {
+            var type = iconLanguage switch
+            {
+                ClientLanguage.Japanese => "ja/",
+                ClientLanguage.English => "en/",
+                ClientLanguage.German => "de/",
+                ClientLanguage.French => "fr/",
+                ClientLanguage.ChineseSimplified => "chs/",
+                _ => throw new ArgumentOutOfRangeException(nameof(this.Language), $"Unknown Language: {this.Language}"),
+            };
+
+            return this.GetIcon(type, iconId);
+        }
+
+        /// <summary>
+        /// Get a <see cref="TexFile"/> containing the icon with the given ID, of the given type.
+        /// </summary>
+        /// <param name="type">The type of the icon (e.g. 'hq' to get the HQ variant of an item icon).</param>
+        /// <param name="iconId">The icon ID.</param>
+        /// <returns>The <see cref="TexFile"/> containing the icon.</returns>
+        public TexFile GetIcon(string type, int iconId)
+        {
+            type ??= string.Empty;
+            if (type.Length > 0 && !type.EndsWith("/"))
+                type += "/";
+
+            var filePath = string.Format(IconFileFormat, iconId / 1000, type, iconId);
+            var file = this.GetFile<TexFile>(filePath);
+
+            if (file != default(TexFile) || type.Length <= 0) return file;
+
+            // Couldn't get specific type, try for generic version.
+            filePath = string.Format(IconFileFormat, iconId / 1000, string.Empty, iconId);
+            file = this.GetFile<TexFile>(filePath);
+            return file;
+        }
+
+        /// <summary>
+        /// Get the passed <see cref="TexFile"/> as a drawable ImGui TextureWrap.
+        /// </summary>
+        /// <param name="tex">The Lumina <see cref="TexFile"/>.</param>
+        /// <returns>A <see cref="TextureWrap"/> that can be used to draw the texture.</returns>
+        public TextureWrap GetImGuiTexture(TexFile tex)
+            => this.interfaceManager.LoadImageRaw(tex.GetRgbaImageData(), tex.Header.Width, tex.Header.Height, 4);
+
+        /// <summary>
+        /// Get the passed texture path as a drawable ImGui TextureWrap.
+        /// </summary>
+        /// <param name="path">The internal path to the texture.</param>
+        /// <returns>A <see cref="TextureWrap"/> that can be used to draw the texture.</returns>
+        public TextureWrap GetImGuiTexture(string path)
+            => this.GetImGuiTexture(this.GetFile<TexFile>(path));
+
+        /// <summary>
+        /// Get a <see cref="TextureWrap"/> containing the icon with the given ID, of the given language.
+        /// </summary>
+        /// <param name="iconLanguage">The requested language.</param>
+        /// <param name="iconId">The icon ID.</param>
+        /// <returns>The <see cref="TextureWrap"/> containing the icon.</returns>
+        public TextureWrap GetImGuiTextureIcon(ClientLanguage iconLanguage, int iconId)
+            => this.GetImGuiTexture(this.GetIcon(iconLanguage, iconId));
+
+        /// <summary>
+        /// Get a <see cref="TextureWrap"/> containing the icon with the given ID, of the given type.
+        /// </summary>
+        /// <param name="type">The type of the icon (e.g. 'hq' to get the HQ variant of an item icon).</param>
+        /// <param name="iconId">The icon ID.</param>
+        /// <returns>The <see cref="TextureWrap"/> containing the icon.</returns>
+        public TextureWrap GetImGuiTextureIcon(string type, int iconId)
+            => this.GetImGuiTexture(this.GetIcon(type, iconId));
+
+        #endregion
+
+        /// <summary>
+        /// Dispose this DataManager.
+        /// </summary>
+        public void Dispose()
+        {
+            this.luminaResourceThread.Abort();
+        }
+
         /// <summary>
         /// Initialize this data manager.
         /// </summary>
         /// <param name="baseDir">The directory to load data from.</param>
-        public void Initialize(string baseDir)
+        internal void Initialize(string baseDir)
         {
             try
             {
@@ -106,13 +269,12 @@
                     PanicOnSheetChecksumMismatch = false,
 #endif
 
-                    DefaultExcelLanguage = this.Language switch {
+                    DefaultExcelLanguage = this.Language switch
+                    {
                         ClientLanguage.Japanese => Lumina.Data.Language.Japanese,
                         ClientLanguage.English => Lumina.Data.Language.English,
                         ClientLanguage.German => Lumina.Data.Language.German,
                         ClientLanguage.French => Lumina.Data.Language.French,
-                        ClientLanguage.ChineseSimplified => Lumina.Data.Language.ChineseSimplified,
-
                         _ => throw new ArgumentOutOfRangeException(
                                  nameof(this.Language),
                                  @"Unknown Language: " + this.Language),
@@ -122,11 +284,7 @@
                 var processModule = Process.GetCurrentProcess().MainModule;
                 if (processModule != null)
                 {
-                    this.gameData =
-                        new GameData(
-                            Path.Combine(
-                                Path.GetDirectoryName(processModule.FileName) !,
-                                "sqpack"), luminaOptions);
+                    this.gameData = new GameData(Path.Combine(Path.GetDirectoryName(processModule.FileName), "sqpack"), luminaOptions);
                 }
 
                 Log.Information("Lumina is ready: {0}", this.gameData.DataPath);
@@ -156,257 +314,5 @@
                 Log.Error(ex, "Could not download data.");
             }
         }
-
-=======
->>>>>>> bff8488a
-        #region Lumina Wrappers
-
-        /// <summary>
-        /// Get an <see cref="ExcelSheet{T}"/> with the given Excel sheet row type.
-        /// </summary>
-        /// <typeparam name="T">The excel sheet type to get.</typeparam>
-        /// <returns>The <see cref="ExcelSheet{T}"/>, giving access to game rows.</returns>
-        public ExcelSheet<T> GetExcelSheet<T>() where T : ExcelRow
-        {
-            return this.Excel.GetSheet<T>();
-        }
-
-        /// <summary>
-        /// Get an <see cref="ExcelSheet{T}"/> with the given Excel sheet row type with a specified language.
-        /// </summary>
-        /// <param name="language">Language of the sheet to get.</param>
-        /// <typeparam name="T">The excel sheet type to get.</typeparam>
-        /// <returns>The <see cref="ExcelSheet{T}"/>, giving access to game rows.</returns>
-        public ExcelSheet<T> GetExcelSheet<T>(ClientLanguage language) where T : ExcelRow
-        {
-            var lang = language switch
-            {
-                ClientLanguage.Japanese => Lumina.Data.Language.Japanese,
-                ClientLanguage.English => Lumina.Data.Language.English,
-                ClientLanguage.German => Lumina.Data.Language.German,
-                ClientLanguage.French => Lumina.Data.Language.French,
-<<<<<<< HEAD
-                ClientLanguage.ChineseSimplified => Lumina.Data.Language.ChineseSimplified,
-                _ => throw new ArgumentOutOfRangeException(nameof(language), "Unknown Language: " + language)
-=======
-                _ => throw new ArgumentOutOfRangeException(nameof(this.Language), $"Unknown Language: {this.Language}"),
->>>>>>> bff8488a
-            };
-            return this.Excel.GetSheet<T>(lang);
-        }
-
-        /// <summary>
-        /// Get a <see cref="FileResource"/> with the given path.
-        /// </summary>
-        /// <param name="path">The path inside of the game files.</param>
-        /// <returns>The <see cref="FileResource"/> of the file.</returns>
-        public FileResource GetFile(string path)
-        {
-            return this.GetFile<FileResource>(path);
-        }
-
-        /// <summary>
-        /// Get a <see cref="FileResource"/> with the given path, of the given type.
-        /// </summary>
-        /// <typeparam name="T">The type of resource.</typeparam>
-        /// <param name="path">The path inside of the game files.</param>
-        /// <returns>The <see cref="FileResource"/> of the file.</returns>
-        public T GetFile<T>(string path) where T : FileResource
-        {
-            var filePath = GameData.ParseFilePath(path);
-            if (filePath == null)
-                return default;
-            return this.gameData.Repositories.TryGetValue(filePath.Repository, out var repository) ? repository.GetFile<T>(filePath.Category, filePath) : default;
-        }
-
-        /// <summary>
-        /// Check if the file with the given path exists within the game's index files.
-        /// </summary>
-        /// <param name="path">The path inside of the game files.</param>
-        /// <returns>True if the file exists.</returns>
-        public bool FileExists(string path)
-        {
-            return this.gameData.FileExists(path);
-        }
-
-        /// <summary>
-        /// Get a <see cref="TexFile"/> containing the icon with the given ID.
-        /// </summary>
-        /// <param name="iconId">The icon ID.</param>
-        /// <returns>The <see cref="TexFile"/> containing the icon.</returns>
-        public TexFile GetIcon(int iconId)
-        {
-            return this.GetIcon(this.Language, iconId);
-        }
-
-        /// <summary>
-        /// Get a <see cref="TexFile"/> containing the icon with the given ID, of the given language.
-        /// </summary>
-        /// <param name="iconLanguage">The requested language.</param>
-        /// <param name="iconId">The icon ID.</param>
-        /// <returns>The <see cref="TexFile"/> containing the icon.</returns>
-        public TexFile GetIcon(ClientLanguage iconLanguage, int iconId)
-        {
-            var type = iconLanguage switch
-            {
-                ClientLanguage.Japanese => "ja/",
-                ClientLanguage.English => "en/",
-                ClientLanguage.German => "de/",
-                ClientLanguage.French => "fr/",
-<<<<<<< HEAD
-                ClientLanguage.ChineseSimplified => "chs/",
-                _ => throw new ArgumentOutOfRangeException(nameof(this.Language), @"Unknown Language: " + this.Language)
-=======
-                _ => throw new ArgumentOutOfRangeException(nameof(this.Language), $"Unknown Language: {this.Language}"),
->>>>>>> bff8488a
-            };
-
-            return this.GetIcon(type, iconId);
-        }
-
-        /// <summary>
-        /// Get a <see cref="TexFile"/> containing the icon with the given ID, of the given type.
-        /// </summary>
-        /// <param name="type">The type of the icon (e.g. 'hq' to get the HQ variant of an item icon).</param>
-        /// <param name="iconId">The icon ID.</param>
-        /// <returns>The <see cref="TexFile"/> containing the icon.</returns>
-        public TexFile GetIcon(string type, int iconId)
-        {
-            type ??= string.Empty;
-            if (type.Length > 0 && !type.EndsWith("/"))
-                type += "/";
-
-            var filePath = string.Format(IconFileFormat, iconId / 1000, type, iconId);
-            var file = this.GetFile<TexFile>(filePath);
-
-            if (file != default(TexFile) || type.Length <= 0) return file;
-
-            // Couldn't get specific type, try for generic version.
-            filePath = string.Format(IconFileFormat, iconId / 1000, string.Empty, iconId);
-            file = this.GetFile<TexFile>(filePath);
-            return file;
-        }
-
-        /// <summary>
-        /// Get the passed <see cref="TexFile"/> as a drawable ImGui TextureWrap.
-        /// </summary>
-        /// <param name="tex">The Lumina <see cref="TexFile"/>.</param>
-        /// <returns>A <see cref="TextureWrap"/> that can be used to draw the texture.</returns>
-        public TextureWrap GetImGuiTexture(TexFile tex)
-            => this.interfaceManager.LoadImageRaw(tex.GetRgbaImageData(), tex.Header.Width, tex.Header.Height, 4);
-
-        /// <summary>
-        /// Get the passed texture path as a drawable ImGui TextureWrap.
-        /// </summary>
-        /// <param name="path">The internal path to the texture.</param>
-        /// <returns>A <see cref="TextureWrap"/> that can be used to draw the texture.</returns>
-        public TextureWrap GetImGuiTexture(string path)
-            => this.GetImGuiTexture(this.GetFile<TexFile>(path));
-
-        /// <summary>
-        /// Get a <see cref="TextureWrap"/> containing the icon with the given ID, of the given language.
-        /// </summary>
-        /// <param name="iconLanguage">The requested language.</param>
-        /// <param name="iconId">The icon ID.</param>
-        /// <returns>The <see cref="TextureWrap"/> containing the icon.</returns>
-        public TextureWrap GetImGuiTextureIcon(ClientLanguage iconLanguage, int iconId)
-            => this.GetImGuiTexture(this.GetIcon(iconLanguage, iconId));
-
-        /// <summary>
-        /// Get a <see cref="TextureWrap"/> containing the icon with the given ID, of the given type.
-        /// </summary>
-        /// <param name="type">The type of the icon (e.g. 'hq' to get the HQ variant of an item icon).</param>
-        /// <param name="iconId">The icon ID.</param>
-        /// <returns>The <see cref="TextureWrap"/> containing the icon.</returns>
-        public TextureWrap GetImGuiTextureIcon(string type, int iconId)
-            => this.GetImGuiTexture(this.GetIcon(type, iconId));
-
-        #endregion
-
-        /// <summary>
-        /// Dispose this DataManager.
-        /// </summary>
-        public void Dispose()
-        {
-            this.luminaResourceThread.Abort();
-        }
-
-        /// <summary>
-        /// Initialize this data manager.
-        /// </summary>
-        /// <param name="baseDir">The directory to load data from.</param>
-        internal void Initialize(string baseDir)
-        {
-            try
-            {
-                Log.Verbose("Starting data load...");
-
-                var zoneOpCodeDict =
-                    JsonConvert.DeserializeObject<Dictionary<string, ushort>>(File.ReadAllText(Path.Combine(baseDir, "UIRes", "serveropcode.json")));
-                this.ServerOpCodes = new ReadOnlyDictionary<string, ushort>(zoneOpCodeDict);
-
-                Log.Verbose("Loaded {0} ServerOpCodes.", zoneOpCodeDict.Count);
-
-                var clientOpCodeDict =
-                    JsonConvert.DeserializeObject<Dictionary<string, ushort>>(File.ReadAllText(Path.Combine(baseDir, "UIRes", "clientopcode.json")));
-                this.ClientOpCodes = new ReadOnlyDictionary<string, ushort>(clientOpCodeDict);
-
-                Log.Verbose("Loaded {0} ClientOpCodes.", clientOpCodeDict.Count);
-
-                var luminaOptions = new LuminaOptions
-                {
-                    CacheFileResources = true,
-
-#if DEBUG
-                    PanicOnSheetChecksumMismatch = true,
-#else
-                    PanicOnSheetChecksumMismatch = false,
-#endif
-
-                    DefaultExcelLanguage = this.Language switch
-                    {
-                        ClientLanguage.Japanese => Lumina.Data.Language.Japanese,
-                        ClientLanguage.English => Lumina.Data.Language.English,
-                        ClientLanguage.German => Lumina.Data.Language.German,
-                        ClientLanguage.French => Lumina.Data.Language.French,
-                        _ => throw new ArgumentOutOfRangeException(
-                                 nameof(this.Language),
-                                 @"Unknown Language: " + this.Language),
-                    },
-                };
-
-                var processModule = Process.GetCurrentProcess().MainModule;
-                if (processModule != null)
-                {
-                    this.gameData = new GameData(Path.Combine(Path.GetDirectoryName(processModule.FileName), "sqpack"), luminaOptions);
-                }
-
-                Log.Information("Lumina is ready: {0}", this.gameData.DataPath);
-
-                this.IsDataReady = true;
-
-                this.luminaResourceThread = new Thread(() =>
-                {
-                    while (true)
-                    {
-                        if (this.gameData.FileHandleManager.HasPendingFileLoads)
-                        {
-                            this.gameData.ProcessFileHandleQueue();
-                        }
-                        else
-                        {
-                            Thread.Sleep(5);
-                        }
-                    }
-
-                    // ReSharper disable once FunctionNeverReturns
-                });
-                this.luminaResourceThread.Start();
-            }
-            catch (Exception ex)
-            {
-                Log.Error(ex, "Could not download data.");
-            }
-        }
     }
 }