--- conflicted
+++ resolved
@@ -1,9 +1,6 @@
 using Dalamud.Storage.Assets;
-<<<<<<< HEAD
-=======
 
 using TerraFX.Interop.DirectX;
->>>>>>> 75425a83
 
 namespace Dalamud;
 
