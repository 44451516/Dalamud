--- conflicted
+++ resolved
@@ -212,32 +212,6 @@
             }
         }
 
-<<<<<<< HEAD
-        private static LoggingLevelSwitch InitLogging(string baseDirectory)
-        {
-#if DEBUG
-            var logPath = Path.Combine(baseDirectory, "dalamud.log");
-            var oldPath = Path.Combine(baseDirectory, "dalamud.log.old");
-#else
-            var logPath = Path.Combine(baseDirectory, "dalamud.log");
-            var oldPath = Path.Combine(baseDirectory, "dalamud.log.old");
-#endif
-
-            CullLogFile(logPath, oldPath, 1 * 1024 * 1024);
-            CullLogFile(oldPath, null, 10 * 1024 * 1024);
-
-            var levelSwitch = new LoggingLevelSwitch(LogEventLevel.Verbose);
-            Log.Logger = new LoggerConfiguration()
-                .WriteTo.Async(a => a.File(logPath))
-                .WriteTo.Sink(SerilogEventSink.Instance)
-                .MinimumLevel.ControlledBy(levelSwitch)
-                .CreateLogger();
-
-            return levelSwitch;
-        }
-
-=======
->>>>>>> f9ab1dbf
         private static void CullLogFile(string logPath, string? oldPath, int cullingFileSize)
         {
             try
