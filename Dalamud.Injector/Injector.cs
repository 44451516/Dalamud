--- conflicted
+++ resolved
@@ -89,11 +89,7 @@
                 throw new Exception("Unable to allocate LoadLibraryW parameter");
 
             this.CallRemoteFunction(this.loadLibraryShellPtr, lpParameter, out var err);
-<<<<<<< HEAD
-            address = this.extMemory.Read<IntPtr>(this.loadLibraryRetPtr);
-=======
             this.extMemory.Read<IntPtr>(this.loadLibraryRetPtr, out address);
->>>>>>> f9ab1dbf
             if (address == IntPtr.Zero)
                 throw new Exception($"LoadLibraryW(\"{modulePath}\") failure: {new Win32Exception((int)err).Message} ({err})");
         }
@@ -109,21 +105,12 @@
             var functionNamePtr = this.WriteNullTerminatedASCIIString(functionName);
             var getProcAddressParams = new GetProcAddressParams(module, functionNamePtr);
             var lpParameter = this.circularBuffer.Add(ref getProcAddressParams);
-<<<<<<< HEAD
-            if (lpParameter == IntPtr.Zero)
-                throw new Exception("Unable to allocate GetProcAddress parameter ptr");
-
-            this.CallRemoteFunction(this.getProcAddressShellPtr, lpParameter, out var err);
-            address = this.extMemory.Read<IntPtr>(this.getProcAddressRetPtr);
-            if (address == IntPtr.Zero)
-=======
             if (lpParameter == 0)
                 throw new Exception("Unable to allocate GetProcAddress parameter ptr");
 
             this.CallRemoteFunction(this.getProcAddressShellPtr, lpParameter, out var err);
             this.extMemory.Read<nuint>(this.getProcAddressRetPtr, out address);
             if (address == 0)
->>>>>>> f9ab1dbf
                 throw new Exception($"GetProcAddress(0x{module:X}, \"{functionName}\") failure: {new Win32Exception((int)err).Message} ({err})");
         }
 
