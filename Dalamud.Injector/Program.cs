--- conflicted
+++ resolved
@@ -2,12 +2,6 @@
 using System.ComponentModel;
 using System.Diagnostics;
 using System.IO;
-<<<<<<< HEAD
-using System.IO.Compression;
-using System.Linq;
-using System.Net;
-=======
->>>>>>> bff8488a
 using System.Runtime.InteropServices;
 using System.Text;
 using System.Threading;
@@ -196,11 +190,7 @@
                 AssetDirectory = Path.Combine(Directory.GetCurrentDirectory(), "XIVLauncher", "dalamudAssets"),
 
                 GameVersion = File.ReadAllText(Path.Combine(ffxivDir, "ffxivgame.ver")),
-<<<<<<< HEAD
                 Language = ClientLanguage.ChineseSimplified
-=======
-                Language = ClientLanguage.English,
->>>>>>> bff8488a
             };
 
             Console.WriteLine("Creating a StartInfo with:\n" +
