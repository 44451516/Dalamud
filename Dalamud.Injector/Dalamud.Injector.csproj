<?xml version="1.0" encoding="utf-8"?>
<Project Sdk="Microsoft.NET.Sdk">
    <PropertyGroup Label="Target">
<<<<<<< HEAD
        <PlatformTarget>AnyCPU</PlatformTarget>
        <TargetFramework>net472</TargetFramework>
        <LangVersion>8.0</LangVersion>
        <Platforms>AnyCPU;x64</Platforms>
    </PropertyGroup>
    <PropertyGroup Label="Build">
        <OutputType>WinExe</OutputType>
        <OutputPath>$(SolutionDir)/bin</OutputPath>
=======
        <TargetFramework>net5.0</TargetFramework>
        <RuntimeIdentifier>win-x64</RuntimeIdentifier>
        <PlatformTarget>x64</PlatformTarget>
        <Platforms>x64;AnyCPU</Platforms>
        <LangVersion>9.0</LangVersion>
    </PropertyGroup>

    <PropertyGroup Label="Feature">
        <InjectorVersion>5.2.4.6</InjectorVersion>
        <Description>XIV Launcher addon injector</Description>
        <AssemblyVersion>$(InjectorVersion)</AssemblyVersion>
        <FileVersion>$(InjectorVersion)</FileVersion>
        <Version>$(InjectorVersion)</Version>
    </PropertyGroup>

    <PropertyGroup Label="Output">
        <OutputType>Library</OutputType>
        <OutputPath>..\bin\$(Configuration)\</OutputPath>
>>>>>>> 8820f84d
        <AppendTargetFrameworkToOutputPath>false</AppendTargetFrameworkToOutputPath>
        <AppendRuntimeIdentifierToOutputPath>false</AppendRuntimeIdentifierToOutputPath>
        <GenerateRuntimeConfigurationFiles>true</GenerateRuntimeConfigurationFiles>
        <ProduceReferenceAssembly>false</ProduceReferenceAssembly>
    </PropertyGroup>

    <PropertyGroup Label="Documentation">
        <DocumentationFile></DocumentationFile>
        <GenerateDocumentationFile>true</GenerateDocumentationFile>
    </PropertyGroup>

    <PropertyGroup Label="Build">
        <EnableDynamicLoading>true</EnableDynamicLoading>
        <DebugSymbols>true</DebugSymbols>
        <DebugType>portable</DebugType>
        <Deterministic>true</Deterministic>
        <Nullable>annotations</Nullable>
        <AllowUnsafeBlocks>true</AllowUnsafeBlocks>
    </PropertyGroup>

    <PropertyGroup Label="Configuration">
        <Configuration Condition=" '$(Configuration)' == '' ">Debug</Configuration>
    </PropertyGroup>
    <PropertyGroup Condition="'$(Configuration)'=='Debug'">
        <DefineConstants>DEBUG;TRACE</DefineConstants>
    </PropertyGroup>
    <PropertyGroup Condition="'$(Configuration)'=='Release'">
        <AppOutputBase>$(MSBuildProjectDirectory)\</AppOutputBase>
        <PathMap>$(AppOutputBase)=C:\goatsoft\companysecrets\injector\</PathMap>
    </PropertyGroup>
<<<<<<< HEAD
    <PropertyGroup>
        <GeneratePackageOnBuild>false</GeneratePackageOnBuild>
        <PackageIcon></PackageIcon>
        <PackageIconUrl />
        <ApplicationIcon>dalamud.ico</ApplicationIcon>
        <ApplicationManifest>app.manifest</ApplicationManifest>
=======

    <PropertyGroup Label="Warnings">
        <NoWarn>IDE0003;IDE0044;IDE1006;CS1591;CS1701;CS1702</NoWarn>
        <!-- IDE0003 - Name can be simplified -->
        <!-- IDE1006 - Naming violation -->
        <!-- CS1591  - Missing XML comment for publicly visible type or member -->
        <!-- CS1701  - Runtime policy may be needed -->
        <!-- CS1702  - Runtime policy may be needed -->
>>>>>>> 8820f84d
    </PropertyGroup>

    <ItemGroup>
        <PackageReference Include="Iced" Version="1.13.0" />
        <PackageReference Include="Newtonsoft.Json" Version="13.0.1" />
        <PackageReference Include="PeNet" Version="2.6.4" />
        <PackageReference Include="Reloaded.Memory" Version="4.1.1" />
        <PackageReference Include="Reloaded.Memory.Buffers" Version="1.3.5" />
        <PackageReference Include="Serilog" Version="2.10.0" />
        <PackageReference Include="Serilog.Sinks.Async" Version="1.5.0" />
        <PackageReference Include="Serilog.Sinks.File" Version="5.0.0" />
        <PackageReference Include="StyleCop.Analyzers" Version="1.2.0-beta.333">
            <PrivateAssets>all</PrivateAssets>
            <IncludeAssets>runtime; build; native; contentfiles; analyzers; buildtransitive</IncludeAssets>
        </PackageReference>
    </ItemGroup>

    <ItemGroup>
<<<<<<< HEAD
      <ProjectReference Include="..\Dalamud\Dalamud.csproj" />
=======
        <AdditionalFiles Include="..\stylecop.json" />
>>>>>>> 8820f84d
    </ItemGroup>

    <ItemGroup>
        <!-- This prevents us from having to include Dalamud itself as a dependency -->
        <!-- If the files move just update the paths here -->
        <Compile Include="..\Dalamud\ClientLanguage.cs" />
        <Compile Include="..\Dalamud\DalamudStartInfo.cs" />
        <Compile Include="..\Dalamud\Game\GameVersion.cs" />
        <Compile Include="..\Dalamud\Game\GameVersionConverter.cs" />
    </ItemGroup>
</Project><|MERGE_RESOLUTION|>--- conflicted
+++ resolved
@@ -1,16 +1,6 @@
 <?xml version="1.0" encoding="utf-8"?>
 <Project Sdk="Microsoft.NET.Sdk">
     <PropertyGroup Label="Target">
-<<<<<<< HEAD
-        <PlatformTarget>AnyCPU</PlatformTarget>
-        <TargetFramework>net472</TargetFramework>
-        <LangVersion>8.0</LangVersion>
-        <Platforms>AnyCPU;x64</Platforms>
-    </PropertyGroup>
-    <PropertyGroup Label="Build">
-        <OutputType>WinExe</OutputType>
-        <OutputPath>$(SolutionDir)/bin</OutputPath>
-=======
         <TargetFramework>net5.0</TargetFramework>
         <RuntimeIdentifier>win-x64</RuntimeIdentifier>
         <PlatformTarget>x64</PlatformTarget>
@@ -29,7 +19,6 @@
     <PropertyGroup Label="Output">
         <OutputType>Library</OutputType>
         <OutputPath>..\bin\$(Configuration)\</OutputPath>
->>>>>>> 8820f84d
         <AppendTargetFrameworkToOutputPath>false</AppendTargetFrameworkToOutputPath>
         <AppendRuntimeIdentifierToOutputPath>false</AppendRuntimeIdentifierToOutputPath>
         <GenerateRuntimeConfigurationFiles>true</GenerateRuntimeConfigurationFiles>
@@ -60,14 +49,6 @@
         <AppOutputBase>$(MSBuildProjectDirectory)\</AppOutputBase>
         <PathMap>$(AppOutputBase)=C:\goatsoft\companysecrets\injector\</PathMap>
     </PropertyGroup>
-<<<<<<< HEAD
-    <PropertyGroup>
-        <GeneratePackageOnBuild>false</GeneratePackageOnBuild>
-        <PackageIcon></PackageIcon>
-        <PackageIconUrl />
-        <ApplicationIcon>dalamud.ico</ApplicationIcon>
-        <ApplicationManifest>app.manifest</ApplicationManifest>
-=======
 
     <PropertyGroup Label="Warnings">
         <NoWarn>IDE0003;IDE0044;IDE1006;CS1591;CS1701;CS1702</NoWarn>
@@ -76,7 +57,6 @@
         <!-- CS1591  - Missing XML comment for publicly visible type or member -->
         <!-- CS1701  - Runtime policy may be needed -->
         <!-- CS1702  - Runtime policy may be needed -->
->>>>>>> 8820f84d
     </PropertyGroup>
 
     <ItemGroup>
@@ -95,11 +75,7 @@
     </ItemGroup>
 
     <ItemGroup>
-<<<<<<< HEAD
-      <ProjectReference Include="..\Dalamud\Dalamud.csproj" />
-=======
         <AdditionalFiles Include="..\stylecop.json" />
->>>>>>> 8820f84d
     </ItemGroup>
 
     <ItemGroup>
