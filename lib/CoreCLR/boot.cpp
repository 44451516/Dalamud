--- conflicted
+++ resolved
@@ -23,16 +23,14 @@
     FreeConsole();
 }
 
-<<<<<<< HEAD
+std::optional<CoreCLR> g_clr;
+
 std::wstring ExePath() {
     TCHAR buffer[MAX_PATH] = { 0 };
     GetModuleFileName(NULL, buffer, MAX_PATH);
     std::wstring::size_type pos = std::wstring(buffer).find_last_of(L"\\/");
     return std::wstring(buffer).substr(0, pos);
 }
-=======
-std::optional<CoreCLR> g_clr;
->>>>>>> 53db62a6
 
 int InitializeClrAndGetEntryPoint(
     std::wstring runtimeconfig_path,
