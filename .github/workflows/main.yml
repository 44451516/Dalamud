--- conflicted
+++ resolved
@@ -27,11 +27,7 @@
       - name: Build DotNet4
         run: |
           cd "C:\Program Files (x86)\Microsoft Visual Studio\2019\Enterprise\MSBuild\Current\Bin\"
-<<<<<<< HEAD
-           .\MSBuild.exe $Env:GITHUB_WORKSPACE\Dalamud.sln /t:Build /p:Configuration=Release /p:DefineConstants=XL_NOAUTOUPDATE
-=======
           .\MSBuild.exe $Env:GITHUB_WORKSPACE\Dalamud.sln /t:Build /p:Configuration=Release /p:DefineConstants=XL_NOAUTOUPDATE
->>>>>>> 79a5cc1e
       - name: Run xUnit Tests
         run: |
           ${{github.workspace}}\packages\xunit.runner.console.2.4.1\tools\net472\xunit.console.exe ${{github.workspace}}\Dalamud.Test\bin\Release\Dalamud.Test.dll
