name: Build Dalamud
on: [push, pull_request, workflow_dispatch]
concurrency:
  group: build_dalamud_${{ github.ref_name }}
  cancel-in-progress: true

jobs:
  build:
    name: Build on Windows
    permissions:
      id-token: write
      contents: read
      attestations: write
    runs-on: windows-2022
    steps:
      - name: Checkout Dalamud
        uses: actions/checkout@v3
        with:
          submodules: recursive
          fetch-depth: 0
      - name: Setup MSBuild
        uses: microsoft/setup-msbuild@v1.0.2
      - uses: actions/setup-dotnet@v3
        with:
          dotnet-version: '8.0.100'
      - name: Define VERSION
        run: |
          $env:COMMIT = $env:GITHUB_SHA.Substring(0, 7)
          $env:REPO_NAME = $env:GITHUB_REPOSITORY -replace '.*/'
          $env:BRANCH = $env:GITHUB_REF -replace '.*/'

          ($env:REPO_NAME) >> VERSION
          ($env:BRANCH) >> VERSION
          ($env:COMMIT) >> VERSION
      - name: Build Dalamud
        run: .\build.ps1 compile
      - name: Test Dalamud
        run: .\build.ps1 test
      # - name: Sign Dalamud
      #   if: ${{ github.repository_owner == 'goatcorp' && github.event_name == 'push' }}
      #   env:
      #     CODESIGN_CERT_PFX: ${{ secrets.CODESIGN_CERT_PFX }}
      #     CODESIGN_CERT_PASSWORD: ${{ secrets.CODESIGN_CERT_PASSWORD }}
      #   run: .\sign.ps1 .\bin\Release
      - name: Create hashlist
        run: .\CreateHashList.ps1 .\bin\Release
      - name: Attest Build
        if: ${{ github.repository_owner == 'goatcorp' && github.event_name == 'push' }}
        uses: actions/attest-build-provenance@v1
        with:
          subject-path: |
            bin/Release/hashes.json
            bin/Release/Dalamud.dll
            bin/Release/DalamudCrashHandler.exe
            bin/Release/Dalamud.*.dll
            bin/Release/Dalamud.*.exe
            bin/Release/FFXIVClientStructs.dll
      - name: Upload artifact
        uses: actions/upload-artifact@v4
        with:
          name: dalamud-artifact
          path: bin\Release

  # check_api_compat:
  #   name: "Check API Compatibility"
  #   if: ${{ github.event_name == 'pull_request' }}
  #   needs: build
  #   runs-on: windows-latest
  #   steps:
  #   - name: "Install .NET SDK"
  #     uses: actions/setup-dotnet@v3
  #     with:
  #       dotnet-version: 7
  #   - name: "Install ApiCompat"
  #     run: |
  #       dotnet tool install -g Microsoft.DotNet.ApiCompat.Tool
  #   - name: "Download Proposed Artifacts"
<<<<<<< HEAD
  #     uses: actions/download-artifact@v2
=======
  #     uses: actions/download-artifact@v4.1.7
>>>>>>> 75425a83
  #     with:
  #       name: dalamud-artifact
  #       path: .\right
  #   - name: "Download Live (Stg) Artifacts"
  #     run: |
  #         Invoke-WebRequest -Uri https://goatcorp.github.io/dalamud-distrib/stg/latest.zip -OutFile latest.zip
  #         Expand-Archive -Force latest.zip "left"
  #   - name: "Verify Compatibility"
  #     run: |
  #       $FILES_TO_VALIDATE = "Dalamud.dll","FFXIVClientStructs.dll","Lumina.dll","Lumina.Excel.dll"
        
  #       $retcode = 0
        
<<<<<<< HEAD
  #       foreach ($file in $FILES_TO_VALIDATE) {
  #           $testout = ""
  #           Write-Output "::group::=== API COMPATIBILITY CHECK: ${file} ==="
  #           apicompat -l "left\${file}" -r "right\${file}" | Tee-Object -Variable testout
  #           Write-Output "::endgroup::"
  #           if ($testout -ne "APICompat ran successfully without finding any breaking changes.") {
  #               Write-Output "::error::${file} did not pass. Please review it for problems."
  #               $retcode = 1
  #           }
  #       }
=======
        # foreach ($file in $FILES_TO_VALIDATE) {
        #     $testout = ""
        #     Write-Output "::group::=== API COMPATIBILITY CHECK: ${file} ==="
        #     apicompat -l "left\${file}" -r "right\${file}" --noWarn "CP0006" | Tee-Object -Variable testout
        #     Write-Output "::endgroup::"
        #     if ($testout -ne "APICompat ran successfully without finding any breaking changes.") {
        #         Write-Output "::error::${file} did not pass. Please review it for problems."
        #         $retcode = 1
        #     }
        # }
>>>>>>> 75425a83
        
  #       exit $retcode

  deploy_stg:
    name: Deploy dalamud-distrib staging
    if: ${{ github.repository_owner == 'ottercorp' && github.event_name == 'push' }}
    needs: build
    runs-on: windows-latest
    steps:
    - uses: actions/checkout@v2
      with:
        repository: ottercorp/dalamud-distrib
        ref: main
        ssh-key: ${{ secrets.DEPLOY_SSH }}
<<<<<<< HEAD
    - uses: actions/download-artifact@v2
=======
    - uses: actions/download-artifact@v4.1.7
>>>>>>> 75425a83
      with:
        name: dalamud-artifact
        path: .\scratch

    - name: Extract branch name
      shell: bash
      run: echo "##[set-output name=branch;]$(echo ${GITHUB_REF#refs/heads/})"
      id: extract_branch

    - name: Generate dalamud-distrib version file
      shell: pwsh
      env:
        GH_BRANCH: ${{ steps.extract_branch.outputs.branch }}
      run: |
        Write-Host "Remove useless files"
        .\PruneDalamud.ps1

        Write-Host "Create hashlist"
        $hash = .\CreateHashList.ps1 .\scratch 

        Write-Host "Create 7z package"
        7z a .\canary.7z .\scratch\* -t7z -mf=BCJ2 -mx=9      

        Compress-Archive -Force .\scratch\* .\canary.zip  # Recreate the release zip
        
        $branchName = $env:GH_BRANCH
        
        if ($branchName -eq "master") {
          $branchName = "stg"
        }
        else
        {
          $branchName = "canary"
        }
        
        $newVersion = [System.IO.File]::ReadAllText("$(Get-Location)\scratch\TEMP_gitver.txt")
        $revision = [System.IO.File]::ReadAllText("$(Get-Location)\scratch\revision.txt")
        $commitHash = [System.IO.File]::ReadAllText("$(Get-Location)\scratch\commit_hash.txt")
        Remove-Item -Force -Recurse .\scratch

        if (Test-Path -Path $branchName) {
            $versionData = Get-Content ".\${branchName}\version" | ConvertFrom-Json
            $oldVersion = $versionData.AssemblyVersion
            if ($oldVersion -eq $newVersion) {
              Remove-Item .\canary.zip
              Remove-Item .\canary.7z
            } else {
              Move-Item -Force ".\canary.zip" ".\${branchName}\latest.zip"
              Move-Item -Force ".\canary.7z" ".\${branchName}\latest.7z"
              $versionData.AssemblyVersion = $newVersion
              $versionData | add-member -Force -Name "GitSha" $commitHash -MemberType NoteProperty
              $versionData | add-member -Force -Name "Revision" $revision -MemberType NoteProperty
              $versionData | ConvertTo-Json -Compress | Out-File ".\${branchName}\version"
            }

            echo "DVER=${newVersion}" >> $Env:GITHUB_ENV
        } else {
            Write-Host "Deployment folder doesn't exist. Not doing anything."
            Remove-Item .\canary.zip
            Remove-Item .\canary.7z
        }
        
    - name: Commit changes
      shell: bash
      env:
        DEPLOY_SSH: ${{ secrets.DEPLOY_SSH }}
        GIT_SSH_COMMAND: "ssh -o StrictHostKeyChecking=no"
        GH_BRANCH: ${{ steps.extract_branch.outputs.branch }}
      run: |
        eval "$(ssh-agent -s)"
        ssh-add - <<< "${DEPLOY_SSH}"
        
        git config --global user.name "Actions User"
        git config --global user.email "actions@github.com"
        
        git add .
        git commit -m "[CI] Update staging for ${DVER} on ${GH_BRANCH}" || true
        
        git push origin main || true

    - name: Clear Web Services cache
      run: curl -X POST --fail https://aonyx.ffxiv.wang/Dalamud/Release/ClearCache?key=${{ secrets.CACHE_CLEAR_KEY }}<|MERGE_RESOLUTION|>--- conflicted
+++ resolved
@@ -75,11 +75,7 @@
   #     run: |
   #       dotnet tool install -g Microsoft.DotNet.ApiCompat.Tool
   #   - name: "Download Proposed Artifacts"
-<<<<<<< HEAD
-  #     uses: actions/download-artifact@v2
-=======
   #     uses: actions/download-artifact@v4.1.7
->>>>>>> 75425a83
   #     with:
   #       name: dalamud-artifact
   #       path: .\right
@@ -93,18 +89,6 @@
         
   #       $retcode = 0
         
-<<<<<<< HEAD
-  #       foreach ($file in $FILES_TO_VALIDATE) {
-  #           $testout = ""
-  #           Write-Output "::group::=== API COMPATIBILITY CHECK: ${file} ==="
-  #           apicompat -l "left\${file}" -r "right\${file}" | Tee-Object -Variable testout
-  #           Write-Output "::endgroup::"
-  #           if ($testout -ne "APICompat ran successfully without finding any breaking changes.") {
-  #               Write-Output "::error::${file} did not pass. Please review it for problems."
-  #               $retcode = 1
-  #           }
-  #       }
-=======
         # foreach ($file in $FILES_TO_VALIDATE) {
         #     $testout = ""
         #     Write-Output "::group::=== API COMPATIBILITY CHECK: ${file} ==="
@@ -115,7 +99,6 @@
         #         $retcode = 1
         #     }
         # }
->>>>>>> 75425a83
         
   #       exit $retcode
 
@@ -130,11 +113,7 @@
         repository: ottercorp/dalamud-distrib
         ref: main
         ssh-key: ${{ secrets.DEPLOY_SSH }}
-<<<<<<< HEAD
-    - uses: actions/download-artifact@v2
-=======
     - uses: actions/download-artifact@v4.1.7
->>>>>>> 75425a83
       with:
         name: dalamud-artifact
         path: .\scratch
