--- conflicted
+++ resolved
@@ -61,7 +61,6 @@
           name: dalamud-artifact
           path: bin\Release
 
-<<<<<<< HEAD
   # check_api_compat:
   #   name: "Check API Compatibility"
   #   if: ${{ github.event_name == 'pull_request' }}
@@ -76,7 +75,7 @@
   #     run: |
   #       dotnet tool install -g Microsoft.DotNet.ApiCompat.Tool
   #   - name: "Download Proposed Artifacts"
-  #     uses: actions/download-artifact@v2
+  #     uses: actions/download-artifact@v4.1.7
   #     with:
   #       name: dalamud-artifact
   #       path: .\right
@@ -87,59 +86,19 @@
   #   - name: "Verify Compatibility"
   #     run: |
   #       $FILES_TO_VALIDATE = "Dalamud.dll","FFXIVClientStructs.dll","Lumina.dll","Lumina.Excel.dll"
-=======
-  check_api_compat:
-    name: "Check API Compatibility"
-    if: ${{ github.event_name == 'pull_request' }}
-    needs: build
-    runs-on: windows-latest
-    steps:
-    - name: "Install .NET SDK"
-      uses: actions/setup-dotnet@v3
-      with:
-        dotnet-version: 7
-    - name: "Install ApiCompat"
-      run: |
-        dotnet tool install -g Microsoft.DotNet.ApiCompat.Tool
-    - name: "Download Proposed Artifacts"
-      uses: actions/download-artifact@v4.1.7
-      with:
-        name: dalamud-artifact
-        path: .\right
-    - name: "Download Live (Stg) Artifacts"
-      run: |
-          Invoke-WebRequest -Uri https://goatcorp.github.io/dalamud-distrib/stg/latest.zip -OutFile latest.zip
-          Expand-Archive -Force latest.zip "left"
-    - name: "Verify Compatibility"
-      run: |
-        $FILES_TO_VALIDATE = "Dalamud.dll","FFXIVClientStructs.dll","Lumina.dll","Lumina.Excel.dll"
->>>>>>> 98f58b3f
         
   #       $retcode = 0
         
-<<<<<<< HEAD
-  #       foreach ($file in $FILES_TO_VALIDATE) {
-  #           $testout = ""
-  #           Write-Output "::group::=== API COMPATIBILITY CHECK: ${file} ==="
-  #           apicompat -l "left\${file}" -r "right\${file}" | Tee-Object -Variable testout
-  #           Write-Output "::endgroup::"
-  #           if ($testout -ne "APICompat ran successfully without finding any breaking changes.") {
-  #               Write-Output "::error::${file} did not pass. Please review it for problems."
-  #               $retcode = 1
-  #           }
-  #       }
-=======
-        foreach ($file in $FILES_TO_VALIDATE) {
-            $testout = ""
-            Write-Output "::group::=== API COMPATIBILITY CHECK: ${file} ==="
-            apicompat -l "left\${file}" -r "right\${file}" --noWarn "CP0006" | Tee-Object -Variable testout
-            Write-Output "::endgroup::"
-            if ($testout -ne "APICompat ran successfully without finding any breaking changes.") {
-                Write-Output "::error::${file} did not pass. Please review it for problems."
-                $retcode = 1
-            }
-        }
->>>>>>> 98f58b3f
+        # foreach ($file in $FILES_TO_VALIDATE) {
+        #     $testout = ""
+        #     Write-Output "::group::=== API COMPATIBILITY CHECK: ${file} ==="
+        #     apicompat -l "left\${file}" -r "right\${file}" --noWarn "CP0006" | Tee-Object -Variable testout
+        #     Write-Output "::endgroup::"
+        #     if ($testout -ne "APICompat ran successfully without finding any breaking changes.") {
+        #         Write-Output "::error::${file} did not pass. Please review it for problems."
+        #         $retcode = 1
+        #     }
+        # }
         
   #       exit $retcode
 
@@ -151,16 +110,10 @@
     steps:
     - uses: actions/checkout@v2
       with:
-<<<<<<< HEAD
         repository: ottercorp/dalamud-distrib
         ref: main
         ssh-key: ${{ secrets.DEPLOY_SSH }}
-    - uses: actions/download-artifact@v2
-=======
-        repository: goatcorp/dalamud-distrib
-        token: ${{ secrets.UPDATE_PAT }}
     - uses: actions/download-artifact@v4.1.7
->>>>>>> 98f58b3f
       with:
         name: dalamud-artifact
         path: .\scratch
