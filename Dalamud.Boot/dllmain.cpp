--- conflicted
+++ resolved
@@ -116,10 +116,7 @@
     void* entrypoint_vfn;
     int result = InitializeClrAndGetEntryPoint(
         g_hModule,
-<<<<<<< HEAD
-=======
         g_startInfo.BootEnableEtw,
->>>>>>> f9ab1dbf
         runtimeconfig_path,
         module_path,
         L"Dalamud.EntryPoint, Dalamud",
