--- conflicted
+++ resolved
@@ -101,11 +101,7 @@
     <ClInclude Include="..\lib\CoreCLR\core\coreclr_delegates.h" />
     <ClInclude Include="..\lib\CoreCLR\core\hostfxr.h" />
     <ClInclude Include="..\lib\CoreCLR\nethost\nethost.h" />
-<<<<<<< HEAD
-    <ClInclude Include="..\lib\CoreCLR\pch.h" />
-=======
     <ClInclude Include="pch.h" />
->>>>>>> f9ab1dbf
   </ItemGroup>
   <Target Name="RemoveExtraFiles" AfterTargets="PostBuildEvent">
     <Delete Files="$(OutDir)$(TargetName).lib" />
