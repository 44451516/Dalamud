--- conflicted
+++ resolved
@@ -54,8 +54,6 @@
     <ClInclude Include="..\lib\CoreCLR\core\coreclr_delegates.h">
       <Filter>Header Files</Filter>
     </ClInclude>
-<<<<<<< HEAD
-=======
     <ClInclude Include="..\Dalamud.Boot\logging.h">
       <Filter>Header Files</Filter>
     </ClInclude>
@@ -65,6 +63,5 @@
     <ClInclude Include="..\Dalamud.Boot\unicode.h">
       <Filter>Header Files</Filter>
     </ClInclude>
->>>>>>> f9ab1dbf
   </ItemGroup>
 </Project>