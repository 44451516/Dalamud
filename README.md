# Dalamud  [![Actions Status](https://github.com/ottercorp/Dalamud/workflows/Build%20Dalamud/badge.svg)](https://github.com/ottercorp/Dalamud/actions) [![Discord Shield](https://discordapp.com/api/guilds/581875019861328007/widget.png?style=shield)](https://discord.gg/3NMcUV5)

<p align="center">
  <img src="https://raw.githubusercontent.com/ottercorp/DalamudAssets/master/UIRes/logo.png" alt="Dalamud" width="200"/>
</p>

Dalamud is a plugin development framework for FINAL FANTASY XIV that provides access to game data and native interoperability with the game itself to add functionality and quality-of-life.

It is meant to be used in conjunction with [FFXIVQuickLauncher](https://github.com/ottercorp/FFXIVQuickLauncher), which manages and launches Dalamud for you. __It is generally not recommended for users to try to run Dalamud manually as there are multiple dependencies and assumed folder paths.__

## Hold Up!
If you are just trying to **use** Dalamud, you don't need to do anything on this page - please [download XIVLauncher](https://ottercorp.github.io/) from its official page and follow the setup instructions.

## Plugin development
Dalamud features a growing API for in-game plugin development with game data and chat access and overlays.
<<<<<<< HEAD
Please see our [Developer FAQ](https://ottercorp.github.io/faq/development) and the [API documentation](https://ottercorp.github.io/Dalamud/api/index.html) for more details.
=======
Please see our [Developer FAQ](https://goatcorp.github.io/faq/development) and the [API documentation](https://dalamud.dev) for more details.
>>>>>>> b9ae3684

If you need any support regarding the API or usage of Dalamud, please [join our discord server](https://discord.gg/3NMcUV5).

<br>

Thanks to Mino, whose work has made this possible!

## Components & Pipeline

These components are used in order to load Dalamud into a target process.
Dalamud can be loaded via DLL injection, or by rewriting a process' entrypoint.

| Name                          | Purpose                                                                                                                      |
|-------------------------------|------------------------------------------------------------------------------------------------------------------------------|
| *Dalamud.Injector.Boot* (C++) | Loads the .NET Core runtime into a process via hostfxr and kicks off Dalamud.Injector                                        |
| *Dalamud.Injector* (C#)       | Performs DLL injection on the target process                                                                                 |
| *Dalamud.Boot* (C++)          | Loads the .NET Core runtime into the active process and kicks off Dalamud, or rewrites a target process' entrypoint to do so |
| *Dalamud* (C#)                | Core API, game bindings, plugin framework                                                                                    |
| *Dalamud.CorePlugin* (C#)     | Testbed plugin that can access Dalamud internals, to prototype new Dalamud features                                          |

## Branches

We are currently working from the following branches.

| Name     | API Level | Purpose                                                    | .NET Version               | Track             |
|----------|-----------|------------------------------------------------------------|----------------------------|-------------------|
| *master* | **9**     | Current release branch                                     | .NET 8.0.0 (November 2023) | Release & Staging |
| *api10*  | **10**    | Next major version, slated for release alongside Patch 7.0 | .NET 8.0.0 (November 2023) | api10             |

<br>

##### Final Fantasy XIV © 2010-2021 SQUARE ENIX CO., LTD. All Rights Reserved. We are not affiliated with SQUARE ENIX CO., LTD. in any way.<|MERGE_RESOLUTION|>--- conflicted
+++ resolved
@@ -13,11 +13,7 @@
 
 ## Plugin development
 Dalamud features a growing API for in-game plugin development with game data and chat access and overlays.
-<<<<<<< HEAD
-Please see our [Developer FAQ](https://ottercorp.github.io/faq/development) and the [API documentation](https://ottercorp.github.io/Dalamud/api/index.html) for more details.
-=======
-Please see our [Developer FAQ](https://goatcorp.github.io/faq/development) and the [API documentation](https://dalamud.dev) for more details.
->>>>>>> b9ae3684
+Please see our [Developer FAQ](https://ottercorp.github.io/faq/development) and the [API documentation](https://dalamud.dev) for more details.
 
 If you need any support regarding the API or usage of Dalamud, please [join our discord server](https://discord.gg/3NMcUV5).
 
